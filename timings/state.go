--- conflicted
+++ resolved
@@ -48,10 +48,7 @@
 var MaxTimings = 100
 
 // Duration threshold - timings below the threshold will not be saved in the state.
-<<<<<<< HEAD
-=======
 // It can be changed only while holding state lock.
->>>>>>> 3c1ebded
 var DurationThreshold = 5 * time.Millisecond
 
 var timeDuration = func(start, end time.Time) time.Duration {
