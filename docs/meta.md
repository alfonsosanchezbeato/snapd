--- conflicted
+++ resolved
@@ -101,12 +101,8 @@
 The `gui/` directory may contain .desktop files for the snap. Those
 desktop files may contain all valid desktop entries from the xdg
 Desktop Entry Specification version 1.1 with some exceptions listed
-<<<<<<< HEAD
-below.
-=======
 below. If there is a line with an unknown key or an unofficial key
 that line is silently removed from the desktop file on install.
->>>>>>> b16b7f59
 
 Only `Exec=` lines that starts with `Exec=$snap.$app` are valid, but
 arguments may be passed. E.g. for a snap like:
@@ -132,12 +128,8 @@
 ### Unsupported desktop keys
 
 The `DBusActivatable`, `TryExec` and `Implements` keys are currently
-<<<<<<< HEAD
-not supported.
-=======
 not supported and will be silently removed from the desktop file on
 install.
->>>>>>> b16b7f59
 
 ## hooks/ directory
 
