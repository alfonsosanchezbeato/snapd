--- conflicted
+++ resolved
@@ -11,11 +11,7 @@
 depends=('squashfs-tools' 'libseccomp' 'libsystemd' 'apparmor')
 optdepends=('bash-completion: bash completion support'
             'xdg-desktop-portal: desktop integration')
-<<<<<<< HEAD
-pkgver=2.55
-=======
 pkgver=2.55.2
->>>>>>> 4d9bcf47
 pkgrel=1
 arch=('x86_64' 'i686' 'armv7h' 'aarch64')
 url="https://github.com/snapcore/snapd"
