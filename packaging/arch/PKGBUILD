# Maintainer: aimileus <me at aimileus dot nl>
# Maintainer: Maciej Borzecki <maciek.borzecki@gmail.com>
# Contributor: Timothy Redaelli <timothy.redaelli@gmail.com>
# Contributor: Zygmunt Krynicki <me at zygoon dot pl>
#
# Environment variables that can set by CI:
# - WITH_TEST_KEYS=1 - enable use of testing keys

pkgname=snapd
pkgdesc="Service and tools for management of snap packages."
depends=('squashfs-tools' 'libseccomp' 'libsystemd')
<<<<<<< HEAD
optdepends=('bash-completion: bash completion support')
pkgver=2.45
=======
optdepends=('bash-completion: bash completion support'
            'zsh: zsh completion support')
pkgver=2.44.5
>>>>>>> b7ae7bbb
pkgrel=1
arch=('x86_64')
url="https://github.com/snapcore/snapd"
license=('GPL3')
makedepends=('git' 'go' 'go-tools' 'libseccomp' 'libcap' 'systemd' 'xfsprogs' 'python-docutils' 'apparmor')
# the following checkdepends are only required for static checks and unit tests,
# unit tests are currently enabled
checkdepends=('python' 'squashfs-tools' 'shellcheck')
conflicts=('snap-confine')
options=('!strip' 'emptydirs')
install=snapd.install
source=("git+https://github.com/snapcore/$pkgname.git")
sha256sums=('SKIP')

_gourl=github.com/snapcore/snapd

pkgver() {
    cd "$srcdir/snapd"
    git describe --tag | sed -r 's/([^-]*-g)/r\1/; s/-/./g'
}

prepare() {
  cd "$pkgname"

  export GOPATH="$srcdir/go"

  # Have snapd checkout appear in a place suitable for subsequent GOPATH. This
  # way we don't have to go get it again and it is exactly what the tag/hash
  # above describes.
  mkdir -p "$(dirname "$srcdir/go/src/${_gourl}")"
  ln --no-target-directory -fs "$srcdir/$pkgname" "$srcdir/go/src/${_gourl}"
}

build() {
  cd "$pkgname"
  export GOPATH="$srcdir/go"

  # GOFLAGS may be modified by CI tools
  GOFLAGS=""
  if [[ "$WITH_TEST_KEYS" == 1 ]]; then
      GOFLAGS="$GOFLAGS -tags withtestkeys"
  fi

  export CGO_ENABLED="1"
  export CGO_CFLAGS="${CFLAGS}"
  export CGO_CPPFLAGS="${CPPFLAGS}"
  export CGO_CXXFLAGS="${CXXFLAGS}"
  export CGO_LDFLAGS="${LDFLAGS}"

  ./mkversion.sh $pkgver-$pkgrel

  # Use get-deps.sh provided by upstream to fetch go dependencies using the
  # godeps tool and dependencies.tsv (maintained upstream).
  cd "$srcdir/go/src/${_gourl}"
  XDG_CONFIG_HOME="$srcdir" ./get-deps.sh

  gobuild="go build -x -v -buildmode=pie"
  gobuild_static="go build -x -v -buildmode=pie -ldflags=-extldflags=-static"
  # Build/install snap and snapd
  $gobuild -o $srcdir/go/bin/snap $GOFLAGS "${_gourl}/cmd/snap"
  $gobuild -o $srcdir/go/bin/snapd $GOFLAGS "${_gourl}/cmd/snapd"
  $gobuild -o $srcdir/go/bin/snap-seccomp $GOFLAGS "${_gourl}/cmd/snap-seccomp"
  $gobuild -o $srcdir/go/bin/snap-failure $GOFLAGS "${_gourl}/cmd/snap-failure"
  # build snap-exec and snap-update-ns completely static for base snaps
  $gobuild_static -o $srcdir/go/bin/snap-update-ns $GOFLAGS "${_gourl}/cmd/snap-update-ns"
  $gobuild_static -o $srcdir/go/bin/snap-exec $GOFLAGS "${_gourl}/cmd/snap-exec"
  $gobuild_static -o $srcdir/go/bin/snapctl $GOFLAGS "${_gourl}/cmd/snapctl"

  # Generate data files such as real systemd units, dbus service, environment
  # setup helpers out of the available templates
  make -C data \
       BINDIR=/bin \
       LIBEXECDIR=/usr/lib \
       SYSTEMDSYSTEMUNITDIR=/usr/lib/systemd/system \
       SNAP_MOUNT_DIR=/var/lib/snapd/snap \
       SNAPD_ENVIRONMENT_FILE=/etc/default/snapd

  cd cmd
  autoreconf -i -f
  ./configure \
    --prefix=/usr \
    --libexecdir=/usr/lib/snapd \
    --with-snap-mount-dir=/var/lib/snapd/snap \
    --enable-apparmor \
    --enable-nvidia-biarch \
    --enable-merged-usr
  make $MAKEFLAGS
}

check() {
  export GOPATH="$srcdir/go"
  cd "$srcdir/go/src/${_gourl}"

  SKIP_UNCLEAN=1 ./run-checks --unit
  # XXX: Static checks choke on autotools generated cruft. Let's not run them
  # here as they are designed to pass on a clean tree, before anything else is
  # done, not after building the tree.
  # ./run-checks --static
  TMPDIR=/tmp make -C cmd -k check

  mv $srcdir/xxx-info data/info
}

package() {
  cd "$pkgname"
  export GOPATH="$srcdir/go"

  # Install bash completion
  install -Dm644 data/completion/bash/snap \
    "$pkgdir/usr/share/bash-completion/completions/snap"
  install -Dm644 data/completion/bash/complete.sh \
    "$pkgdir/usr/lib/snapd/complete.sh"
  install -Dm644 data/completion/bash/etelpmoc.sh \
    "$pkgdir/usr/lib/snapd/etelpmoc.sh"
  # Install zsh completion
  install -Dm644 data/completion/zsh/_snap \
    "$pkgdir/usr/share/zsh/site-functions/_snap"

  # Install systemd units, dbus services and a script for environment variables
  make -C data/ install \
     DBUSSERVICESDIR=/usr/share/dbus-1/services \
     BINDIR=/usr/bin \
     SYSTEMDSYSTEMUNITDIR=/usr/lib/systemd/system \
     SNAP_MOUNT_DIR=/var/lib/snapd/snap \
     DESTDIR="$pkgdir"

  # Install polkit policy
  install -Dm644 data/polkit/io.snapcraft.snapd.policy \
    "$pkgdir/usr/share/polkit-1/actions/io.snapcraft.snapd.policy"

  # Install executables
  install -Dm755 "$srcdir/go/bin/snap" "$pkgdir/usr/bin/snap"
  install -Dm755 "$srcdir/go/bin/snapd" "$pkgdir/usr/lib/snapd/snapd"
  install -Dm755 "$srcdir/go/bin/snap-seccomp" "$pkgdir/usr/lib/snapd/snap-seccomp"
  install -Dm755 "$srcdir/go/bin/snap-failure" "$pkgdir/usr/lib/snapd/snap-failure"
  install -Dm755 "$srcdir/go/bin/snap-update-ns" "$pkgdir/usr/lib/snapd/snap-update-ns"
  install -Dm755 "$srcdir/go/bin/snap-exec" "$pkgdir/usr/lib/snapd/snap-exec"
  # Ensure /usr/bin/snapctl is a symlink to /usr/libexec/snapd/snapctl
  install -Dm755 "$srcdir/go/bin/snapctl" "$pkgdir/usr/lib/snapd/snapctl"
  ln -s  ../lib/snapd/snapctl  "$pkgdir/usr/bin/snapctl"

  # pre-create directories
  install -dm755 "$pkgdir/var/lib/snapd/snap"
  install -dm755 "$pkgdir/var/cache/snapd"
  install -dm755 "$pkgdir/var/lib/snapd/apparmor"
  install -dm755 "$pkgdir/var/lib/snapd/assertions"
  install -dm755 "$pkgdir/var/lib/snapd/desktop/applications"
  install -dm755 "$pkgdir/var/lib/snapd/device"
  install -dm755 "$pkgdir/var/lib/snapd/hostfs"
  install -dm755 "$pkgdir/var/lib/snapd/mount"
  install -dm755 "$pkgdir/var/lib/snapd/seccomp/bpf"
  install -dm755 "$pkgdir/var/lib/snapd/snap/bin"
  install -dm755 "$pkgdir/var/lib/snapd/snaps"
  install -dm755 "$pkgdir/var/lib/snapd/inhibit"
  install -dm755 "$pkgdir/var/lib/snapd/lib/gl"
  install -dm755 "$pkgdir/var/lib/snapd/lib/gl32"
  install -dm755 "$pkgdir/var/lib/snapd/lib/vulkan"
  install -dm755 "$pkgdir/var/lib/snapd/lib/glvnd"
  # these dirs have special permissions
  install -dm111 "$pkgdir/var/lib/snapd/void"
  install -dm700 "$pkgdir/var/lib/snapd/cookie"
  install -dm700 "$pkgdir/var/lib/snapd/cache"

  make -C cmd install DESTDIR="$pkgdir/"

  # Install man file
  mkdir -p "$pkgdir/usr/share/man/man8"
  "$srcdir/go/bin/snap" help --man > "$pkgdir/usr/share/man/man8/snap.8"

  # Install the "info" data file with snapd version
  install -m 644 -D "$srcdir/go/src/${_gourl}/data/info" \
          "$pkgdir/usr/lib/snapd/info"

  # Remove snappy core specific units
  rm -fv "$pkgdir/usr/lib/systemd/system/snapd.system-shutdown.service"
  rm -fv "$pkgdir/usr/lib/systemd/system/snapd.autoimport.service"
  rm -fv "$pkgdir"/usr/lib/systemd/system/snapd.snap-repair.*
  rm -fv "$pkgdir"/usr/lib/systemd/system/snapd.core-fixup.*
  # and scripts
  rm -fv "$pkgdir/usr/lib/snapd/snapd.core-fixup.sh"
  rm -fv "$pkgdir/usr/bin/ubuntu-core-launcher"
  rm -fv "$pkgdir/usr/lib/snapd/system-shutdown"
}<|MERGE_RESOLUTION|>--- conflicted
+++ resolved
@@ -9,14 +9,9 @@
 pkgname=snapd
 pkgdesc="Service and tools for management of snap packages."
 depends=('squashfs-tools' 'libseccomp' 'libsystemd')
-<<<<<<< HEAD
-optdepends=('bash-completion: bash completion support')
-pkgver=2.45
-=======
 optdepends=('bash-completion: bash completion support'
             'zsh: zsh completion support')
-pkgver=2.44.5
->>>>>>> b7ae7bbb
+pkgver=2.45
 pkgrel=1
 arch=('x86_64')
 url="https://github.com/snapcore/snapd"
