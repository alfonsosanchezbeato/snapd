--- conflicted
+++ resolved
@@ -1,4 +1,3 @@
-<<<<<<< HEAD
 snapd (2.36~pre2) xenial; urgency=medium
 
   * New upstream release, LP: #1795590
@@ -345,7 +344,7 @@
     - tests/lib/prepare: fix extra snaps test
 
  -- Michael Vogt <michael.vogt@ubuntu.com>  Fri, 12 Oct 2018 14:44:23 +0200
-=======
+
 snapd (2.35.5) xenial; urgency=medium
 
   * New upstream release, LP: #1786438
@@ -353,7 +352,6 @@
     - osutil: workaround overlayfs on ubuntu 18.10
 
  -- Michael Vogt <michael.vogt@ubuntu.com>  Mon, 15 Oct 2018 22:23:02 +0200
->>>>>>> 083d7b9a
 
 snapd (2.35.4) xenial; urgency=medium
 
