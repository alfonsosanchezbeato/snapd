// -*- Mode: Go; indent-tabs-mode: t -*-

/*
 * Copyright (C) 2014-2018 Canonical Ltd
 *
 * This program is free software: you can redistribute it and/or modify
 * it under the terms of the GNU General Public License version 3 as
 * published by the Free Software Foundation.
 *
 * This program is distributed in the hope that it will be useful,
 * but WITHOUT ANY WARRANTY; without even the implied warranty of
 * MERCHANTABILITY or FITNESS FOR A PARTICULAR PURPOSE.  See the
 * GNU General Public License for more details.
 *
 * You should have received a copy of the GNU General Public License
 * along with this program.  If not, see <http://www.gnu.org/licenses/>.
 *
 */

package daemon

import (
	"bytes"
	"context"
	"crypto"
	"encoding/json"
	"errors"
	"fmt"
	"io"
	"io/ioutil"
	"math"
	"mime/multipart"
	"net/http"
	"net/http/httptest"
	"net/url"
	"os"
	"path/filepath"
	"regexp"
	"sort"
	"strconv"
	"strings"
	"time"

	"golang.org/x/crypto/sha3"
	"gopkg.in/check.v1"
	"gopkg.in/tomb.v2"

	"github.com/snapcore/snapd/arch"
	"github.com/snapcore/snapd/asserts"
	"github.com/snapcore/snapd/asserts/assertstest"
	"github.com/snapcore/snapd/asserts/sysdb"
	"github.com/snapcore/snapd/client"
	"github.com/snapcore/snapd/cmd"
	"github.com/snapcore/snapd/dirs"
	"github.com/snapcore/snapd/interfaces"
	"github.com/snapcore/snapd/interfaces/builtin"
	"github.com/snapcore/snapd/interfaces/ifacetest"
	"github.com/snapcore/snapd/osutil"
	"github.com/snapcore/snapd/overlord"
	"github.com/snapcore/snapd/overlord/assertstate"
	"github.com/snapcore/snapd/overlord/assertstate/assertstatetest"
	"github.com/snapcore/snapd/overlord/auth"
	"github.com/snapcore/snapd/overlord/configstate/config"
	"github.com/snapcore/snapd/overlord/devicestate"
	"github.com/snapcore/snapd/overlord/devicestate/devicestatetest"
	"github.com/snapcore/snapd/overlord/hookstate"
	"github.com/snapcore/snapd/overlord/hookstate/ctlcmd"
	"github.com/snapcore/snapd/overlord/ifacestate"
	"github.com/snapcore/snapd/overlord/servicestate"
	"github.com/snapcore/snapd/overlord/snapstate"
	"github.com/snapcore/snapd/overlord/state"
	"github.com/snapcore/snapd/release"
	"github.com/snapcore/snapd/snap"
	"github.com/snapcore/snapd/snap/snaptest"
	"github.com/snapcore/snapd/store"
	"github.com/snapcore/snapd/store/storetest"
	"github.com/snapcore/snapd/systemd"
	"github.com/snapcore/snapd/testutil"
)

type apiBaseSuite struct {
	storetest.Store

	rsnaps            []*snap.Info
	err               error
	vars              map[string]string
	storeSearch       store.Search
	suggestedCurrency string
	d                 *Daemon
	user              *auth.UserState
	ctx               context.Context
	restoreBackends   func()
	currentSnaps      []*store.CurrentSnap
	actions           []*store.SnapAction
	buyOptions        *client.BuyOptions
	buyResult         *client.BuyResult
	storeSigning      *assertstest.StoreStack
	restoreRelease    func()
	trustedRestorer   func()
	brands            *assertstest.SigningAccounts

	systemctlRestorer func()
	sysctlArgses      [][]string
	sysctlBufs        [][]byte
	sysctlErrs        []error

	journalctlRestorer func()
	jctlSvcses         [][]string
	jctlNs             []int
	jctlFollows        []bool
	jctlRCs            []io.ReadCloser
	jctlErrs           []error

	connectivityResult     map[string]bool
	loginUserStoreMacaroon string
	loginUserDischarge     string
	userInfoResult         *store.User
	userInfoExpectedEmail  string

	restoreSanitize func()
}

func (s *apiBaseSuite) pokeStateLock() {
	// the store should be called without the state lock held. Try
	// to acquire it.
	st := s.d.overlord.State()
	st.Lock()
	st.Unlock()
}

func (s *apiBaseSuite) SnapInfo(spec store.SnapSpec, user *auth.UserState) (*snap.Info, error) {
	s.pokeStateLock()

	s.user = user
	if len(s.rsnaps) > 0 {
		return s.rsnaps[0], s.err
	}
	return nil, s.err
}

func (s *apiBaseSuite) Find(ctx context.Context, search *store.Search, user *auth.UserState) ([]*snap.Info, error) {
	s.pokeStateLock()

	s.storeSearch = *search
	s.user = user
	s.ctx = ctx

	return s.rsnaps, s.err
}

func (s *apiBaseSuite) SnapAction(ctx context.Context, currentSnaps []*store.CurrentSnap, actions []*store.SnapAction, user *auth.UserState, opts *store.RefreshOptions) ([]*snap.Info, error) {
	s.pokeStateLock()

	if ctx == nil {
		panic("context required")
	}
	s.currentSnaps = currentSnaps
	s.actions = actions
	s.user = user

	return s.rsnaps, s.err
}

func (s *apiBaseSuite) SuggestedCurrency() string {
	s.pokeStateLock()

	return s.suggestedCurrency
}

func (s *apiBaseSuite) Buy(options *client.BuyOptions, user *auth.UserState) (*client.BuyResult, error) {
	s.pokeStateLock()

	s.buyOptions = options
	s.user = user
	return s.buyResult, s.err
}

func (s *apiBaseSuite) ReadyToBuy(user *auth.UserState) error {
	s.pokeStateLock()

	s.user = user
	return s.err
}

func (s *apiBaseSuite) ConnectivityCheck() (map[string]bool, error) {
	s.pokeStateLock()

	return s.connectivityResult, s.err
}

func (s *apiBaseSuite) LoginUser(username, password, otp string) (string, string, error) {
	s.pokeStateLock()

	return s.loginUserStoreMacaroon, s.loginUserDischarge, s.err
}

func (s *apiBaseSuite) UserInfo(email string) (userinfo *store.User, err error) {
	s.pokeStateLock()

	if s.userInfoExpectedEmail != email {
		panic(fmt.Sprintf("%q != %q", s.userInfoExpectedEmail, email))
	}
	return s.userInfoResult, s.err
}

func (s *apiBaseSuite) muxVars(*http.Request) map[string]string {
	return s.vars
}

func (s *apiBaseSuite) SetUpSuite(c *check.C) {
	muxVars = s.muxVars
	s.restoreRelease = release.MockForcedDevmode(false)
	s.systemctlRestorer = systemd.MockSystemctl(s.systemctl)
	s.journalctlRestorer = systemd.MockJournalctl(s.journalctl)
	s.restoreSanitize = snap.MockSanitizePlugsSlots(func(snapInfo *snap.Info) {})
}

func (s *apiBaseSuite) TearDownSuite(c *check.C) {
	muxVars = nil
	s.restoreRelease()
	s.systemctlRestorer()
	s.journalctlRestorer()
	s.restoreSanitize()
}

func (s *apiBaseSuite) systemctl(args ...string) (buf []byte, err error) {
	s.sysctlArgses = append(s.sysctlArgses, args)

	if args[0] != "show" && args[0] != "start" && args[0] != "stop" && args[0] != "restart" {
		panic(fmt.Sprintf("unexpected systemctl call: %v", args))
	}

	if len(s.sysctlErrs) > 0 {
		err, s.sysctlErrs = s.sysctlErrs[0], s.sysctlErrs[1:]
	}
	if len(s.sysctlBufs) > 0 {
		buf, s.sysctlBufs = s.sysctlBufs[0], s.sysctlBufs[1:]
	}

	return buf, err
}

func (s *apiBaseSuite) journalctl(svcs []string, n int, follow bool) (rc io.ReadCloser, err error) {
	s.jctlSvcses = append(s.jctlSvcses, svcs)
	s.jctlNs = append(s.jctlNs, n)
	s.jctlFollows = append(s.jctlFollows, follow)

	if len(s.jctlErrs) > 0 {
		err, s.jctlErrs = s.jctlErrs[0], s.jctlErrs[1:]
	}
	if len(s.jctlRCs) > 0 {
		rc, s.jctlRCs = s.jctlRCs[0], s.jctlRCs[1:]
	}

	return rc, err
}

func (s *apiBaseSuite) SetUpTest(c *check.C) {
	s.sysctlArgses = nil
	s.sysctlBufs = nil
	s.sysctlErrs = nil
	s.jctlSvcses = nil
	s.jctlNs = nil
	s.jctlFollows = nil
	s.jctlRCs = nil
	s.jctlErrs = nil

	dirs.SetRootDir(c.MkDir())
	err := os.MkdirAll(filepath.Dir(dirs.SnapStateFile), 0755)
	c.Assert(err, check.IsNil)
	c.Assert(os.MkdirAll(dirs.SnapMountDir, 0755), check.IsNil)
	c.Assert(os.MkdirAll(dirs.SnapBlobDir, 0755), check.IsNil)

	s.rsnaps = nil
	s.suggestedCurrency = ""
	s.storeSearch = store.Search{}
	s.err = nil
	s.vars = nil
	s.user = nil
	s.d = nil
	s.currentSnaps = nil
	s.actions = nil
	// Disable real security backends for all API tests
	s.restoreBackends = ifacestate.MockSecurityBackends(nil)

	s.buyOptions = nil
	s.buyResult = nil

	s.storeSigning = assertstest.NewStoreStack("can0nical", nil)
	s.trustedRestorer = sysdb.InjectTrusted(s.storeSigning.Trusted)

	s.brands = assertstest.NewSigningAccounts(s.storeSigning)
	s.brands.Register("my-brand", brandPrivKey, nil)

	assertstateRefreshSnapDeclarations = nil
	snapstateInstall = nil
	snapstateInstallMany = nil
	snapstateInstallPath = nil
	snapstateRefreshCandidates = nil
	snapstateRemoveMany = nil
	snapstateRevert = nil
	snapstateRevertToRevision = nil
	snapstateTryPath = nil
	snapstateUpdate = nil
	snapstateUpdateMany = nil
	snapstateSwitch = nil

	devicestateRemodel = nil
}

func (s *apiBaseSuite) TearDownTest(c *check.C) {
	s.trustedRestorer()
	s.d = nil
	s.restoreBackends()
	unsafeReadSnapInfo = unsafeReadSnapInfoImpl
	ensureStateSoon = ensureStateSoonImpl
	dirs.SetRootDir("")

	assertstateRefreshSnapDeclarations = assertstate.RefreshSnapDeclarations
	snapstateInstall = snapstate.Install
	snapstateInstallMany = snapstate.InstallMany
	snapstateInstallPath = snapstate.InstallPath
	snapstateRefreshCandidates = snapstate.RefreshCandidates
	snapstateRemoveMany = snapstate.RemoveMany
	snapstateRevert = snapstate.Revert
	snapstateRevertToRevision = snapstate.RevertToRevision
	snapstateTryPath = snapstate.TryPath
	snapstateUpdate = snapstate.Update
	snapstateUpdateMany = snapstate.UpdateMany
	snapstateSwitch = snapstate.Switch
}

var modelDefaults = map[string]interface{}{
	"architecture": "amd64",
	"gadget":       "gadget",
	"kernel":       "kernel",
}

func (s *apiBaseSuite) mockModel(c *check.C, st *state.State, model *asserts.Model) {
	// realistic model setup
	if model == nil {
		model = s.brands.Model("can0nical", "pc", modelDefaults)
	}

	snapstate.DeviceCtx = devicestate.DeviceCtx

	assertstatetest.AddMany(st, model)

	devicestatetest.SetDevice(st, &auth.DeviceState{
		Brand:  model.BrandID(),
		Model:  model.Model(),
		Serial: "serialserial",
	})
}

func (s *apiBaseSuite) daemon(c *check.C) *Daemon {
	if s.d != nil {
		panic("called daemon() twice")
	}
	d, err := New()
	c.Assert(err, check.IsNil)
	d.addRoutes()

	st := d.overlord.State()
	st.Lock()
	defer st.Unlock()
	snapstate.ReplaceStore(st, s)
	// mark as already seeded
	st.Set("seeded", true)
	// registered
	s.mockModel(c, st, nil)

	// don't actually try to talk to the store on snapstate.Ensure
	// needs doing after the call to devicestate.Manager (which
	// happens in daemon.New via overlord.New)
	snapstate.CanAutoRefresh = nil

	s.d = d
	return d
}

func (s *apiBaseSuite) daemonWithOverlordMock(c *check.C) *Daemon {
	if s.d != nil {
		panic("called daemon() twice")
	}
	d, err := New()
	c.Assert(err, check.IsNil)
	d.addRoutes()

	o := overlord.Mock()
	d.overlord = o

	st := d.overlord.State()
	// adds an assertion db
	assertstate.Manager(st, o.TaskRunner())
	st.Lock()
	defer st.Unlock()
	snapstate.ReplaceStore(st, s)

	s.d = d
	return d
}

type fakeSnapManager struct{}

func newFakeSnapManager(st *state.State, runner *state.TaskRunner) *fakeSnapManager {
	runner.AddHandler("fake-install-snap", func(t *state.Task, _ *tomb.Tomb) error {
		return nil
	}, nil)
	runner.AddHandler("fake-install-snap-error", func(t *state.Task, _ *tomb.Tomb) error {
		return fmt.Errorf("fake-install-snap-error errored")
	}, nil)

	return &fakeSnapManager{}
}

func (m *fakeSnapManager) Ensure() error {
	return nil
}

// sanity
var _ overlord.StateManager = (*fakeSnapManager)(nil)

func (s *apiBaseSuite) daemonWithFakeSnapManager(c *check.C) *Daemon {
	d := s.daemonWithOverlordMock(c)
	st := d.overlord.State()
	runner := d.overlord.TaskRunner()
	d.overlord.AddManager(newFakeSnapManager(st, runner))
	d.overlord.AddManager(runner)
	return d
}

func (s *apiBaseSuite) waitTrivialChange(c *check.C, chg *state.Change) {
	err := s.d.overlord.Settle(5 * time.Second)
	c.Assert(err, check.IsNil)
	c.Assert(chg.IsReady(), check.Equals, true)
}

func (s *apiBaseSuite) mkInstalledDesktopFile(c *check.C, name, content string) string {
	df := filepath.Join(dirs.SnapDesktopFilesDir, name)
	err := os.MkdirAll(filepath.Dir(df), 0755)
	c.Assert(err, check.IsNil)
	err = ioutil.WriteFile(df, []byte(content), 0644)
	c.Assert(err, check.IsNil)
	return df
}

func (s *apiBaseSuite) mkInstalledInState(c *check.C, daemon *Daemon, instanceName, developer, version string, revision snap.Revision, active bool, extraYaml string) *snap.Info {
	snapName, instanceKey := snap.SplitInstanceName(instanceName)

	if revision.Local() && developer != "" {
		panic("not supported")
	}

	var snapID string
	if revision.Store() {
		snapID = snapName + "-id"
	}
	// Collect arguments into a snap.SideInfo structure
	sideInfo := &snap.SideInfo{
		SnapID:   snapID,
		RealName: snapName,
		Revision: revision,
		Channel:  "stable",
	}

	// Collect other arguments into a yaml string
	yamlText := fmt.Sprintf(`
name: %s
version: %s
%s`, snapName, version, extraYaml)

	// Mock the snap on disk
	snapInfo := snaptest.MockSnapInstance(c, instanceName, yamlText, sideInfo)
	if active {
		dir, rev := filepath.Split(snapInfo.MountDir())
		c.Assert(os.Symlink(rev, dir+"current"), check.IsNil)
	}
	c.Assert(snapInfo.InstanceName(), check.Equals, instanceName)

	c.Assert(os.MkdirAll(snapInfo.DataDir(), 0755), check.IsNil)
	metadir := filepath.Join(snapInfo.MountDir(), "meta")
	guidir := filepath.Join(metadir, "gui")
	c.Assert(os.MkdirAll(guidir, 0755), check.IsNil)
	c.Check(ioutil.WriteFile(filepath.Join(guidir, "icon.svg"), []byte("yadda icon"), 0644), check.IsNil)

	if daemon == nil {
		return snapInfo
	}
	st := daemon.overlord.State()
	st.Lock()
	defer st.Unlock()

	var snapst snapstate.SnapState
	snapstate.Get(st, instanceName, &snapst)
	snapst.Active = active
	snapst.Sequence = append(snapst.Sequence, &snapInfo.SideInfo)
	snapst.Current = snapInfo.SideInfo.Revision
	snapst.Channel = "stable"
	snapst.InstanceKey = instanceKey

	snapstate.Set(st, instanceName, &snapst)

	if developer == "" {
		return snapInfo
	}

	devAcct := assertstest.NewAccount(s.storeSigning, developer, map[string]interface{}{
		"account-id": developer + "-id",
	}, "")

	snapInfo.Publisher = snap.StoreAccount{
		ID:          devAcct.AccountID(),
		Username:    devAcct.Username(),
		DisplayName: devAcct.DisplayName(),
		Validation:  devAcct.Validation(),
	}

	snapDecl, err := s.storeSigning.Sign(asserts.SnapDeclarationType, map[string]interface{}{
		"series":       "16",
		"snap-id":      snapID,
		"snap-name":    snapName,
		"publisher-id": devAcct.AccountID(),
		"timestamp":    time.Now().Format(time.RFC3339),
	}, nil, "")
	c.Assert(err, check.IsNil)

	content, err := ioutil.ReadFile(snapInfo.MountFile())
	c.Assert(err, check.IsNil)
	h := sha3.Sum384(content)
	dgst, err := asserts.EncodeDigest(crypto.SHA3_384, h[:])
	c.Assert(err, check.IsNil)
	snapRev, err := s.storeSigning.Sign(asserts.SnapRevisionType, map[string]interface{}{
		"snap-sha3-384": string(dgst),
		"snap-size":     "999",
		"snap-id":       snapID,
		"snap-revision": fmt.Sprintf("%s", revision),
		"developer-id":  devAcct.AccountID(),
		"timestamp":     time.Now().Format(time.RFC3339),
	}, nil, "")
	c.Assert(err, check.IsNil)

	assertstatetest.AddMany(st, s.storeSigning.StoreAccountKey(""), devAcct, snapDecl, snapRev)

	return snapInfo
}

type apiSuite struct {
	apiBaseSuite
}

var _ = check.Suite(&apiSuite{})

func (s *apiSuite) TestUsersOnlyRoot(c *check.C) {
	for _, cmd := range api {
		if strings.Contains(cmd.Path, "user") {
			c.Check(cmd.RootOnly, check.Equals, true, check.Commentf(cmd.Path))
		}
	}
}

func (s *apiSuite) TestSnapInfoOneIntegration(c *check.C) {
	d := s.daemon(c)
	s.vars = map[string]string{"name": "foo"}

	// we have v0 [r5] installed
	s.mkInstalledInState(c, d, "foo", "bar", "v0", snap.R(5), false, "")
	// and v1 [r10] is current
	s.mkInstalledInState(c, d, "foo", "bar", "v1", snap.R(10), true, `title: title
description: description
summary: summary
license: GPL-3.0
base: base18
apps:
  cmd:
    command: some.cmd
  cmd2:
    command: other.cmd
  cmd3:
    command: other.cmd
    common-id: org.foo.cmd
  svc1:
    command: somed1
    daemon: simple
  svc2:
    command: somed2
    daemon: forking
  svc3:
    command: somed3
    daemon: oneshot
  svc4:
    command: somed4
    daemon: notify
  svc5:
    command: some5
    timer: mon1,12:15
    daemon: simple
  svc6:
    command: some6
    daemon: simple
    sockets:
       sock:
         listen-stream: $SNAP_COMMON/run.sock
  svc7:
    command: some7
    daemon: simple
    sockets:
       other-sock:
         listen-stream: $SNAP_COMMON/other-run.sock
`)
	df := s.mkInstalledDesktopFile(c, "foo_cmd.desktop", "[Desktop]\nExec=foo.cmd %U")
	s.sysctlBufs = [][]byte{
		[]byte(`Type=simple
Id=snap.foo.svc1.service
ActiveState=fumbling
UnitFileState=enabled
`),
		[]byte(`Type=forking
Id=snap.foo.svc2.service
ActiveState=active
UnitFileState=disabled
`),
		[]byte(`Type=oneshot
Id=snap.foo.svc3.service
ActiveState=reloading
UnitFileState=static
`),
		[]byte(`Type=notify
Id=snap.foo.svc4.service
ActiveState=inactive
UnitFileState=potatoes
`),
		[]byte(`Type=simple
Id=snap.foo.svc5.service
ActiveState=inactive
UnitFileState=static
`),
		[]byte(`Id=snap.foo.svc5.timer
ActiveState=active
UnitFileState=enabled
`),
		[]byte(`Type=simple
Id=snap.foo.svc6.service
ActiveState=inactive
UnitFileState=static
`),
		[]byte(`Id=snap.foo.svc6.sock.socket
ActiveState=active
UnitFileState=enabled
`),
		[]byte(`Type=simple
Id=snap.foo.svc7.service
ActiveState=inactive
UnitFileState=static
`),
		[]byte(`Id=snap.foo.svc7.other-sock.socket
ActiveState=inactive
UnitFileState=enabled
`),
	}

	var snapst snapstate.SnapState
	st := s.d.overlord.State()
	st.Lock()
	err := snapstate.Get(st, "foo", &snapst)
	st.Unlock()
	c.Assert(err, check.IsNil)

	// modify state
	snapst.Channel = "beta"
	snapst.IgnoreValidation = true
	snapst.CohortKey = "some-long-cohort-key"
	st.Lock()
	snapstate.Set(st, "foo", &snapst)
	st.Unlock()

	req, err := http.NewRequest("GET", "/v2/snaps/foo", nil)
	c.Assert(err, check.IsNil)
	rsp, ok := getSnapInfo(snapCmd, req, nil).(*resp)
	c.Assert(ok, check.Equals, true)

	c.Assert(rsp, check.NotNil)
	c.Assert(rsp.Result, check.FitsTypeOf, &client.Snap{})
	m := rsp.Result.(*client.Snap)

	// installed-size depends on vagaries of the filesystem, just check type
	c.Check(m.InstalledSize, check.FitsTypeOf, int64(0))
	m.InstalledSize = 0
	// ditto install-date
	c.Check(m.InstallDate, check.FitsTypeOf, time.Time{})
	m.InstallDate = time.Time{}

	meta := &Meta{}
	expected := &resp{
		Type:   ResponseTypeSync,
		Status: 200,
		Result: &client.Snap{
			ID:               "foo-id",
			Name:             "foo",
			Revision:         snap.R(10),
			Version:          "v1",
			Channel:          "stable",
			TrackingChannel:  "beta",
			IgnoreValidation: true,
			Title:            "title",
			Summary:          "summary",
			Description:      "description",
			Developer:        "bar",
			Publisher: &snap.StoreAccount{
				ID:          "bar-id",
				Username:    "bar",
				DisplayName: "Bar",
				Validation:  "unproven",
			},
			Status:      "active",
			Icon:        "/v2/icons/foo/icon",
			Type:        string(snap.TypeApp),
			Base:        "base18",
			Private:     false,
			DevMode:     false,
			JailMode:    false,
			Confinement: string(snap.StrictConfinement),
			TryMode:     false,
			MountedFrom: filepath.Join(dirs.SnapBlobDir, "foo_10.snap"),
			Apps: []client.AppInfo{
				{
					Snap: "foo", Name: "cmd",
					DesktopFile: df,
				}, {
					// no desktop file
					Snap: "foo", Name: "cmd2",
				}, {
					// has AppStream ID
					Snap: "foo", Name: "cmd3",
					CommonID: "org.foo.cmd",
				}, {
					// services
					Snap: "foo", Name: "svc1",
					Daemon:  "simple",
					Enabled: true,
					Active:  false,
				}, {
					Snap: "foo", Name: "svc2",
					Daemon:  "forking",
					Enabled: false,
					Active:  true,
				}, {
					Snap: "foo", Name: "svc3",
					Daemon:  "oneshot",
					Enabled: true,
					Active:  true,
				}, {
					Snap: "foo", Name: "svc4",
					Daemon:  "notify",
					Enabled: false,
					Active:  false,
				}, {
					Snap: "foo", Name: "svc5",
					Daemon:  "simple",
					Enabled: true,
					Active:  false,
					Activators: []client.AppActivator{
						{Name: "svc5", Type: "timer", Active: true, Enabled: true},
					},
				}, {
					Snap: "foo", Name: "svc6",
					Daemon:  "simple",
					Enabled: true,
					Active:  false,
					Activators: []client.AppActivator{
						{Name: "sock", Type: "socket", Active: true, Enabled: true},
					},
				}, {
					Snap: "foo", Name: "svc7",
					Daemon:  "simple",
					Enabled: true,
					Active:  false,
					Activators: []client.AppActivator{
						{Name: "other-sock", Type: "socket", Active: false, Enabled: true},
					},
				},
			},
			Broken:      "",
			Contact:     "",
			License:     "GPL-3.0",
			CommonIDs:   []string{"org.foo.cmd"},
<<<<<<< HEAD
			Screenshots: []snap.ScreenshotInfo{{Note: snap.ScreenshotsDeprecationNotice}},
=======
			Screenshots: []snap.ScreenshotInfo{},
			CohortKey:   "some-long-cohort-key",
>>>>>>> cd984207
		},
		Meta: meta,
	}

	c.Check(rsp.Result, check.DeepEquals, expected.Result)
}

func (s *apiSuite) TestSnapInfoWithAuth(c *check.C) {
	s.daemon(c)

	state := snapCmd.d.overlord.State()
	state.Lock()
	user, err := auth.NewUser(state, "username", "email@test.com", "macaroon", []string{"discharge"})
	state.Unlock()
	c.Check(err, check.IsNil)

	req, err := http.NewRequest("GET", "/v2/find/?q=name:gfoo", nil)
	c.Assert(err, check.IsNil)

	c.Assert(s.user, check.IsNil)

	_, ok := searchStore(findCmd, req, user).(*resp)
	c.Assert(ok, check.Equals, true)
	// ensure user was set
	c.Assert(s.user, check.DeepEquals, user)
}

func (s *apiSuite) TestSnapInfoNotFound(c *check.C) {
	req, err := http.NewRequest("GET", "/v2/snaps/gfoo", nil)
	c.Assert(err, check.IsNil)
	c.Check(getSnapInfo(snapCmd, req, nil).(*resp).Status, check.Equals, 404)
}

func (s *apiSuite) TestSnapInfoNoneFound(c *check.C) {
	s.vars = map[string]string{"name": "foo"}

	req, err := http.NewRequest("GET", "/v2/snaps/gfoo", nil)
	c.Assert(err, check.IsNil)
	c.Check(getSnapInfo(snapCmd, req, nil).(*resp).Status, check.Equals, 404)
}

func (s *apiSuite) TestSnapInfoIgnoresRemoteErrors(c *check.C) {
	s.vars = map[string]string{"name": "foo"}
	s.err = errors.New("weird")

	req, err := http.NewRequest("GET", "/v2/snaps/gfoo", nil)
	c.Assert(err, check.IsNil)
	rsp := getSnapInfo(snapCmd, req, nil).(*resp)

	c.Check(rsp.Type, check.Equals, ResponseTypeError)
	c.Check(rsp.Status, check.Equals, 404)
	c.Check(rsp.Result, check.NotNil)
}

func (s *apiSuite) TestMapLocalFields(c *check.C) {
	media := snap.MediaInfos{
		{
			Type: "screenshot",
			URL:  "https://example.com/shot1.svg",
		}, {
			Type: "icon",
			URL:  "https://example.com/icon.png",
		}, {
			Type: "screenshot",
			URL:  "https://example.com/shot2.svg",
		},
	}

	publisher := snap.StoreAccount{
		ID:          "some-dev-id",
		Username:    "some-dev",
		DisplayName: "Some Developer",
		Validation:  "poor",
	}
	info := &snap.Info{
		SideInfo: snap.SideInfo{
			SnapID:            "some-snap-id",
			RealName:          "some-snap",
			EditedTitle:       "A Title",
			EditedSummary:     "a summary",
			EditedDescription: "the\nlong\ndescription",
			Channel:           "bleeding/edge",
			Contact:           "alice@example.com",
			Revision:          snap.R(7),
			Private:           true,
		},
		InstanceKey: "instance",
		Type:        "app",
		Base:        "the-base",
		Version:     "v1.0",
		License:     "MIT",
		Broken:      "very",
		Confinement: "very strict",
		CommonIDs:   []string{"foo", "bar"},
		Media:       media,
		DownloadInfo: snap.DownloadInfo{
			Size:     42,
			Sha3_384: "some-sum",
		},
		Publisher: publisher,
	}

	// make InstallDate work
	c.Assert(os.MkdirAll(info.MountDir(), 0755), check.IsNil)
	c.Assert(os.Symlink("7", filepath.Join(info.MountDir(), "..", "current")), check.IsNil)

	info.Apps = map[string]*snap.AppInfo{
		"foo": {Snap: info, Name: "foo", Command: "foo"},
		"bar": {Snap: info, Name: "bar", Command: "bar"},
	}
	about := aboutSnap{
		info: info,
		snapst: &snapstate.SnapState{
			Active:  true,
			Channel: "flaky/beta",
			Current: snap.R(7),
			Flags: snapstate.Flags{
				IgnoreValidation: true,
				DevMode:          true,
				JailMode:         true,
			},
		},
	}

	expected := &client.Snap{
		ID:               "some-snap-id",
		Name:             "some-snap_instance",
		Summary:          "a summary",
		Description:      "the\nlong\ndescription",
		Developer:        "some-dev",
		Publisher:        &publisher,
		Icon:             "https://example.com/icon.png",
		Type:             "app",
		Base:             "the-base",
		Version:          "v1.0",
		Revision:         snap.R(7),
		Channel:          "bleeding/edge",
		TrackingChannel:  "flaky/beta",
		InstallDate:      info.InstallDate(),
		InstalledSize:    42,
		Status:           "active",
		Confinement:      "very strict",
		IgnoreValidation: true,
		DevMode:          true,
		JailMode:         true,
		Private:          true,
		Broken:           "very",
		Contact:          "alice@example.com",
		Title:            "A Title",
		License:          "MIT",
		CommonIDs:        []string{"foo", "bar"},
		MountedFrom:      filepath.Join(dirs.SnapBlobDir, "some-snap_instance_7.snap"),
		Media:            media,
		Screenshots:      []snap.ScreenshotInfo{{Note: snap.ScreenshotsDeprecationNotice}},
		Apps: []client.AppInfo{
			{Snap: "some-snap_instance", Name: "bar"},
			{Snap: "some-snap_instance", Name: "foo"},
		},
	}
	c.Check(mapLocal(about), check.DeepEquals, expected)
}

func (s *apiSuite) TestMapLocalOfTryResolvesSymlink(c *check.C) {
	c.Assert(os.MkdirAll(dirs.SnapBlobDir, 0755), check.IsNil)

	info := snap.Info{SideInfo: snap.SideInfo{RealName: "hello", Revision: snap.R(1)}}
	snapst := snapstate.SnapState{}
	mountFile := info.MountFile()
	about := aboutSnap{info: &info, snapst: &snapst}

	// if not a 'try', then MountedFrom is just MountFile()
	c.Check(mapLocal(about).MountedFrom, check.Equals, mountFile)

	// if it's a try, then MountedFrom resolves the symlink
	// (note it doesn't matter, here, whether the target of the link exists)
	snapst.TryMode = true
	c.Assert(os.Symlink("/xyzzy", mountFile), check.IsNil)
	c.Check(mapLocal(about).MountedFrom, check.Equals, "/xyzzy")

	// if the readlink fails, it's unset
	c.Assert(os.Remove(mountFile), check.IsNil)
	c.Check(mapLocal(about).MountedFrom, check.Equals, "")
}

func (s *apiSuite) TestListIncludesAll(c *check.C) {
	// Very basic check to help stop us from not adding all the
	// commands to the command list.
	found := countCommandDecls(c, check.Commentf("TestListIncludesAll"))

	c.Check(found, check.Equals, len(api),
		check.Commentf(`At a glance it looks like you've not added all the Commands defined in api to the api list.`))
}

func (s *apiSuite) TestRootCmd(c *check.C) {
	// check it only does GET
	c.Check(rootCmd.PUT, check.IsNil)
	c.Check(rootCmd.POST, check.IsNil)
	c.Check(rootCmd.DELETE, check.IsNil)
	c.Assert(rootCmd.GET, check.NotNil)

	rec := httptest.NewRecorder()
	c.Check(rootCmd.Path, check.Equals, "/")

	rootCmd.GET(rootCmd, nil, nil).ServeHTTP(rec, nil)
	c.Check(rec.Code, check.Equals, 200)
	c.Check(rec.HeaderMap.Get("Content-Type"), check.Equals, "application/json")

	expected := []interface{}{"TBD"}
	var rsp resp
	c.Assert(json.Unmarshal(rec.Body.Bytes(), &rsp), check.IsNil)
	c.Check(rsp.Status, check.Equals, 200)
	c.Check(rsp.Result, check.DeepEquals, expected)
}

func (s *apiSuite) TestSysInfo(c *check.C) {
	// check it only does GET
	c.Check(sysInfoCmd.PUT, check.IsNil)
	c.Check(sysInfoCmd.POST, check.IsNil)
	c.Check(sysInfoCmd.DELETE, check.IsNil)
	c.Assert(sysInfoCmd.GET, check.NotNil)

	rec := httptest.NewRecorder()
	c.Check(sysInfoCmd.Path, check.Equals, "/v2/system-info")

	d := s.daemon(c)
	d.Version = "42b1"

	// set both legacy and new refresh schedules. new one takes priority
	st := d.overlord.State()
	st.Lock()
	tr := config.NewTransaction(st)
	tr.Set("core", "refresh.schedule", "00:00-9:00/12:00-13:00")
	tr.Set("core", "refresh.timer", "8:00~9:00/2")
	tr.Commit()
	st.Unlock()

	restore := release.MockReleaseInfo(&release.OS{ID: "distro-id", VersionID: "1.2"})
	defer restore()
	restore = release.MockOnClassic(true)
	defer restore()
	restore = release.MockForcedDevmode(true)
	defer restore()
	// reload dirs for release info to have effect
	dirs.SetRootDir(dirs.GlobalRootDir)

	buildID, err := osutil.MyBuildID()
	c.Assert(err, check.IsNil)

	sysInfoCmd.GET(sysInfoCmd, nil, nil).ServeHTTP(rec, nil)
	c.Check(rec.Code, check.Equals, 200)
	c.Check(rec.HeaderMap.Get("Content-Type"), check.Equals, "application/json")

	expected := map[string]interface{}{
		"series":  "16",
		"version": "42b1",
		"os-release": map[string]interface{}{
			"id":         "distro-id",
			"version-id": "1.2",
		},
		"build-id":   buildID,
		"on-classic": true,
		"managed":    false,
		"locations": map[string]interface{}{
			"snap-mount-dir": dirs.SnapMountDir,
			"snap-bin-dir":   dirs.SnapBinariesDir,
		},
		"refresh": map[string]interface{}{
			// only the "timer" field
			"timer": "8:00~9:00/2",
		},
		"confinement":      "partial",
		"sandbox-features": map[string]interface{}{"confinement-options": []interface{}{"classic", "devmode"}},
	}
	var rsp resp
	c.Assert(json.Unmarshal(rec.Body.Bytes(), &rsp), check.IsNil)
	c.Check(rsp.Status, check.Equals, 200)
	c.Check(rsp.Type, check.Equals, ResponseTypeSync)
	// Ensure that we had a kernel-verrsion but don't check the actual value.
	const kernelVersionKey = "kernel-version"
	c.Check(rsp.Result.(map[string]interface{})[kernelVersionKey], check.Not(check.Equals), "")
	delete(rsp.Result.(map[string]interface{}), kernelVersionKey)
	c.Check(rsp.Result, check.DeepEquals, expected)
}

func (s *apiSuite) TestSysInfoLegacyRefresh(c *check.C) {
	rec := httptest.NewRecorder()

	d := s.daemon(c)
	d.Version = "42b1"

	restore := release.MockReleaseInfo(&release.OS{ID: "distro-id", VersionID: "1.2"})
	defer restore()
	restore = release.MockOnClassic(true)
	defer restore()
	restore = release.MockForcedDevmode(true)
	defer restore()
	// reload dirs for release info to have effect
	dirs.SetRootDir(dirs.GlobalRootDir)

	// set the legacy refresh schedule
	st := d.overlord.State()
	st.Lock()
	tr := config.NewTransaction(st)
	tr.Set("core", "refresh.schedule", "00:00-9:00/12:00-13:00")
	tr.Set("core", "refresh.timer", "")
	tr.Commit()
	st.Unlock()

	// add a test security backend
	err := d.overlord.InterfaceManager().Repository().AddBackend(&ifacetest.TestSecurityBackend{
		BackendName:             "apparmor",
		SandboxFeaturesCallback: func() []string { return []string{"feature-1", "feature-2"} },
	})
	c.Assert(err, check.IsNil)

	buildID, err := osutil.MyBuildID()
	c.Assert(err, check.IsNil)

	sysInfoCmd.GET(sysInfoCmd, nil, nil).ServeHTTP(rec, nil)
	c.Check(rec.Code, check.Equals, 200)
	c.Check(rec.HeaderMap.Get("Content-Type"), check.Equals, "application/json")

	expected := map[string]interface{}{
		"series":  "16",
		"version": "42b1",
		"os-release": map[string]interface{}{
			"id":         "distro-id",
			"version-id": "1.2",
		},
		"build-id":   buildID,
		"on-classic": true,
		"managed":    false,
		"locations": map[string]interface{}{
			"snap-mount-dir": dirs.SnapMountDir,
			"snap-bin-dir":   dirs.SnapBinariesDir,
		},
		"refresh": map[string]interface{}{
			// only the "schedule" field
			"schedule": "00:00-9:00/12:00-13:00",
		},
		"confinement": "partial",
		"sandbox-features": map[string]interface{}{
			"apparmor":            []interface{}{"feature-1", "feature-2"},
			"confinement-options": []interface{}{"classic", "devmode"}, // we know it's this because of the release.Mock... calls above
		},
	}
	var rsp resp
	c.Assert(json.Unmarshal(rec.Body.Bytes(), &rsp), check.IsNil)
	c.Check(rsp.Status, check.Equals, 200)
	c.Check(rsp.Type, check.Equals, ResponseTypeSync)
	const kernelVersionKey = "kernel-version"
	delete(rsp.Result.(map[string]interface{}), kernelVersionKey)
	c.Check(rsp.Result, check.DeepEquals, expected)
}

func (s *apiSuite) TestLoginUser(c *check.C) {
	d := s.daemon(c)
	state := d.overlord.State()

	s.loginUserStoreMacaroon = "user-macaroon"
	s.loginUserDischarge = "the-discharge-macaroon-serialized-data"
	buf := bytes.NewBufferString(`{"username": "email@.com", "password": "password"}`)
	req, err := http.NewRequest("POST", "/v2/login", buf)
	c.Assert(err, check.IsNil)

	rsp := loginUser(loginCmd, req, nil).(*resp)

	state.Lock()
	user, err := auth.User(state, 1)
	state.Unlock()
	c.Check(err, check.IsNil)

	expected := userResponseData{
		ID:    1,
		Email: "email@.com",

		Macaroon:   user.Macaroon,
		Discharges: user.Discharges,
	}

	c.Check(rsp.Status, check.Equals, 200)
	c.Check(rsp.Type, check.Equals, ResponseTypeSync)
	c.Assert(rsp.Result, check.FitsTypeOf, expected)
	c.Check(rsp.Result, check.DeepEquals, expected)

	c.Check(user.ID, check.Equals, 1)
	c.Check(user.Username, check.Equals, "")
	c.Check(user.Email, check.Equals, "email@.com")
	c.Check(user.Discharges, check.IsNil)
	c.Check(user.StoreMacaroon, check.Equals, s.loginUserStoreMacaroon)
	c.Check(user.StoreDischarges, check.DeepEquals, []string{"the-discharge-macaroon-serialized-data"})
	// snapd macaroon was setup too
	snapdMacaroon, err := auth.MacaroonDeserialize(user.Macaroon)
	c.Check(err, check.IsNil)
	c.Check(snapdMacaroon.Id(), check.Equals, "1")
	c.Check(snapdMacaroon.Location(), check.Equals, "snapd")
}

func (s *apiSuite) TestLoginUserWithUsername(c *check.C) {
	d := s.daemon(c)
	state := d.overlord.State()

	s.loginUserStoreMacaroon = "user-macaroon"
	s.loginUserDischarge = "the-discharge-macaroon-serialized-data"
	buf := bytes.NewBufferString(`{"username": "username", "email": "email@.com", "password": "password"}`)
	req, err := http.NewRequest("POST", "/v2/login", buf)
	c.Assert(err, check.IsNil)

	rsp := loginUser(loginCmd, req, nil).(*resp)

	state.Lock()
	user, err := auth.User(state, 1)
	state.Unlock()
	c.Check(err, check.IsNil)

	expected := userResponseData{
		ID:         1,
		Username:   "username",
		Email:      "email@.com",
		Macaroon:   user.Macaroon,
		Discharges: user.Discharges,
	}
	c.Check(rsp.Status, check.Equals, 200)
	c.Check(rsp.Type, check.Equals, ResponseTypeSync)
	c.Assert(rsp.Result, check.FitsTypeOf, expected)
	c.Check(rsp.Result, check.DeepEquals, expected)

	c.Check(user.ID, check.Equals, 1)
	c.Check(user.Username, check.Equals, "username")
	c.Check(user.Email, check.Equals, "email@.com")
	c.Check(user.Discharges, check.IsNil)
	c.Check(user.StoreMacaroon, check.Equals, s.loginUserStoreMacaroon)
	c.Check(user.StoreDischarges, check.DeepEquals, []string{"the-discharge-macaroon-serialized-data"})
	// snapd macaroon was setup too
	snapdMacaroon, err := auth.MacaroonDeserialize(user.Macaroon)
	c.Check(err, check.IsNil)
	c.Check(snapdMacaroon.Id(), check.Equals, "1")
	c.Check(snapdMacaroon.Location(), check.Equals, "snapd")
}

func (s *apiSuite) TestLoginUserNoEmailWithExistentLocalUser(c *check.C) {
	d := s.daemon(c)
	state := d.overlord.State()

	// setup local-only user
	state.Lock()
	localUser, err := auth.NewUser(state, "username", "email@test.com", "", nil)
	state.Unlock()
	c.Assert(err, check.IsNil)

	s.loginUserStoreMacaroon = "user-macaroon"
	s.loginUserDischarge = "the-discharge-macaroon-serialized-data"
	buf := bytes.NewBufferString(`{"username": "username", "email": "", "password": "password"}`)
	req, err := http.NewRequest("POST", "/v2/login", buf)
	c.Assert(err, check.IsNil)
	req.Header.Set("Authorization", fmt.Sprintf(`Macaroon root="%s"`, localUser.Macaroon))

	rsp := loginUser(loginCmd, req, localUser).(*resp)

	expected := userResponseData{
		ID:       1,
		Username: "username",
		Email:    "email@test.com",

		Macaroon:   localUser.Macaroon,
		Discharges: localUser.Discharges,
	}
	c.Check(rsp.Status, check.Equals, 200)
	c.Check(rsp.Type, check.Equals, ResponseTypeSync)
	c.Assert(rsp.Result, check.FitsTypeOf, expected)
	c.Check(rsp.Result, check.DeepEquals, expected)

	state.Lock()
	user, err := auth.User(state, localUser.ID)
	state.Unlock()
	c.Check(err, check.IsNil)
	c.Check(user.Username, check.Equals, "username")
	c.Check(user.Email, check.Equals, localUser.Email)
	c.Check(user.Macaroon, check.Equals, localUser.Macaroon)
	c.Check(user.Discharges, check.IsNil)
	c.Check(user.StoreMacaroon, check.Equals, s.loginUserStoreMacaroon)
	c.Check(user.StoreDischarges, check.DeepEquals, []string{"the-discharge-macaroon-serialized-data"})
}

func (s *apiSuite) TestLoginUserWithExistentLocalUser(c *check.C) {
	d := s.daemon(c)
	state := d.overlord.State()

	// setup local-only user
	state.Lock()
	localUser, err := auth.NewUser(state, "username", "email@test.com", "", nil)
	state.Unlock()
	c.Assert(err, check.IsNil)

	s.loginUserStoreMacaroon = "user-macaroon"
	s.loginUserDischarge = "the-discharge-macaroon-serialized-data"
	buf := bytes.NewBufferString(`{"username": "username", "email": "email@test.com", "password": "password"}`)
	req, err := http.NewRequest("POST", "/v2/login", buf)
	c.Assert(err, check.IsNil)
	req.Header.Set("Authorization", fmt.Sprintf(`Macaroon root="%s"`, localUser.Macaroon))

	rsp := loginUser(loginCmd, req, localUser).(*resp)

	expected := userResponseData{
		ID:       1,
		Username: "username",
		Email:    "email@test.com",

		Macaroon:   localUser.Macaroon,
		Discharges: localUser.Discharges,
	}
	c.Check(rsp.Status, check.Equals, 200)
	c.Check(rsp.Type, check.Equals, ResponseTypeSync)
	c.Assert(rsp.Result, check.FitsTypeOf, expected)
	c.Check(rsp.Result, check.DeepEquals, expected)

	state.Lock()
	user, err := auth.User(state, localUser.ID)
	state.Unlock()
	c.Check(err, check.IsNil)
	c.Check(user.Username, check.Equals, "username")
	c.Check(user.Email, check.Equals, localUser.Email)
	c.Check(user.Macaroon, check.Equals, localUser.Macaroon)
	c.Check(user.Discharges, check.IsNil)
	c.Check(user.StoreMacaroon, check.Equals, s.loginUserStoreMacaroon)
	c.Check(user.StoreDischarges, check.DeepEquals, []string{"the-discharge-macaroon-serialized-data"})
}

func (s *apiSuite) TestLoginUserNewEmailWithExistentLocalUser(c *check.C) {
	d := s.daemon(c)
	state := d.overlord.State()

	// setup local-only user
	state.Lock()
	localUser, err := auth.NewUser(state, "username", "email@test.com", "", nil)
	state.Unlock()
	c.Assert(err, check.IsNil)

	s.loginUserStoreMacaroon = "user-macaroon"
	s.loginUserDischarge = "the-discharge-macaroon-serialized-data"
	// same local user, but using a new SSO account
	buf := bytes.NewBufferString(`{"username": "username", "email": "new.email@test.com", "password": "password"}`)
	req, err := http.NewRequest("POST", "/v2/login", buf)
	c.Assert(err, check.IsNil)
	req.Header.Set("Authorization", fmt.Sprintf(`Macaroon root="%s"`, localUser.Macaroon))

	rsp := loginUser(loginCmd, req, localUser).(*resp)

	expected := userResponseData{
		ID:       1,
		Username: "username",
		Email:    "new.email@test.com",

		Macaroon:   localUser.Macaroon,
		Discharges: localUser.Discharges,
	}
	c.Check(rsp.Status, check.Equals, 200)
	c.Check(rsp.Type, check.Equals, ResponseTypeSync)
	c.Assert(rsp.Result, check.FitsTypeOf, expected)
	c.Check(rsp.Result, check.DeepEquals, expected)

	state.Lock()
	user, err := auth.User(state, localUser.ID)
	state.Unlock()
	c.Check(err, check.IsNil)
	c.Check(user.Username, check.Equals, "username")
	c.Check(user.Email, check.Equals, expected.Email)
	c.Check(user.Macaroon, check.Equals, localUser.Macaroon)
	c.Check(user.Discharges, check.IsNil)
	c.Check(user.StoreMacaroon, check.Equals, s.loginUserStoreMacaroon)
	c.Check(user.StoreDischarges, check.DeepEquals, []string{"the-discharge-macaroon-serialized-data"})
}

func (s *apiSuite) TestLogoutUser(c *check.C) {
	d := s.daemon(c)
	state := d.overlord.State()
	state.Lock()
	user, err := auth.NewUser(state, "username", "email@test.com", "macaroon", []string{"discharge"})
	state.Unlock()
	c.Assert(err, check.IsNil)

	req, err := http.NewRequest("POST", "/v2/logout", nil)
	c.Assert(err, check.IsNil)
	req.Header.Set("Authorization", `Macaroon root="macaroon", discharge="discharge"`)

	rsp := logoutUser(logoutCmd, req, user).(*resp)
	c.Check(rsp.Status, check.Equals, 200)
	c.Check(rsp.Type, check.Equals, ResponseTypeSync)

	state.Lock()
	_, err = auth.User(state, user.ID)
	state.Unlock()
	c.Check(err, check.Equals, auth.ErrInvalidUser)
}

func (s *apiSuite) TestLoginUserBadRequest(c *check.C) {
	buf := bytes.NewBufferString(`hello`)
	req, err := http.NewRequest("POST", "/v2/login", buf)
	c.Assert(err, check.IsNil)

	rsp := loginUser(snapCmd, req, nil).(*resp)

	c.Check(rsp.Type, check.Equals, ResponseTypeError)
	c.Check(rsp.Status, check.Equals, 400)
	c.Check(rsp.Result, check.NotNil)
}

func (s *apiSuite) TestLoginUserDeveloperAPIError(c *check.C) {
	s.daemon(c)

	s.err = fmt.Errorf("error-from-login-user")
	buf := bytes.NewBufferString(`{"username": "email@.com", "password": "password"}`)
	req, err := http.NewRequest("POST", "/v2/login", buf)
	c.Assert(err, check.IsNil)

	rsp := loginUser(snapCmd, req, nil).(*resp)

	c.Check(rsp.Type, check.Equals, ResponseTypeError)
	c.Check(rsp.Status, check.Equals, 401)
	c.Check(rsp.Result.(*errorResult).Message, testutil.Contains, "error-from-login-user")
}

func (s *apiSuite) TestLoginUserTwoFactorRequiredError(c *check.C) {
	s.daemon(c)

	s.err = store.ErrAuthenticationNeeds2fa
	buf := bytes.NewBufferString(`{"username": "email@.com", "password": "password"}`)
	req, err := http.NewRequest("POST", "/v2/login", buf)
	c.Assert(err, check.IsNil)

	rsp := loginUser(snapCmd, req, nil).(*resp)

	c.Check(rsp.Type, check.Equals, ResponseTypeError)
	c.Check(rsp.Status, check.Equals, 401)
	c.Check(rsp.Result.(*errorResult).Kind, check.Equals, errorKindTwoFactorRequired)
}

func (s *apiSuite) TestLoginUserTwoFactorFailedError(c *check.C) {
	s.daemon(c)

	s.err = store.Err2faFailed
	buf := bytes.NewBufferString(`{"username": "email@.com", "password": "password"}`)
	req, err := http.NewRequest("POST", "/v2/login", buf)
	c.Assert(err, check.IsNil)

	rsp := loginUser(snapCmd, req, nil).(*resp)

	c.Check(rsp.Type, check.Equals, ResponseTypeError)
	c.Check(rsp.Status, check.Equals, 401)
	c.Check(rsp.Result.(*errorResult).Kind, check.Equals, errorKindTwoFactorFailed)
}

func (s *apiSuite) TestLoginUserInvalidCredentialsError(c *check.C) {
	s.daemon(c)

	s.err = store.ErrInvalidCredentials
	buf := bytes.NewBufferString(`{"username": "email@.com", "password": "password"}`)
	req, err := http.NewRequest("POST", "/v2/login", buf)
	c.Assert(err, check.IsNil)

	rsp := loginUser(snapCmd, req, nil).(*resp)

	c.Check(rsp.Type, check.Equals, ResponseTypeError)
	c.Check(rsp.Status, check.Equals, 401)
	c.Check(rsp.Result.(*errorResult).Message, check.Equals, "invalid credentials")
}

func (s *apiSuite) TestUserFromRequestNoHeader(c *check.C) {
	req, _ := http.NewRequest("GET", "http://example.com", nil)

	state := snapCmd.d.overlord.State()
	state.Lock()
	user, err := UserFromRequest(state, req)
	state.Unlock()

	c.Check(err, check.Equals, auth.ErrInvalidAuth)
	c.Check(user, check.IsNil)
}

func (s *apiSuite) TestUserFromRequestHeaderNoMacaroons(c *check.C) {
	req, _ := http.NewRequest("GET", "http://example.com", nil)
	req.Header.Set("Authorization", "Invalid")

	state := snapCmd.d.overlord.State()
	state.Lock()
	user, err := UserFromRequest(state, req)
	state.Unlock()

	c.Check(err, check.ErrorMatches, "authorization header misses Macaroon prefix")
	c.Check(user, check.IsNil)
}

func (s *apiSuite) TestUserFromRequestHeaderIncomplete(c *check.C) {
	req, _ := http.NewRequest("GET", "http://example.com", nil)
	req.Header.Set("Authorization", `Macaroon root=""`)

	state := snapCmd.d.overlord.State()
	state.Lock()
	user, err := UserFromRequest(state, req)
	state.Unlock()

	c.Check(err, check.ErrorMatches, "invalid authorization header")
	c.Check(user, check.IsNil)
}

func (s *apiSuite) TestUserFromRequestHeaderCorrectMissingUser(c *check.C) {
	req, _ := http.NewRequest("GET", "http://example.com", nil)
	req.Header.Set("Authorization", `Macaroon root="macaroon", discharge="discharge"`)

	state := snapCmd.d.overlord.State()
	state.Lock()
	user, err := UserFromRequest(state, req)
	state.Unlock()

	c.Check(err, check.Equals, auth.ErrInvalidAuth)
	c.Check(user, check.IsNil)
}

func (s *apiSuite) TestUserFromRequestHeaderValidUser(c *check.C) {
	state := snapCmd.d.overlord.State()
	state.Lock()
	expectedUser, err := auth.NewUser(state, "username", "email@test.com", "macaroon", []string{"discharge"})
	state.Unlock()
	c.Check(err, check.IsNil)

	req, _ := http.NewRequest("GET", "http://example.com", nil)
	req.Header.Set("Authorization", fmt.Sprintf(`Macaroon root="%s"`, expectedUser.Macaroon))

	state.Lock()
	user, err := UserFromRequest(state, req)
	state.Unlock()

	c.Check(err, check.IsNil)
	c.Check(user, check.DeepEquals, expectedUser)
}

func (s *apiSuite) TestSnapsInfoOnePerIntegration(c *check.C) {
	s.checkSnapInfoOnePerIntegration(c, false, nil)
}

func (s *apiSuite) TestSnapsInfoOnePerIntegrationSome(c *check.C) {
	s.checkSnapInfoOnePerIntegration(c, false, []string{"foo", "baz"})
}

func (s *apiSuite) TestSnapsInfoOnePerIntegrationAll(c *check.C) {
	s.checkSnapInfoOnePerIntegration(c, true, nil)
}

func (s *apiSuite) TestSnapsInfoOnePerIntegrationAllSome(c *check.C) {
	s.checkSnapInfoOnePerIntegration(c, true, []string{"foo", "baz"})
}

func (s *apiSuite) checkSnapInfoOnePerIntegration(c *check.C, all bool, names []string) {
	d := s.daemon(c)

	type tsnap struct {
		name   string
		dev    string
		ver    string
		rev    int
		active bool

		wanted bool
	}

	tsnaps := []tsnap{
		{name: "foo", dev: "bar", ver: "v0.9", rev: 1},
		{name: "foo", dev: "bar", ver: "v1", rev: 5, active: true},
		{name: "bar", dev: "baz", ver: "v2", rev: 10, active: true},
		{name: "baz", dev: "qux", ver: "v3", rev: 15, active: true},
		{name: "qux", dev: "mip", ver: "v4", rev: 20, active: true},
	}
	numExpected := 0

	for _, snp := range tsnaps {
		if all || snp.active {
			if len(names) == 0 {
				numExpected++
				snp.wanted = true
			}
			for _, n := range names {
				if snp.name == n {
					numExpected++
					snp.wanted = true
					break
				}
			}
		}
		s.mkInstalledInState(c, d, snp.name, snp.dev, snp.ver, snap.R(snp.rev), snp.active, "")
	}

	q := url.Values{}
	if all {
		q.Set("select", "all")
	}
	if len(names) > 0 {
		q.Set("snaps", strings.Join(names, ","))
	}
	req, err := http.NewRequest("GET", "/v2/snaps?"+q.Encode(), nil)
	c.Assert(err, check.IsNil)

	rsp, ok := getSnapsInfo(snapsCmd, req, nil).(*resp)
	c.Assert(ok, check.Equals, true)

	c.Check(rsp.Type, check.Equals, ResponseTypeSync)
	c.Check(rsp.Status, check.Equals, 200)
	c.Check(rsp.Result, check.NotNil)

	snaps := snapList(rsp.Result)
	c.Check(snaps, check.HasLen, numExpected)

	for _, s := range tsnaps {
		if !((all || s.active) && s.wanted) {
			continue
		}
		var got map[string]interface{}
		for _, got = range snaps {
			if got["name"].(string) == s.name && got["revision"].(string) == snap.R(s.rev).String() {
				break
			}
		}
		c.Check(got["name"], check.Equals, s.name)
		c.Check(got["version"], check.Equals, s.ver)
		c.Check(got["revision"], check.Equals, snap.R(s.rev).String())
		c.Check(got["developer"], check.Equals, s.dev)
		c.Check(got["confinement"], check.Equals, "strict")
	}
}

func (s *apiSuite) TestSnapsInfoOnlyLocal(c *check.C) {
	d := s.daemon(c)

	s.rsnaps = []*snap.Info{{
		SideInfo: snap.SideInfo{
			RealName: "store",
		},
		Publisher: snap.StoreAccount{
			ID:          "foo-id",
			Username:    "foo",
			DisplayName: "Foo",
			Validation:  "unproven",
		},
	}}
	s.mkInstalledInState(c, d, "local", "foo", "v1", snap.R(10), true, "")

	req, err := http.NewRequest("GET", "/v2/snaps?sources=local", nil)
	c.Assert(err, check.IsNil)

	rsp := getSnapsInfo(snapsCmd, req, nil).(*resp)

	c.Assert(rsp.Sources, check.DeepEquals, []string{"local"})

	snaps := snapList(rsp.Result)
	c.Assert(snaps, check.HasLen, 1)
	c.Assert(snaps[0]["name"], check.Equals, "local")
}

func (s *apiSuite) TestSnapsInfoAllMixedPublishers(c *check.C) {
	d := s.daemon(c)

	// the first 'local' is from a 'local' snap
	s.mkInstalledInState(c, d, "local", "", "v1", snap.R(-1), false, "")
	s.mkInstalledInState(c, d, "local", "foo", "v2", snap.R(1), false, "")
	s.mkInstalledInState(c, d, "local", "foo", "v3", snap.R(2), true, "")

	req, err := http.NewRequest("GET", "/v2/snaps?select=all", nil)
	c.Assert(err, check.IsNil)
	rsp := getSnapsInfo(snapsCmd, req, nil).(*resp)
	c.Assert(rsp.Type, check.Equals, ResponseTypeSync)

	snaps := snapList(rsp.Result)
	c.Assert(snaps, check.HasLen, 3)

	publisher := map[string]interface{}{
		"id":           "foo-id",
		"username":     "foo",
		"display-name": "Foo",
		"validation":   "unproven",
	}

	c.Check(snaps[0]["publisher"], check.IsNil)
	c.Check(snaps[1]["publisher"], check.DeepEquals, publisher)
	c.Check(snaps[2]["publisher"], check.DeepEquals, publisher)
}

func (s *apiSuite) TestSnapsInfoAll(c *check.C) {
	d := s.daemon(c)

	s.mkInstalledInState(c, d, "local", "foo", "v1", snap.R(1), false, "")
	s.mkInstalledInState(c, d, "local", "foo", "v2", snap.R(2), false, "")
	s.mkInstalledInState(c, d, "local", "foo", "v3", snap.R(3), true, "")
	s.mkInstalledInState(c, d, "local_foo", "foo", "v4", snap.R(4), true, "")
	brokenInfo := s.mkInstalledInState(c, d, "local_bar", "foo", "v5", snap.R(5), true, "")
	// make sure local_bar is 'broken'
	err := os.Remove(filepath.Join(brokenInfo.MountDir(), "meta", "snap.yaml"))
	c.Assert(err, check.IsNil)

	expectedHappy := map[string]bool{
		"local":     true,
		"local_foo": true,
		"local_bar": true,
	}
	for _, t := range []struct {
		q        string
		numSnaps int
		typ      ResponseType
	}{
		{"?select=enabled", 3, "sync"},
		{`?select=`, 3, "sync"},
		{"", 3, "sync"},
		{"?select=all", 5, "sync"},
		{"?select=invalid-field", 0, "error"},
	} {
		c.Logf("trying: %v", t)
		req, err := http.NewRequest("GET", fmt.Sprintf("/v2/snaps%s", t.q), nil)
		c.Assert(err, check.IsNil)
		rsp := getSnapsInfo(snapsCmd, req, nil).(*resp)
		c.Assert(rsp.Type, check.Equals, t.typ)

		if rsp.Type != "error" {
			snaps := snapList(rsp.Result)
			c.Assert(snaps, check.HasLen, t.numSnaps)
			seen := map[string]bool{}
			for _, s := range snaps {
				seen[s["name"].(string)] = true
			}
			c.Assert(seen, check.DeepEquals, expectedHappy)
		}
	}
}

func (s *apiSuite) TestFind(c *check.C) {
	s.daemon(c)

	s.suggestedCurrency = "EUR"

	s.rsnaps = []*snap.Info{{
		SideInfo: snap.SideInfo{
			RealName: "store",
		},
		Publisher: snap.StoreAccount{
			ID:          "foo-id",
			Username:    "foo",
			DisplayName: "Foo",
			Validation:  "unproven",
		},
	}}

	req, err := http.NewRequest("GET", "/v2/find?q=hi", nil)
	c.Assert(err, check.IsNil)

	rsp := searchStore(findCmd, req, nil).(*resp)

	snaps := snapList(rsp.Result)
	c.Assert(snaps, check.HasLen, 1)
	c.Assert(snaps[0]["name"], check.Equals, "store")
	c.Check(snaps[0]["prices"], check.IsNil)
	c.Check(snaps[0]["screenshots"], check.DeepEquals, []interface{}{map[string]interface{}{"note": snap.ScreenshotsDeprecationNotice}})
	c.Check(snaps[0]["channels"], check.IsNil)

	c.Check(rsp.SuggestedCurrency, check.Equals, "EUR")

	c.Check(s.storeSearch, check.DeepEquals, store.Search{Query: "hi"})
	c.Check(s.currentSnaps, check.HasLen, 0)
	c.Check(s.actions, check.HasLen, 0)
}

func (s *apiSuite) TestFindRefreshes(c *check.C) {
	snapstateRefreshCandidates = snapstate.RefreshCandidates
	s.daemon(c)

	s.rsnaps = []*snap.Info{{
		SideInfo: snap.SideInfo{
			RealName: "store",
		},
		Publisher: snap.StoreAccount{
			ID:          "foo-id",
			Username:    "foo",
			DisplayName: "Foo",
			Validation:  "unproven",
		},
	}}
	s.mockSnap(c, "name: store\nversion: 1.0")

	req, err := http.NewRequest("GET", "/v2/find?select=refresh", nil)
	c.Assert(err, check.IsNil)

	rsp := searchStore(findCmd, req, nil).(*resp)

	snaps := snapList(rsp.Result)
	c.Assert(snaps, check.HasLen, 1)
	c.Assert(snaps[0]["name"], check.Equals, "store")
	c.Check(s.currentSnaps, check.HasLen, 1)
	c.Check(s.actions, check.HasLen, 1)
}

func (s *apiSuite) TestFindRefreshSideloaded(c *check.C) {
	snapstateRefreshCandidates = snapstate.RefreshCandidates
	s.daemon(c)

	s.rsnaps = []*snap.Info{{
		SideInfo: snap.SideInfo{
			RealName: "store",
		},
		Publisher: snap.StoreAccount{
			ID:          "foo-id",
			Username:    "foo",
			DisplayName: "Foo",
			Validation:  "unproven",
		},
	}}

	s.mockSnap(c, "name: store\nversion: 1.0")

	var snapst snapstate.SnapState
	st := s.d.overlord.State()
	st.Lock()
	err := snapstate.Get(st, "store", &snapst)
	st.Unlock()
	c.Assert(err, check.IsNil)
	c.Assert(snapst.Sequence, check.HasLen, 1)

	// clear the snapid
	snapst.Sequence[0].SnapID = ""
	st.Lock()
	snapstate.Set(st, "store", &snapst)
	st.Unlock()

	req, err := http.NewRequest("GET", "/v2/find?select=refresh", nil)
	c.Assert(err, check.IsNil)

	rsp := searchStore(findCmd, req, nil).(*resp)

	snaps := snapList(rsp.Result)
	c.Assert(snaps, check.HasLen, 0)
	c.Check(s.currentSnaps, check.HasLen, 0)
	c.Check(s.actions, check.HasLen, 0)
}

func (s *apiSuite) TestFindPrivate(c *check.C) {
	s.daemon(c)

	s.rsnaps = []*snap.Info{}

	req, err := http.NewRequest("GET", "/v2/find?q=foo&select=private", nil)
	c.Assert(err, check.IsNil)

	_ = searchStore(findCmd, req, nil).(*resp)

	c.Check(s.storeSearch, check.DeepEquals, store.Search{
		Query:   "foo",
		Private: true,
	})
}

func (s *apiSuite) TestFindUserAgentContextCreated(c *check.C) {
	s.daemon(c)

	req, err := http.NewRequest("GET", "/v2/find", nil)
	c.Assert(err, check.IsNil)
	req.Header.Add("User-Agent", "some-agent/1.0")

	_ = searchStore(findCmd, req, nil).(*resp)

	c.Check(store.ClientUserAgent(s.ctx), check.Equals, "some-agent/1.0")
}

func (s *apiSuite) TestFindPrefix(c *check.C) {
	s.daemon(c)

	s.rsnaps = []*snap.Info{}

	req, err := http.NewRequest("GET", "/v2/find?name=foo*", nil)
	c.Assert(err, check.IsNil)

	_ = searchStore(findCmd, req, nil).(*resp)

	c.Check(s.storeSearch, check.DeepEquals, store.Search{Query: "foo", Prefix: true})
}

func (s *apiSuite) TestFindSection(c *check.C) {
	s.daemon(c)

	s.rsnaps = []*snap.Info{}

	req, err := http.NewRequest("GET", "/v2/find?q=foo&section=bar", nil)
	c.Assert(err, check.IsNil)

	_ = searchStore(findCmd, req, nil).(*resp)

	c.Check(s.storeSearch, check.DeepEquals, store.Search{
		Query:   "foo",
		Section: "bar",
	})
}

func (s *apiSuite) TestFindScope(c *check.C) {
	s.daemon(c)

	s.rsnaps = []*snap.Info{}

	req, err := http.NewRequest("GET", "/v2/find?q=foo&scope=creep", nil)
	c.Assert(err, check.IsNil)

	_ = searchStore(findCmd, req, nil).(*resp)

	c.Check(s.storeSearch, check.DeepEquals, store.Search{
		Query: "foo",
		Scope: "creep",
	})
}

func (s *apiSuite) TestFindCommonID(c *check.C) {
	s.daemon(c)

	s.rsnaps = []*snap.Info{{
		SideInfo: snap.SideInfo{
			RealName: "store",
		},
		Publisher: snap.StoreAccount{
			ID:          "foo-id",
			Username:    "foo",
			DisplayName: "Foo",
			Validation:  "unproven",
		},
		CommonIDs: []string{"org.foo"},
	}}
	s.mockSnap(c, "name: store\nversion: 1.0")

	req, err := http.NewRequest("GET", "/v2/find?name=foo", nil)
	c.Assert(err, check.IsNil)

	rsp := searchStore(findCmd, req, nil).(*resp)

	snaps := snapList(rsp.Result)
	c.Assert(snaps, check.HasLen, 1)
	c.Check(snaps[0]["common-ids"], check.DeepEquals, []interface{}{"org.foo"})
}

func (s *apiSuite) TestFindByCommonID(c *check.C) {
	s.daemon(c)

	s.rsnaps = []*snap.Info{{
		SideInfo: snap.SideInfo{
			RealName: "store",
		},
		Publisher: snap.StoreAccount{
			ID:          "foo-id",
			Username:    "foo",
			DisplayName: "Foo",
			Validation:  "unproven",
		},
		CommonIDs: []string{"org.foo"},
	}}
	s.mockSnap(c, "name: store\nversion: 1.0")

	req, err := http.NewRequest("GET", "/v2/find?common-id=org.foo", nil)
	c.Assert(err, check.IsNil)

	rsp := searchStore(findCmd, req, nil).(*resp)

	snaps := snapList(rsp.Result)
	c.Assert(snaps, check.HasLen, 1)
	c.Check(s.storeSearch, check.DeepEquals, store.Search{CommonID: "org.foo"})
}

func (s *apiSuite) TestFindOne(c *check.C) {
	s.daemon(c)

	s.rsnaps = []*snap.Info{{
		SideInfo: snap.SideInfo{
			RealName: "store",
		},
		Base: "base0",
		Publisher: snap.StoreAccount{
			ID:          "foo-id",
			Username:    "foo",
			DisplayName: "Foo",
			Validation:  "verified",
		},
		Channels: map[string]*snap.ChannelSnapInfo{
			"stable": {
				Revision: snap.R(42),
			},
		},
	}}
	s.mockSnap(c, "name: store\nversion: 1.0")

	req, err := http.NewRequest("GET", "/v2/find?name=foo", nil)
	c.Assert(err, check.IsNil)

	rsp := searchStore(findCmd, req, nil).(*resp)

	c.Check(s.storeSearch, check.DeepEquals, store.Search{})

	snaps := snapList(rsp.Result)
	c.Assert(snaps, check.HasLen, 1)
	c.Check(snaps[0]["name"], check.Equals, "store")
	c.Check(snaps[0]["base"], check.Equals, "base0")
	c.Check(snaps[0]["publisher"], check.DeepEquals, map[string]interface{}{
		"id":           "foo-id",
		"username":     "foo",
		"display-name": "Foo",
		"validation":   "verified",
	})
	m := snaps[0]["channels"].(map[string]interface{})["stable"].(map[string]interface{})

	c.Check(m["revision"], check.Equals, "42")
}

func (s *apiSuite) TestFindOneNotFound(c *check.C) {
	s.daemon(c)

	s.err = store.ErrSnapNotFound
	s.mockSnap(c, "name: store\nversion: 1.0")

	req, err := http.NewRequest("GET", "/v2/find?name=foo", nil)
	c.Assert(err, check.IsNil)

	rsp := searchStore(findCmd, req, nil).(*resp)

	c.Check(s.storeSearch, check.DeepEquals, store.Search{})
	c.Check(rsp.Status, check.Equals, 404)
}

func (s *apiSuite) TestFindRefreshNotOther(c *check.C) {
	for _, other := range []string{"name", "q", "common-id"} {
		req, err := http.NewRequest("GET", "/v2/find?select=refresh&"+other+"=foo*", nil)
		c.Assert(err, check.IsNil)

		rsp := searchStore(findCmd, req, nil).(*resp)
		c.Check(rsp.Type, check.Equals, ResponseTypeError)
		c.Check(rsp.Status, check.Equals, 400)
		c.Check(rsp.Result.(*errorResult).Message, check.Equals, "cannot use '"+other+"' with 'select=refresh'")
	}
}

func (s *apiSuite) TestFindNotTogether(c *check.C) {
	queries := map[string]string{"q": "foo", "name": "foo*", "common-id": "foo"}
	for ki, vi := range queries {
		for kj, vj := range queries {
			if ki == kj {
				continue
			}

			req, err := http.NewRequest("GET", fmt.Sprintf("/v2/find?%s=%s&%s=%s", ki, vi, kj, vj), nil)
			c.Assert(err, check.IsNil)

			rsp := searchStore(findCmd, req, nil).(*resp)
			c.Check(rsp.Type, check.Equals, ResponseTypeError)
			c.Check(rsp.Status, check.Equals, 400)
			exp1 := "cannot use '" + ki + "' and '" + kj + "' together"
			exp2 := "cannot use '" + kj + "' and '" + ki + "' together"
			c.Check(rsp.Result.(*errorResult).Message, check.Matches, exp1+"|"+exp2)
		}
	}
}

func (s *apiSuite) TestFindBadQueryReturnsCorrectErrorKind(c *check.C) {
	s.daemon(c)

	s.err = store.ErrBadQuery
	req, err := http.NewRequest("GET", "/v2/find?q=return-bad-query-please", nil)
	c.Assert(err, check.IsNil)

	rsp := searchStore(findCmd, req, nil).(*resp)
	c.Check(rsp.Type, check.Equals, ResponseTypeError)
	c.Check(rsp.Status, check.Equals, 400)
	c.Check(rsp.Result.(*errorResult).Message, check.Matches, "bad query")
	c.Check(rsp.Result.(*errorResult).Kind, check.Equals, errorKindBadQuery)
}

func (s *apiSuite) TestFindPriced(c *check.C) {
	s.daemon(c)

	s.suggestedCurrency = "GBP"

	s.rsnaps = []*snap.Info{{
		Type:    snap.TypeApp,
		Version: "v2",
		Prices: map[string]float64{
			"GBP": 1.23,
			"EUR": 2.34,
		},
		MustBuy: true,
		SideInfo: snap.SideInfo{
			RealName: "banana",
		},
		Publisher: snap.StoreAccount{
			ID:          "foo-id",
			Username:    "foo",
			DisplayName: "Foo",
			Validation:  "unproven",
		},
	}}

	req, err := http.NewRequest("GET", "/v2/find?q=banana&channel=stable", nil)
	c.Assert(err, check.IsNil)
	rsp, ok := searchStore(findCmd, req, nil).(*resp)
	c.Assert(ok, check.Equals, true)

	snaps := snapList(rsp.Result)
	c.Assert(snaps, check.HasLen, 1)

	snap := snaps[0]
	c.Check(snap["name"], check.Equals, "banana")
	c.Check(snap["prices"], check.DeepEquals, map[string]interface{}{
		"EUR": 2.34,
		"GBP": 1.23,
	})
	c.Check(snap["status"], check.Equals, "priced")

	c.Check(rsp.SuggestedCurrency, check.Equals, "GBP")
}

func (s *apiSuite) TestFindScreenshotted(c *check.C) {
	s.daemon(c)

	s.rsnaps = []*snap.Info{{
		Type:    snap.TypeApp,
		Version: "v2",
		Media: []snap.MediaInfo{
			{
				Type:   "screenshot",
				URL:    "http://example.com/screenshot.png",
				Width:  800,
				Height: 1280,
			},
			{
				Type: "screenshot",
				URL:  "http://example.com/screenshot2.png",
			},
		},
		MustBuy: true,
		SideInfo: snap.SideInfo{
			RealName: "test-screenshot",
		},
		Publisher: snap.StoreAccount{
			ID:          "foo-id",
			Username:    "foo",
			DisplayName: "Foo",
			Validation:  "unproven",
		},
	}}

	req, err := http.NewRequest("GET", "/v2/find?q=test-screenshot", nil)
	c.Assert(err, check.IsNil)
	rsp, ok := searchStore(findCmd, req, nil).(*resp)
	c.Assert(ok, check.Equals, true)

	snaps := snapList(rsp.Result)
	c.Assert(snaps, check.HasLen, 1)

	c.Check(snaps[0]["name"], check.Equals, "test-screenshot")
	c.Check(snaps[0]["screenshots"], check.DeepEquals, []interface{}{
		map[string]interface{}{
			"note": snap.ScreenshotsDeprecationNotice,
		},
	})
	c.Check(snaps[0]["media"], check.DeepEquals, []interface{}{
		map[string]interface{}{
			"type":   "screenshot",
			"url":    "http://example.com/screenshot.png",
			"width":  float64(800),
			"height": float64(1280),
		},
		map[string]interface{}{
			"type": "screenshot",
			"url":  "http://example.com/screenshot2.png",
		},
	})
}

func (s *apiSuite) TestSnapsInfoOnlyStore(c *check.C) {
	d := s.daemon(c)

	s.suggestedCurrency = "EUR"

	s.rsnaps = []*snap.Info{{
		SideInfo: snap.SideInfo{
			RealName: "store",
		},
		Publisher: snap.StoreAccount{
			ID:          "foo-id",
			Username:    "foo",
			DisplayName: "Foo",
			Validation:  "unproven",
		},
	}}
	s.mkInstalledInState(c, d, "local", "foo", "v1", snap.R(10), true, "")

	req, err := http.NewRequest("GET", "/v2/snaps?sources=store", nil)
	c.Assert(err, check.IsNil)

	rsp := getSnapsInfo(snapsCmd, req, nil).(*resp)

	c.Assert(rsp.Sources, check.DeepEquals, []string{"store"})

	snaps := snapList(rsp.Result)
	c.Assert(snaps, check.HasLen, 1)
	c.Assert(snaps[0]["name"], check.Equals, "store")
	c.Check(snaps[0]["prices"], check.IsNil)

	c.Check(rsp.SuggestedCurrency, check.Equals, "EUR")
}

func (s *apiSuite) TestSnapsStoreConfinement(c *check.C) {
	s.daemon(c)

	s.rsnaps = []*snap.Info{
		{
			// no explicit confinement in this one
			SideInfo: snap.SideInfo{
				RealName: "foo",
			},
		},
		{
			Confinement: snap.StrictConfinement,
			SideInfo: snap.SideInfo{
				RealName: "bar",
			},
		},
		{
			Confinement: snap.DevModeConfinement,
			SideInfo: snap.SideInfo{
				RealName: "baz",
			},
		},
	}

	req, err := http.NewRequest("GET", "/v2/find", nil)
	c.Assert(err, check.IsNil)

	rsp := searchStore(findCmd, req, nil).(*resp)

	snaps := snapList(rsp.Result)
	c.Assert(snaps, check.HasLen, 3)

	for i, ss := range [][2]string{
		{"foo", string(snap.StrictConfinement)},
		{"bar", string(snap.StrictConfinement)},
		{"baz", string(snap.DevModeConfinement)},
	} {
		name, mode := ss[0], ss[1]
		c.Check(snaps[i]["name"], check.Equals, name, check.Commentf(name))
		c.Check(snaps[i]["confinement"], check.Equals, mode, check.Commentf(name))
	}
}

func (s *apiSuite) TestSnapsInfoStoreWithAuth(c *check.C) {
	s.daemon(c)

	state := snapCmd.d.overlord.State()
	state.Lock()
	user, err := auth.NewUser(state, "username", "email@test.com", "macaroon", []string{"discharge"})
	state.Unlock()
	c.Check(err, check.IsNil)

	req, err := http.NewRequest("GET", "/v2/snaps?sources=store", nil)
	c.Assert(err, check.IsNil)

	c.Assert(s.user, check.IsNil)

	_ = getSnapsInfo(snapsCmd, req, user).(*resp)

	// ensure user was set
	c.Assert(s.user, check.DeepEquals, user)
}

func (s *apiSuite) TestSnapsInfoLocalAndStore(c *check.C) {
	d := s.daemon(c)

	s.rsnaps = []*snap.Info{{
		Version: "v42",
		SideInfo: snap.SideInfo{
			RealName: "remote",
		},
		Publisher: snap.StoreAccount{
			ID:          "foo-id",
			Username:    "foo",
			DisplayName: "Foo",
			Validation:  "unproven",
		},
	}}
	s.mkInstalledInState(c, d, "local", "foo", "v1", snap.R(10), true, "")

	req, err := http.NewRequest("GET", "/v2/snaps?sources=local,store", nil)
	c.Assert(err, check.IsNil)

	rsp := getSnapsInfo(snapsCmd, req, nil).(*resp)

	// presence of 'store' in sources bounces request over to /find
	c.Assert(rsp.Sources, check.DeepEquals, []string{"store"})

	snaps := snapList(rsp.Result)
	c.Assert(snaps, check.HasLen, 1)
	c.Check(snaps[0]["version"], check.Equals, "v42")

	// as does a 'q'
	req, err = http.NewRequest("GET", "/v2/snaps?q=what", nil)
	c.Assert(err, check.IsNil)
	rsp = getSnapsInfo(snapsCmd, req, nil).(*resp)
	snaps = snapList(rsp.Result)
	c.Assert(snaps, check.HasLen, 1)
	c.Check(snaps[0]["version"], check.Equals, "v42")

	// otherwise, local only
	req, err = http.NewRequest("GET", "/v2/snaps", nil)
	c.Assert(err, check.IsNil)
	rsp = getSnapsInfo(snapsCmd, req, nil).(*resp)
	snaps = snapList(rsp.Result)
	c.Assert(snaps, check.HasLen, 1)
	c.Check(snaps[0]["version"], check.Equals, "v1")
}

func (s *apiSuite) TestSnapsInfoDefaultSources(c *check.C) {
	d := s.daemon(c)

	s.rsnaps = []*snap.Info{{
		SideInfo: snap.SideInfo{
			RealName: "remote",
		},
		Publisher: snap.StoreAccount{
			ID:          "foo-id",
			Username:    "foo",
			DisplayName: "Foo",
			Validation:  "unproven",
		},
	}}
	s.mkInstalledInState(c, d, "local", "foo", "v1", snap.R(10), true, "")

	req, err := http.NewRequest("GET", "/v2/snaps", nil)
	c.Assert(err, check.IsNil)

	rsp := getSnapsInfo(snapsCmd, req, nil).(*resp)

	c.Assert(rsp.Sources, check.DeepEquals, []string{"local"})
	snaps := snapList(rsp.Result)
	c.Assert(snaps, check.HasLen, 1)
}

func (s *apiSuite) TestSnapsInfoFilterRemote(c *check.C) {
	s.daemon(c)

	s.rsnaps = nil

	req, err := http.NewRequest("GET", "/v2/snaps?q=foo&sources=store", nil)
	c.Assert(err, check.IsNil)

	rsp := getSnapsInfo(snapsCmd, req, nil).(*resp)

	c.Check(s.storeSearch, check.DeepEquals, store.Search{Query: "foo"})

	c.Assert(rsp.Result, check.NotNil)
}

func (s *apiSuite) TestPostSnapBadRequest(c *check.C) {
	buf := bytes.NewBufferString(`hello`)
	req, err := http.NewRequest("POST", "/v2/snaps/hello-world", buf)
	c.Assert(err, check.IsNil)

	rsp := postSnap(snapCmd, req, nil).(*resp)

	c.Check(rsp.Type, check.Equals, ResponseTypeError)
	c.Check(rsp.Status, check.Equals, 400)
	c.Check(rsp.Result, check.NotNil)
}

func (s *apiSuite) TestPostSnapBadAction(c *check.C) {
	buf := bytes.NewBufferString(`{"action": "potato"}`)
	req, err := http.NewRequest("POST", "/v2/snaps/hello-world", buf)
	c.Assert(err, check.IsNil)

	rsp := postSnap(snapCmd, req, nil).(*resp)

	c.Check(rsp.Type, check.Equals, ResponseTypeError)
	c.Check(rsp.Status, check.Equals, 400)
	c.Check(rsp.Result, check.NotNil)
}

func (s *apiSuite) TestPostSnap(c *check.C) {
	d := s.daemonWithOverlordMock(c)

	soon := 0
	ensureStateSoon = func(st *state.State) {
		soon++
		ensureStateSoonImpl(st)
	}

	s.vars = map[string]string{"name": "foo"}

	snapInstructionDispTable["install"] = func(*snapInstruction, *state.State) (string, []*state.TaskSet, error) {
		return "foooo", nil, nil
	}
	defer func() {
		snapInstructionDispTable["install"] = snapInstall
	}()

	buf := bytes.NewBufferString(`{"action": "install"}`)
	req, err := http.NewRequest("POST", "/v2/snaps/hello-world", buf)
	c.Assert(err, check.IsNil)

	rsp := postSnap(snapCmd, req, nil).(*resp)

	c.Check(rsp.Type, check.Equals, ResponseTypeAsync)

	st := d.overlord.State()
	st.Lock()
	defer st.Unlock()
	chg := st.Change(rsp.Change)
	c.Assert(chg, check.NotNil)
	c.Check(chg.Summary(), check.Equals, "foooo")
	var names []string
	err = chg.Get("snap-names", &names)
	c.Assert(err, check.IsNil)
	c.Check(names, check.DeepEquals, []string{"foo"})

	c.Check(soon, check.Equals, 1)
}

func (s *apiSuite) TestPostSnapVerifySnapInstruction(c *check.C) {
	s.daemonWithOverlordMock(c)

	buf := bytes.NewBufferString(`{"action": "install"}`)
	req, err := http.NewRequest("POST", "/v2/snaps/ubuntu-core", buf)
	c.Assert(err, check.IsNil)
	s.vars = map[string]string{"name": "ubuntu-core"}

	rsp := postSnap(snapCmd, req, nil).(*resp)

	c.Check(rsp.Type, check.Equals, ResponseTypeError)
	c.Check(rsp.Status, check.Equals, 400)
	c.Check(rsp.Result.(*errorResult).Message, testutil.Contains, `cannot install "ubuntu-core", please use "core" instead`)
}

func (s *apiSuite) TestPostSnapCohortRandoAction(c *check.C) {
	s.daemonWithOverlordMock(c)
	s.vars = map[string]string{"name": "some-snap"}
	const expectedErr = "cohort-key can only be specified for install, refresh, or switch"

	for _, action := range []string{"remove", "revert", "enable", "disable", "xyzzy"} {
		buf := strings.NewReader(fmt.Sprintf(`{"action": "%s", "cohort-key": "32"}`, action))
		req, err := http.NewRequest("POST", "/v2/snaps/some-snap", buf)
		c.Assert(err, check.IsNil)

		rsp := postSnap(snapCmd, req, nil).(*resp)

		c.Check(rsp.Type, check.Equals, ResponseTypeError)
		c.Check(rsp.Status, check.Equals, 400, check.Commentf("%q", action))
		c.Check(rsp.Result.(*errorResult).Message, check.Equals, expectedErr, check.Commentf("%q", action))
	}
}

func (s *apiSuite) TestPostSnapVerifyMultiSnapInstruction(c *check.C) {
	s.daemonWithOverlordMock(c)

	buf := strings.NewReader(`{"action": "install","snaps":["ubuntu-core"]}`)
	req, err := http.NewRequest("POST", "/v2/snaps", buf)
	c.Assert(err, check.IsNil)
	req.Header.Set("Content-Type", "application/json")

	rsp := postSnaps(snapsCmd, req, nil).(*resp)

	c.Check(rsp.Type, check.Equals, ResponseTypeError)
	c.Check(rsp.Status, check.Equals, 400)
	c.Check(rsp.Result.(*errorResult).Message, testutil.Contains, `cannot install "ubuntu-core", please use "core" instead`)
}

func (s *apiSuite) TestPostSnapsNoWeirdses(c *check.C) {
	s.daemonWithOverlordMock(c)

	// one could add more actions here ... 🤷
	for _, action := range []string{"install", "refresh", "remove"} {
		for weird, v := range map[string]string{
			"channel":    `"beta"`,
			"revision":   `"1"`,
			"devmode":    "true",
			"jailmode":   "true",
			"cohort-key": `"what"`,
		} {
			buf := strings.NewReader(fmt.Sprintf(`{"action": "%s","snaps":["foo","bar"], "%s": %s}`, action, weird, v))
			req, err := http.NewRequest("POST", "/v2/snaps", buf)
			c.Assert(err, check.IsNil)
			req.Header.Set("Content-Type", "application/json")

			rsp := postSnaps(snapsCmd, req, nil).(*resp)

			c.Check(rsp.Type, check.Equals, ResponseTypeError)
			c.Check(rsp.Status, check.Equals, 400)
			c.Check(rsp.Result.(*errorResult).Message, testutil.Contains, `unsupported option provided for multi-snap operation`)
		}
	}
}

func (s *apiSuite) TestPostSnapSetsUser(c *check.C) {
	d := s.daemon(c)
	ensureStateSoon = func(st *state.State) {}

	snapInstructionDispTable["install"] = func(inst *snapInstruction, st *state.State) (string, []*state.TaskSet, error) {
		return fmt.Sprintf("<install by user %d>", inst.userID), nil, nil
	}
	defer func() {
		snapInstructionDispTable["install"] = snapInstall
	}()

	state := snapCmd.d.overlord.State()
	state.Lock()
	user, err := auth.NewUser(state, "username", "email@test.com", "macaroon", []string{"discharge"})
	state.Unlock()
	c.Check(err, check.IsNil)

	buf := bytes.NewBufferString(`{"action": "install"}`)
	req, err := http.NewRequest("POST", "/v2/snaps/hello-world", buf)
	c.Assert(err, check.IsNil)
	req.Header.Set("Authorization", `Macaroon root="macaroon", discharge="discharge"`)

	rsp := postSnap(snapCmd, req, user).(*resp)

	c.Check(rsp.Type, check.Equals, ResponseTypeAsync)

	st := d.overlord.State()
	st.Lock()
	defer st.Unlock()
	chg := st.Change(rsp.Change)
	c.Assert(chg, check.NotNil)
	c.Check(chg.Summary(), check.Equals, "<install by user 1>")
}

func (s *apiSuite) TestPostSnapDispatch(c *check.C) {
	inst := &snapInstruction{Snaps: []string{"foo"}}

	type T struct {
		s    string
		impl snapActionFunc
	}

	actions := []T{
		{"install", snapInstall},
		{"refresh", snapUpdate},
		{"remove", snapRemove},
		{"revert", snapRevert},
		{"enable", snapEnable},
		{"disable", snapDisable},
		{"switch", snapSwitch},
		{"xyzzy", nil},
	}

	for _, action := range actions {
		inst.Action = action.s
		// do you feel dirty yet?
		c.Check(fmt.Sprintf("%p", action.impl), check.Equals, fmt.Sprintf("%p", inst.dispatch()))
	}
}

func (s *apiSuite) TestPostSnapEnableDisableSwitchRevision(c *check.C) {
	for _, action := range []string{"enable", "disable", "switch"} {
		buf := bytes.NewBufferString(`{"action": "` + action + `", "revision": "42"}`)
		req, err := http.NewRequest("POST", "/v2/snaps/hello-world", buf)
		c.Assert(err, check.IsNil)

		rsp := postSnap(snapCmd, req, nil).(*resp)

		c.Check(rsp.Type, check.Equals, ResponseTypeError)
		c.Check(rsp.Status, check.Equals, 400)
		c.Check(rsp.Result.(*errorResult).Message, testutil.Contains, "takes no revision")
	}
}

var sideLoadBodyWithoutDevMode = "" +
	"----hello--\r\n" +
	"Content-Disposition: form-data; name=\"snap\"; filename=\"x\"\r\n" +
	"\r\n" +
	"xyzzy\r\n" +
	"----hello--\r\n" +
	"Content-Disposition: form-data; name=\"dangerous\"\r\n" +
	"\r\n" +
	"true\r\n" +
	"----hello--\r\n" +
	"Content-Disposition: form-data; name=\"snap-path\"\r\n" +
	"\r\n" +
	"a/b/local.snap\r\n" +
	"----hello--\r\n"

func (s *apiSuite) TestSideloadSnapOnNonDevModeDistro(c *check.C) {
	// try a multipart/form-data upload
	body := sideLoadBodyWithoutDevMode
	head := map[string]string{"Content-Type": "multipart/thing; boundary=--hello--"}
	chgSummary := s.sideloadCheck(c, body, head, "local", snapstate.Flags{RemoveSnapPath: true})
	c.Check(chgSummary, check.Equals, `Install "local" snap from file "a/b/local.snap"`)
}

func (s *apiSuite) TestSideloadSnapOnDevModeDistro(c *check.C) {
	// try a multipart/form-data upload
	body := sideLoadBodyWithoutDevMode
	head := map[string]string{"Content-Type": "multipart/thing; boundary=--hello--"}
	restore := release.MockForcedDevmode(true)
	defer restore()
	flags := snapstate.Flags{RemoveSnapPath: true}
	chgSummary := s.sideloadCheck(c, body, head, "local", flags)
	c.Check(chgSummary, check.Equals, `Install "local" snap from file "a/b/local.snap"`)
}

func (s *apiSuite) TestSideloadSnapDevMode(c *check.C) {
	body := "" +
		"----hello--\r\n" +
		"Content-Disposition: form-data; name=\"snap\"; filename=\"x\"\r\n" +
		"\r\n" +
		"xyzzy\r\n" +
		"----hello--\r\n" +
		"Content-Disposition: form-data; name=\"devmode\"\r\n" +
		"\r\n" +
		"true\r\n" +
		"----hello--\r\n"
	head := map[string]string{"Content-Type": "multipart/thing; boundary=--hello--"}
	// try a multipart/form-data upload
	flags := snapstate.Flags{RemoveSnapPath: true}
	flags.DevMode = true
	chgSummary := s.sideloadCheck(c, body, head, "local", flags)
	c.Check(chgSummary, check.Equals, `Install "local" snap from file "x"`)
}

func (s *apiSuite) TestSideloadSnapJailMode(c *check.C) {
	body := "" +
		"----hello--\r\n" +
		"Content-Disposition: form-data; name=\"snap\"; filename=\"x\"\r\n" +
		"\r\n" +
		"xyzzy\r\n" +
		"----hello--\r\n" +
		"Content-Disposition: form-data; name=\"jailmode\"\r\n" +
		"\r\n" +
		"true\r\n" +
		"----hello--\r\n" +
		"Content-Disposition: form-data; name=\"dangerous\"\r\n" +
		"\r\n" +
		"true\r\n" +
		"----hello--\r\n"
	head := map[string]string{"Content-Type": "multipart/thing; boundary=--hello--"}
	// try a multipart/form-data upload
	flags := snapstate.Flags{JailMode: true, RemoveSnapPath: true}
	chgSummary := s.sideloadCheck(c, body, head, "local", flags)
	c.Check(chgSummary, check.Equals, `Install "local" snap from file "x"`)
}

func (s *apiSuite) sideloadCheck(c *check.C, content string, head map[string]string, expectedInstanceName string, expectedFlags snapstate.Flags) string {
	d := s.daemonWithFakeSnapManager(c)

	soon := 0
	ensureStateSoon = func(st *state.State) {
		soon++
		ensureStateSoonImpl(st)
	}

	c.Assert(expectedInstanceName != "", check.Equals, true, check.Commentf("expected instance name must be set"))
	mockedName, _ := snap.SplitInstanceName(expectedInstanceName)

	// setup done
	installQueue := []string{}
	unsafeReadSnapInfo = func(path string) (*snap.Info, error) {
		return &snap.Info{SuggestedName: mockedName}, nil
	}

	snapstateInstall = func(s *state.State, name string, opts *snapstate.RevisionOptions, userID int, flags snapstate.Flags) (*state.TaskSet, error) {
		// NOTE: ubuntu-core is not installed in developer mode
		c.Check(flags, check.Equals, snapstate.Flags{})
		installQueue = append(installQueue, name)

		t := s.NewTask("fake-install-snap", "Doing a fake install")
		return state.NewTaskSet(t), nil
	}

	snapstateInstallPath = func(s *state.State, si *snap.SideInfo, path, name, channel string, flags snapstate.Flags) (*state.TaskSet, *snap.Info, error) {
		c.Check(flags, check.DeepEquals, expectedFlags)

		c.Check(path, testutil.FileEquals, "xyzzy")

		c.Check(name, check.Equals, expectedInstanceName)

		installQueue = append(installQueue, si.RealName+"::"+path)
		t := s.NewTask("fake-install-snap", "Doing a fake install")
		return state.NewTaskSet(t), &snap.Info{SuggestedName: name}, nil
	}

	buf := bytes.NewBufferString(content)
	req, err := http.NewRequest("POST", "/v2/snaps", buf)
	c.Assert(err, check.IsNil)
	for k, v := range head {
		req.Header.Set(k, v)
	}

	rsp := postSnaps(snapsCmd, req, nil).(*resp)
	c.Assert(rsp.Type, check.Equals, ResponseTypeAsync)
	n := 1
	c.Assert(installQueue, check.HasLen, n)
	c.Check(installQueue[n-1], check.Matches, "local::.*/"+regexp.QuoteMeta(dirs.LocalInstallBlobTempPrefix)+".*")

	st := d.overlord.State()
	st.Lock()
	defer st.Unlock()
	chg := st.Change(rsp.Change)
	c.Assert(chg, check.NotNil)

	c.Check(soon, check.Equals, 1)

	c.Assert(chg.Tasks(), check.HasLen, n)

	st.Unlock()
	s.waitTrivialChange(c, chg)
	st.Lock()

	c.Check(chg.Kind(), check.Equals, "install-snap")
	var names []string
	err = chg.Get("snap-names", &names)
	c.Assert(err, check.IsNil)
	c.Check(names, check.DeepEquals, []string{expectedInstanceName})
	var apiData map[string]interface{}
	err = chg.Get("api-data", &apiData)
	c.Assert(err, check.IsNil)
	c.Check(apiData, check.DeepEquals, map[string]interface{}{
		"snap-name": expectedInstanceName,
	})

	return chg.Summary()
}

func (s *apiSuite) TestSideloadSnapJailModeAndDevmode(c *check.C) {
	body := "" +
		"----hello--\r\n" +
		"Content-Disposition: form-data; name=\"snap\"; filename=\"x\"\r\n" +
		"\r\n" +
		"xyzzy\r\n" +
		"----hello--\r\n" +
		"Content-Disposition: form-data; name=\"jailmode\"\r\n" +
		"\r\n" +
		"true\r\n" +
		"----hello--\r\n" +
		"Content-Disposition: form-data; name=\"devmode\"\r\n" +
		"\r\n" +
		"true\r\n" +
		"----hello--\r\n"
	s.daemonWithOverlordMock(c)

	req, err := http.NewRequest("POST", "/v2/snaps", bytes.NewBufferString(body))
	c.Assert(err, check.IsNil)
	req.Header.Set("Content-Type", "multipart/thing; boundary=--hello--")

	rsp := postSnaps(snapsCmd, req, nil).(*resp)
	c.Assert(rsp.Type, check.Equals, ResponseTypeError)
	c.Check(rsp.Result.(*errorResult).Message, check.Equals, "cannot use devmode and jailmode flags together")
}

func (s *apiSuite) TestSideloadSnapJailModeInDevModeOS(c *check.C) {
	body := "" +
		"----hello--\r\n" +
		"Content-Disposition: form-data; name=\"snap\"; filename=\"x\"\r\n" +
		"\r\n" +
		"xyzzy\r\n" +
		"----hello--\r\n" +
		"Content-Disposition: form-data; name=\"jailmode\"\r\n" +
		"\r\n" +
		"true\r\n" +
		"----hello--\r\n"
	s.daemonWithOverlordMock(c)

	req, err := http.NewRequest("POST", "/v2/snaps", bytes.NewBufferString(body))
	c.Assert(err, check.IsNil)
	req.Header.Set("Content-Type", "multipart/thing; boundary=--hello--")

	restore := release.MockForcedDevmode(true)
	defer restore()

	rsp := postSnaps(snapsCmd, req, nil).(*resp)
	c.Assert(rsp.Type, check.Equals, ResponseTypeError)
	c.Check(rsp.Result.(*errorResult).Message, check.Equals, "this system cannot honour the jailmode flag")
}

func (s *apiSuite) TestLocalInstallSnapDeriveSideInfo(c *check.C) {
	d := s.daemonWithOverlordMock(c)
	// add the assertions first
	st := d.overlord.State()

	dev1Acct := assertstest.NewAccount(s.storeSigning, "devel1", nil, "")

	snapDecl, err := s.storeSigning.Sign(asserts.SnapDeclarationType, map[string]interface{}{
		"series":       "16",
		"snap-id":      "x-id",
		"snap-name":    "x",
		"publisher-id": dev1Acct.AccountID(),
		"timestamp":    time.Now().Format(time.RFC3339),
	}, nil, "")
	c.Assert(err, check.IsNil)

	snapRev, err := s.storeSigning.Sign(asserts.SnapRevisionType, map[string]interface{}{
		"snap-sha3-384": "YK0GWATaZf09g_fvspYPqm_qtaiqf-KjaNj5uMEQCjQpuXWPjqQbeBINL5H_A0Lo",
		"snap-size":     "5",
		"snap-id":       "x-id",
		"snap-revision": "41",
		"developer-id":  dev1Acct.AccountID(),
		"timestamp":     time.Now().Format(time.RFC3339),
	}, nil, "")
	c.Assert(err, check.IsNil)

	func() {
		st.Lock()
		defer st.Unlock()
		assertstatetest.AddMany(st, s.storeSigning.StoreAccountKey(""), dev1Acct, snapDecl, snapRev)
	}()

	body := "" +
		"----hello--\r\n" +
		"Content-Disposition: form-data; name=\"snap\"; filename=\"x.snap\"\r\n" +
		"\r\n" +
		"xyzzy\r\n" +
		"----hello--\r\n"
	req, err := http.NewRequest("POST", "/v2/snaps", bytes.NewBufferString(body))
	c.Assert(err, check.IsNil)
	req.Header.Set("Content-Type", "multipart/thing; boundary=--hello--")

	snapstateInstallPath = func(s *state.State, si *snap.SideInfo, path, name, channel string, flags snapstate.Flags) (*state.TaskSet, *snap.Info, error) {
		c.Check(flags, check.Equals, snapstate.Flags{RemoveSnapPath: true})
		c.Check(si, check.DeepEquals, &snap.SideInfo{
			RealName: "x",
			SnapID:   "x-id",
			Revision: snap.R(41),
		})

		return state.NewTaskSet(), &snap.Info{SuggestedName: "x"}, nil
	}

	rsp := postSnaps(snapsCmd, req, nil).(*resp)
	c.Assert(rsp.Type, check.Equals, ResponseTypeAsync)

	st.Lock()
	defer st.Unlock()
	chg := st.Change(rsp.Change)
	c.Assert(chg, check.NotNil)
	c.Check(chg.Summary(), check.Equals, `Install "x" snap from file "x.snap"`)
	var names []string
	err = chg.Get("snap-names", &names)
	c.Assert(err, check.IsNil)
	c.Check(names, check.DeepEquals, []string{"x"})
	var apiData map[string]interface{}
	err = chg.Get("api-data", &apiData)
	c.Assert(err, check.IsNil)
	c.Check(apiData, check.DeepEquals, map[string]interface{}{
		"snap-name": "x",
	})
}

func (s *apiSuite) TestSideloadSnapNoSignaturesDangerOff(c *check.C) {
	body := "" +
		"----hello--\r\n" +
		"Content-Disposition: form-data; name=\"snap\"; filename=\"x\"\r\n" +
		"\r\n" +
		"xyzzy\r\n" +
		"----hello--\r\n"
	s.daemonWithOverlordMock(c)

	req, err := http.NewRequest("POST", "/v2/snaps", bytes.NewBufferString(body))
	c.Assert(err, check.IsNil)
	req.Header.Set("Content-Type", "multipart/thing; boundary=--hello--")

	// this is the prefix used for tempfiles for sideloading
	glob := filepath.Join(os.TempDir(), "snapd-sideload-pkg-*")
	glbBefore, _ := filepath.Glob(glob)
	rsp := postSnaps(snapsCmd, req, nil).(*resp)
	c.Assert(rsp.Type, check.Equals, ResponseTypeError)
	c.Check(rsp.Result.(*errorResult).Message, check.Equals, `cannot find signatures with metadata for snap "x"`)
	glbAfter, _ := filepath.Glob(glob)
	c.Check(len(glbBefore), check.Equals, len(glbAfter))
}

func (s *apiSuite) TestSideloadSnapNotValidFormFile(c *check.C) {
	newTestDaemon(c)

	// try a multipart/form-data upload with missing "name"
	content := "" +
		"----hello--\r\n" +
		"Content-Disposition: form-data; filename=\"x\"\r\n" +
		"\r\n" +
		"xyzzy\r\n" +
		"----hello--\r\n"
	head := map[string]string{"Content-Type": "multipart/thing; boundary=--hello--"}

	buf := bytes.NewBufferString(content)
	req, err := http.NewRequest("POST", "/v2/snaps", buf)
	c.Assert(err, check.IsNil)
	for k, v := range head {
		req.Header.Set(k, v)
	}

	rsp := postSnaps(snapsCmd, req, nil).(*resp)
	c.Assert(rsp.Type, check.Equals, ResponseTypeError)
	c.Assert(rsp.Result.(*errorResult).Message, check.Matches, `cannot find "snap" file field in provided multipart/form-data payload`)
}

func (s *apiSuite) TestSideloadSnapChangeConflict(c *check.C) {
	body := "" +
		"----hello--\r\n" +
		"Content-Disposition: form-data; name=\"snap\"; filename=\"x\"\r\n" +
		"\r\n" +
		"xyzzy\r\n" +
		"----hello--\r\n" +
		"Content-Disposition: form-data; name=\"dangerous\"\r\n" +
		"\r\n" +
		"true\r\n" +
		"----hello--\r\n"
	s.daemonWithOverlordMock(c)

	unsafeReadSnapInfo = func(path string) (*snap.Info, error) {
		return &snap.Info{SuggestedName: "foo"}, nil
	}

	snapstateInstallPath = func(s *state.State, si *snap.SideInfo, path, name, channel string, flags snapstate.Flags) (*state.TaskSet, *snap.Info, error) {
		return nil, nil, &snapstate.ChangeConflictError{Snap: "foo"}
	}

	req, err := http.NewRequest("POST", "/v2/snaps", bytes.NewBufferString(body))
	c.Assert(err, check.IsNil)
	req.Header.Set("Content-Type", "multipart/thing; boundary=--hello--")

	rsp := postSnaps(snapsCmd, req, nil).(*resp)
	c.Assert(rsp.Type, check.Equals, ResponseTypeError)
	c.Check(rsp.Result.(*errorResult).Kind, check.Equals, errorKindSnapChangeConflict)
}

func (s *apiSuite) TestSideloadSnapInstanceName(c *check.C) {
	// try a multipart/form-data upload
	body := sideLoadBodyWithoutDevMode +
		"Content-Disposition: form-data; name=\"name\"\r\n" +
		"\r\n" +
		"local_instance\r\n" +
		"----hello--\r\n"
	head := map[string]string{"Content-Type": "multipart/thing; boundary=--hello--"}
	chgSummary := s.sideloadCheck(c, body, head, "local_instance", snapstate.Flags{RemoveSnapPath: true})
	c.Check(chgSummary, check.Equals, `Install "local_instance" snap from file "a/b/local.snap"`)
}

func (s *apiSuite) TestSideloadSnapInstanceNameNoKey(c *check.C) {
	// try a multipart/form-data upload
	body := sideLoadBodyWithoutDevMode +
		"Content-Disposition: form-data; name=\"name\"\r\n" +
		"\r\n" +
		"local\r\n" +
		"----hello--\r\n"
	head := map[string]string{"Content-Type": "multipart/thing; boundary=--hello--"}
	chgSummary := s.sideloadCheck(c, body, head, "local", snapstate.Flags{RemoveSnapPath: true})
	c.Check(chgSummary, check.Equals, `Install "local" snap from file "a/b/local.snap"`)
}

func (s *apiSuite) TestSideloadSnapInstanceNameMismatch(c *check.C) {
	s.daemonWithFakeSnapManager(c)

	unsafeReadSnapInfo = func(path string) (*snap.Info, error) {
		return &snap.Info{SuggestedName: "bar"}, nil
	}

	body := sideLoadBodyWithoutDevMode +
		"Content-Disposition: form-data; name=\"name\"\r\n" +
		"\r\n" +
		"foo_instance\r\n" +
		"----hello--\r\n"

	req, err := http.NewRequest("POST", "/v2/snaps", bytes.NewBufferString(body))
	c.Assert(err, check.IsNil)
	req.Header.Set("Content-Type", "multipart/thing; boundary=--hello--")

	rsp := postSnaps(snapsCmd, req, nil).(*resp)
	c.Assert(rsp.Type, check.Equals, ResponseTypeError)
	c.Check(rsp.Result.(*errorResult).Message, check.Equals, `instance name "foo_instance" does not match snap name "bar"`)
}

func (s *apiSuite) TestTrySnap(c *check.C) {
	d := s.daemonWithFakeSnapManager(c)

	var err error

	// mock a try dir
	tryDir := c.MkDir()
	snapYaml := filepath.Join(tryDir, "meta", "snap.yaml")
	err = os.MkdirAll(filepath.Dir(snapYaml), 0755)
	c.Assert(err, check.IsNil)
	err = ioutil.WriteFile(snapYaml, []byte("name: foo\nversion: 1.0\n"), 0644)
	c.Assert(err, check.IsNil)

	reqForFlags := func(f snapstate.Flags) *http.Request {
		b := "" +
			"--hello\r\n" +
			"Content-Disposition: form-data; name=\"action\"\r\n" +
			"\r\n" +
			"try\r\n" +
			"--hello\r\n" +
			"Content-Disposition: form-data; name=\"snap-path\"\r\n" +
			"\r\n" +
			tryDir + "\r\n" +
			"--hello"

		snip := "\r\n" +
			"Content-Disposition: form-data; name=%q\r\n" +
			"\r\n" +
			"true\r\n" +
			"--hello"

		if f.DevMode {
			b += fmt.Sprintf(snip, "devmode")
		}
		if f.JailMode {
			b += fmt.Sprintf(snip, "jailmode")
		}
		if f.Classic {
			b += fmt.Sprintf(snip, "classic")
		}
		b += "--\r\n"

		req, err := http.NewRequest("POST", "/v2/snaps", bytes.NewBufferString(b))
		c.Assert(err, check.IsNil)
		req.Header.Set("Content-Type", "multipart/thing; boundary=hello")

		return req
	}

	st := d.overlord.State()
	st.Lock()
	defer st.Unlock()

	for _, t := range []struct {
		flags snapstate.Flags
		desc  string
	}{
		{snapstate.Flags{}, "core; -"},
		{snapstate.Flags{DevMode: true}, "core; devmode"},
		{snapstate.Flags{JailMode: true}, "core; jailmode"},
		{snapstate.Flags{Classic: true}, "core; classic"},
	} {
		soon := 0
		ensureStateSoon = func(st *state.State) {
			soon++
			ensureStateSoonImpl(st)
		}

		tryWasCalled := true
		snapstateTryPath = func(s *state.State, name, path string, flags snapstate.Flags) (*state.TaskSet, error) {
			c.Check(flags, check.DeepEquals, t.flags, check.Commentf(t.desc))
			tryWasCalled = true
			t := s.NewTask("fake-install-snap", "Doing a fake try")
			return state.NewTaskSet(t), nil
		}

		snapstateInstall = func(s *state.State, name string, opts *snapstate.RevisionOptions, userID int, flags snapstate.Flags) (*state.TaskSet, error) {
			if name != "core" {
				c.Check(flags, check.DeepEquals, t.flags, check.Commentf(t.desc))
			}
			t := s.NewTask("fake-install-snap", "Doing a fake install")
			return state.NewTaskSet(t), nil
		}

		// try the snap (without an installed core)
		st.Unlock()
		rsp := postSnaps(snapsCmd, reqForFlags(t.flags), nil).(*resp)
		st.Lock()
		c.Assert(rsp.Type, check.Equals, ResponseTypeAsync, check.Commentf(t.desc))
		c.Assert(tryWasCalled, check.Equals, true, check.Commentf(t.desc))

		chg := st.Change(rsp.Change)
		c.Assert(chg, check.NotNil, check.Commentf(t.desc))

		c.Assert(chg.Tasks(), check.HasLen, 1, check.Commentf(t.desc))

		st.Unlock()
		s.waitTrivialChange(c, chg)
		st.Lock()

		c.Check(chg.Kind(), check.Equals, "try-snap", check.Commentf(t.desc))
		c.Check(chg.Summary(), check.Equals, fmt.Sprintf(`Try "%s" snap from %s`, "foo", tryDir), check.Commentf(t.desc))
		var names []string
		err = chg.Get("snap-names", &names)
		c.Assert(err, check.IsNil, check.Commentf(t.desc))
		c.Check(names, check.DeepEquals, []string{"foo"}, check.Commentf(t.desc))
		var apiData map[string]interface{}
		err = chg.Get("api-data", &apiData)
		c.Assert(err, check.IsNil, check.Commentf(t.desc))
		c.Check(apiData, check.DeepEquals, map[string]interface{}{
			"snap-name": "foo",
		}, check.Commentf(t.desc))

		c.Check(soon, check.Equals, 1, check.Commentf(t.desc))
	}
}

func (s *apiSuite) TestTrySnapRelative(c *check.C) {
	req, err := http.NewRequest("POST", "/v2/snaps", nil)
	c.Assert(err, check.IsNil)

	rsp := trySnap(snapsCmd, req, nil, "relative-path", snapstate.Flags{}).(*resp)
	c.Assert(rsp.Type, check.Equals, ResponseTypeError)
	c.Check(rsp.Result.(*errorResult).Message, testutil.Contains, "need an absolute path")
}

func (s *apiSuite) TestTrySnapNotDir(c *check.C) {
	req, err := http.NewRequest("POST", "/v2/snaps", nil)
	c.Assert(err, check.IsNil)

	rsp := trySnap(snapsCmd, req, nil, "/does/not/exist", snapstate.Flags{}).(*resp)
	c.Assert(rsp.Type, check.Equals, ResponseTypeError)
	c.Check(rsp.Result.(*errorResult).Message, testutil.Contains, "not a snap directory")
}

func (s *apiSuite) TestTryChangeConflict(c *check.C) {
	s.daemonWithOverlordMock(c)

	// mock a try dir
	tryDir := c.MkDir()

	unsafeReadSnapInfo = func(path string) (*snap.Info, error) {
		return &snap.Info{SuggestedName: "foo"}, nil
	}

	snapstateTryPath = func(s *state.State, name, path string, flags snapstate.Flags) (*state.TaskSet, error) {
		return nil, &snapstate.ChangeConflictError{Snap: "foo"}
	}

	req, err := http.NewRequest("POST", "/v2/snaps", nil)
	c.Assert(err, check.IsNil)

	rsp := trySnap(snapsCmd, req, nil, tryDir, snapstate.Flags{}).(*resp)
	c.Assert(rsp.Type, check.Equals, ResponseTypeError)
	c.Check(rsp.Result.(*errorResult).Kind, check.Equals, errorKindSnapChangeConflict)
}

func (s *apiSuite) runGetConf(c *check.C, snapName string, keys []string, statusCode int) map[string]interface{} {
	s.vars = map[string]string{"name": snapName}
	req, err := http.NewRequest("GET", "/v2/snaps/"+snapName+"/conf?keys="+strings.Join(keys, ","), nil)
	c.Check(err, check.IsNil)
	rec := httptest.NewRecorder()
	snapConfCmd.GET(snapConfCmd, req, nil).ServeHTTP(rec, req)
	c.Check(rec.Code, check.Equals, statusCode)

	var body map[string]interface{}
	err = json.Unmarshal(rec.Body.Bytes(), &body)
	c.Check(err, check.IsNil)
	return body["result"].(map[string]interface{})
}

func (s *apiSuite) TestGetConfSingleKey(c *check.C) {
	d := s.daemon(c)

	// Set a config that we'll get in a moment
	d.overlord.State().Lock()
	tr := config.NewTransaction(d.overlord.State())
	tr.Set("test-snap", "test-key1", "test-value1")
	tr.Set("test-snap", "test-key2", "test-value2")
	tr.Commit()
	d.overlord.State().Unlock()

	result := s.runGetConf(c, "test-snap", []string{"test-key1"}, 200)
	c.Check(result, check.DeepEquals, map[string]interface{}{"test-key1": "test-value1"})

	result = s.runGetConf(c, "test-snap", []string{"test-key1", "test-key2"}, 200)
	c.Check(result, check.DeepEquals, map[string]interface{}{"test-key1": "test-value1", "test-key2": "test-value2"})
}

func (s *apiSuite) TestGetConfCoreSystemAlias(c *check.C) {
	d := s.daemon(c)

	// Set a config that we'll get in a moment
	d.overlord.State().Lock()
	tr := config.NewTransaction(d.overlord.State())
	tr.Set("core", "test-key1", "test-value1")
	tr.Commit()
	d.overlord.State().Unlock()

	result := s.runGetConf(c, "core", []string{"test-key1"}, 200)
	c.Check(result, check.DeepEquals, map[string]interface{}{"test-key1": "test-value1"})

	result = s.runGetConf(c, "system", []string{"test-key1"}, 200)
	c.Check(result, check.DeepEquals, map[string]interface{}{"test-key1": "test-value1"})
}

func (s *apiSuite) TestGetConfMissingKey(c *check.C) {
	result := s.runGetConf(c, "test-snap", []string{"test-key2"}, 400)
	c.Check(result, check.DeepEquals, map[string]interface{}{
		"value": map[string]interface{}{
			"SnapName": "test-snap",
			"Key":      "test-key2",
		},
		"message": `snap "test-snap" has no "test-key2" configuration option`,
		"kind":    "option-not-found",
	})
}

func (s *apiSuite) TestGetRootDocument(c *check.C) {
	d := s.daemon(c)
	d.overlord.State().Lock()
	tr := config.NewTransaction(d.overlord.State())
	tr.Set("test-snap", "test-key1", "test-value1")
	tr.Set("test-snap", "test-key2", "test-value2")
	tr.Commit()
	d.overlord.State().Unlock()

	result := s.runGetConf(c, "test-snap", nil, 200)
	c.Check(result, check.DeepEquals, map[string]interface{}{"test-key1": "test-value1", "test-key2": "test-value2"})
}

func (s *apiSuite) TestGetConfBadKey(c *check.C) {
	s.daemon(c)
	// TODO: this one in particular should really be a 400 also
	result := s.runGetConf(c, "test-snap", []string{"."}, 500)
	c.Check(result, check.DeepEquals, map[string]interface{}{"message": `invalid option name: ""`})
}

func (s *apiSuite) TestSetConf(c *check.C) {
	d := s.daemon(c)
	s.mockSnap(c, configYaml)

	// Mock the hook runner
	hookRunner := testutil.MockCommand(c, "snap", "")
	defer hookRunner.Restore()

	d.overlord.Loop()
	defer d.overlord.Stop()

	text, err := json.Marshal(map[string]interface{}{"key": "value"})
	c.Assert(err, check.IsNil)

	buffer := bytes.NewBuffer(text)
	req, err := http.NewRequest("PUT", "/v2/snaps/config-snap/conf", buffer)
	c.Assert(err, check.IsNil)

	s.vars = map[string]string{"name": "config-snap"}

	rec := httptest.NewRecorder()
	snapConfCmd.PUT(snapConfCmd, req, nil).ServeHTTP(rec, req)
	c.Check(rec.Code, check.Equals, 202)

	var body map[string]interface{}
	err = json.Unmarshal(rec.Body.Bytes(), &body)
	c.Assert(err, check.IsNil)
	id := body["change"].(string)

	st := d.overlord.State()
	st.Lock()
	chg := st.Change(id)
	st.Unlock()
	c.Assert(chg, check.NotNil)

	<-chg.Ready()

	st.Lock()
	err = chg.Err()
	st.Unlock()
	c.Assert(err, check.IsNil)

	// Check that the configure hook was run correctly
	c.Check(hookRunner.Calls(), check.DeepEquals, [][]string{{
		"snap", "run", "--hook", "configure", "-r", "unset", "config-snap",
	}})
}

func (s *apiSuite) TestSetConfCoreSystemAlias(c *check.C) {
	d := s.daemon(c)
	s.mockSnap(c, `
name: core
version: 1
`)
	// Mock the hook runner
	hookRunner := testutil.MockCommand(c, "snap", "")
	defer hookRunner.Restore()

	d.overlord.Loop()
	defer d.overlord.Stop()

	text, err := json.Marshal(map[string]interface{}{"proxy.ftp": "value"})
	c.Assert(err, check.IsNil)

	buffer := bytes.NewBuffer(text)
	req, err := http.NewRequest("PUT", "/v2/snaps/system/conf", buffer)
	c.Assert(err, check.IsNil)

	s.vars = map[string]string{"name": "system"}

	rec := httptest.NewRecorder()
	snapConfCmd.PUT(snapConfCmd, req, nil).ServeHTTP(rec, req)
	c.Check(rec.Code, check.Equals, 202)

	var body map[string]interface{}
	err = json.Unmarshal(rec.Body.Bytes(), &body)
	c.Assert(err, check.IsNil)
	id := body["change"].(string)

	st := d.overlord.State()
	st.Lock()
	chg := st.Change(id)
	st.Unlock()
	c.Assert(chg, check.NotNil)

	<-chg.Ready()

	st.Lock()
	err = chg.Err()
	c.Assert(err, check.IsNil)

	tr := config.NewTransaction(st)
	st.Unlock()
	c.Assert(err, check.IsNil)

	var value string
	tr.Get("core", "proxy.ftp", &value)
	c.Assert(value, check.Equals, "value")

}

func (s *apiSuite) TestSetConfNumber(c *check.C) {
	d := s.daemon(c)
	s.mockSnap(c, configYaml)

	// Mock the hook runner
	hookRunner := testutil.MockCommand(c, "snap", "")
	defer hookRunner.Restore()

	d.overlord.Loop()
	defer d.overlord.Stop()

	text, err := json.Marshal(map[string]interface{}{"key": 1234567890})
	c.Assert(err, check.IsNil)

	buffer := bytes.NewBuffer(text)
	req, err := http.NewRequest("PUT", "/v2/snaps/config-snap/conf", buffer)
	c.Assert(err, check.IsNil)

	s.vars = map[string]string{"name": "config-snap"}

	rec := httptest.NewRecorder()
	snapConfCmd.PUT(snapConfCmd, req, nil).ServeHTTP(rec, req)
	c.Check(rec.Code, check.Equals, 202)

	var body map[string]interface{}
	err = json.Unmarshal(rec.Body.Bytes(), &body)
	c.Assert(err, check.IsNil)
	id := body["change"].(string)

	st := d.overlord.State()
	st.Lock()
	chg := st.Change(id)
	st.Unlock()
	c.Assert(chg, check.NotNil)

	<-chg.Ready()

	st.Lock()
	defer st.Unlock()
	tr := config.NewTransaction(d.overlord.State())
	var result interface{}
	c.Assert(tr.Get("config-snap", "key", &result), check.IsNil)
	c.Assert(result, check.DeepEquals, json.Number("1234567890"))
}

func (s *apiSuite) TestSetConfBadSnap(c *check.C) {
	s.daemonWithOverlordMock(c)

	text, err := json.Marshal(map[string]interface{}{"key": "value"})
	c.Assert(err, check.IsNil)

	buffer := bytes.NewBuffer(text)
	req, err := http.NewRequest("PUT", "/v2/snaps/config-snap/conf", buffer)
	c.Assert(err, check.IsNil)

	s.vars = map[string]string{"name": "config-snap"}

	rec := httptest.NewRecorder()
	snapConfCmd.PUT(snapConfCmd, req, nil).ServeHTTP(rec, req)
	c.Check(rec.Code, check.Equals, 404)

	var body map[string]interface{}
	err = json.Unmarshal(rec.Body.Bytes(), &body)
	c.Assert(err, check.IsNil)
	c.Check(body, check.DeepEquals, map[string]interface{}{
		"status-code": 404.,
		"status":      "Not Found",
		"result": map[string]interface{}{
			"message": `snap "config-snap" is not installed`,
			"kind":    "snap-not-found",
			"value":   "config-snap",
		},
		"type": "error"})
}

func simulateConflict(o *overlord.Overlord, name string) {
	st := o.State()
	st.Lock()
	defer st.Unlock()
	t := st.NewTask("link-snap", "...")
	snapsup := &snapstate.SnapSetup{SideInfo: &snap.SideInfo{
		RealName: name,
	}}
	t.Set("snap-setup", snapsup)
	chg := st.NewChange("manip", "...")
	chg.AddTask(t)
}

func (s *apiSuite) TestSetConfChangeConflict(c *check.C) {
	d := s.daemon(c)
	s.mockSnap(c, configYaml)

	simulateConflict(d.overlord, "config-snap")

	text, err := json.Marshal(map[string]interface{}{"key": "value"})
	c.Assert(err, check.IsNil)

	buffer := bytes.NewBuffer(text)
	req, err := http.NewRequest("PUT", "/v2/snaps/config-snap/conf", buffer)
	c.Assert(err, check.IsNil)

	s.vars = map[string]string{"name": "config-snap"}

	rec := httptest.NewRecorder()
	snapConfCmd.PUT(snapConfCmd, req, nil).ServeHTTP(rec, req)
	c.Check(rec.Code, check.Equals, 409)

	var body map[string]interface{}
	err = json.Unmarshal(rec.Body.Bytes(), &body)
	c.Assert(err, check.IsNil)
	c.Check(body, check.DeepEquals, map[string]interface{}{
		"status-code": 409.,
		"status":      "Conflict",
		"result": map[string]interface{}{
			"message": `snap "config-snap" has "manip" change in progress`,
			"kind":    "snap-change-conflict",
			"value": map[string]interface{}{
				"change-kind": "manip",
				"snap-name":   "config-snap",
			},
		},
		"type": "error"})
}

func (s *apiSuite) TestAppIconGet(c *check.C) {
	d := s.daemon(c)

	// have an active foo in the system
	info := s.mkInstalledInState(c, d, "foo", "bar", "v1", snap.R(10), true, "")

	// have an icon for it in the package itself
	iconfile := filepath.Join(info.MountDir(), "meta", "gui", "icon.ick")
	c.Assert(os.MkdirAll(filepath.Dir(iconfile), 0755), check.IsNil)
	c.Check(ioutil.WriteFile(iconfile, []byte("ick"), 0644), check.IsNil)

	s.vars = map[string]string{"name": "foo"}
	req, err := http.NewRequest("GET", "/v2/icons/foo/icon", nil)
	c.Assert(err, check.IsNil)

	rec := httptest.NewRecorder()

	appIconCmd.GET(appIconCmd, req, nil).ServeHTTP(rec, req)
	c.Check(rec.Code, check.Equals, 200)
	c.Check(rec.Body.String(), check.Equals, "ick")
}

func (s *apiSuite) TestAppIconGetInactive(c *check.C) {
	d := s.daemon(c)

	// have an *in*active foo in the system
	info := s.mkInstalledInState(c, d, "foo", "bar", "v1", snap.R(10), false, "")

	// have an icon for it in the package itself
	iconfile := filepath.Join(info.MountDir(), "meta", "gui", "icon.ick")
	c.Assert(os.MkdirAll(filepath.Dir(iconfile), 0755), check.IsNil)
	c.Check(ioutil.WriteFile(iconfile, []byte("ick"), 0644), check.IsNil)

	s.vars = map[string]string{"name": "foo"}
	req, err := http.NewRequest("GET", "/v2/icons/foo/icon", nil)
	c.Assert(err, check.IsNil)

	rec := httptest.NewRecorder()

	appIconCmd.GET(appIconCmd, req, nil).ServeHTTP(rec, req)
	c.Check(rec.Code, check.Equals, 200)
	c.Check(rec.Body.String(), check.Equals, "ick")
}

func (s *apiSuite) TestAppIconGetNoIcon(c *check.C) {
	d := s.daemon(c)

	// have an *in*active foo in the system
	info := s.mkInstalledInState(c, d, "foo", "bar", "v1", snap.R(10), true, "")

	// NO ICON!
	err := os.RemoveAll(filepath.Join(info.MountDir(), "meta", "gui", "icon.svg"))
	c.Assert(err, check.IsNil)

	s.vars = map[string]string{"name": "foo"}
	req, err := http.NewRequest("GET", "/v2/icons/foo/icon", nil)
	c.Assert(err, check.IsNil)

	rec := httptest.NewRecorder()

	appIconCmd.GET(appIconCmd, req, nil).ServeHTTP(rec, req)
	c.Check(rec.Code/100, check.Equals, 4)
}

func (s *apiSuite) TestAppIconGetNoApp(c *check.C) {
	s.daemon(c)

	s.vars = map[string]string{"name": "foo"}
	req, err := http.NewRequest("GET", "/v2/icons/foo/icon", nil)
	c.Assert(err, check.IsNil)

	rec := httptest.NewRecorder()

	appIconCmd.GET(appIconCmd, req, nil).ServeHTTP(rec, req)
	c.Check(rec.Code, check.Equals, 404)
}

func (s *apiSuite) TestNotInstalledSnapIcon(c *check.C) {
	info := &snap.Info{SuggestedName: "notInstalledSnap", Media: []snap.MediaInfo{{Type: "icon", URL: "icon.svg"}}}
	iconfile := snapIcon(info)
	c.Check(iconfile, check.Equals, "")
}

func (s *apiSuite) TestInstallOnNonDevModeDistro(c *check.C) {
	s.testInstall(c, false, snapstate.Flags{}, snap.R(0))
}
func (s *apiSuite) TestInstallOnDevModeDistro(c *check.C) {
	s.testInstall(c, true, snapstate.Flags{}, snap.R(0))
}
func (s *apiSuite) TestInstallRevision(c *check.C) {
	s.testInstall(c, false, snapstate.Flags{}, snap.R(42))
}

func (s *apiSuite) testInstall(c *check.C, forcedDevmode bool, flags snapstate.Flags, revision snap.Revision) {
	calledFlags := snapstate.Flags{}
	installQueue := []string{}
	restore := release.MockForcedDevmode(forcedDevmode)
	defer restore()

	snapstateInstall = func(s *state.State, name string, opts *snapstate.RevisionOptions, userID int, flags snapstate.Flags) (*state.TaskSet, error) {
		calledFlags = flags
		installQueue = append(installQueue, name)
		c.Check(revision, check.Equals, opts.Revision)

		t := s.NewTask("fake-install-snap", "Doing a fake install")
		return state.NewTaskSet(t), nil
	}

	defer func() {
		snapstateInstall = nil
	}()

	d := s.daemonWithFakeSnapManager(c)

	var buf bytes.Buffer
	if revision.Unset() {
		buf.WriteString(`{"action": "install"}`)
	} else {
		fmt.Fprintf(&buf, `{"action": "install", "revision": %s}`, revision.String())
	}
	req, err := http.NewRequest("POST", "/v2/snaps/some-snap", &buf)
	c.Assert(err, check.IsNil)

	s.vars = map[string]string{"name": "some-snap"}
	rsp := postSnap(snapCmd, req, nil).(*resp)

	c.Assert(rsp.Type, check.Equals, ResponseTypeAsync)

	st := d.overlord.State()
	st.Lock()
	defer st.Unlock()
	chg := st.Change(rsp.Change)
	c.Assert(chg, check.NotNil)

	c.Check(chg.Tasks(), check.HasLen, 1)

	st.Unlock()
	s.waitTrivialChange(c, chg)
	st.Lock()

	c.Check(chg.Status(), check.Equals, state.DoneStatus)
	c.Check(calledFlags, check.Equals, flags)
	c.Check(err, check.IsNil)
	c.Check(installQueue, check.DeepEquals, []string{"some-snap"})
	c.Check(chg.Kind(), check.Equals, "install-snap")
	c.Check(chg.Summary(), check.Equals, `Install "some-snap" snap`)
}

func (s *apiSuite) TestRefresh(c *check.C) {
	var calledFlags snapstate.Flags
	calledUserID := 0
	installQueue := []string{}
	assertstateCalledUserID := 0

	snapstateUpdate = func(s *state.State, name string, opts *snapstate.RevisionOptions, userID int, flags snapstate.Flags) (*state.TaskSet, error) {
		calledFlags = flags
		calledUserID = userID
		installQueue = append(installQueue, name)

		t := s.NewTask("fake-refresh-snap", "Doing a fake install")
		return state.NewTaskSet(t), nil
	}
	assertstateRefreshSnapDeclarations = func(s *state.State, userID int) error {
		assertstateCalledUserID = userID
		return nil
	}

	d := s.daemon(c)
	inst := &snapInstruction{
		Action: "refresh",
		Snaps:  []string{"some-snap"},
		userID: 17,
	}

	st := d.overlord.State()
	st.Lock()
	defer st.Unlock()
	summary, _, err := inst.dispatch()(inst, st)
	c.Check(err, check.IsNil)

	c.Check(assertstateCalledUserID, check.Equals, 17)
	c.Check(calledFlags, check.DeepEquals, snapstate.Flags{})
	c.Check(calledUserID, check.Equals, 17)
	c.Check(err, check.IsNil)
	c.Check(installQueue, check.DeepEquals, []string{"some-snap"})
	c.Check(summary, check.Equals, `Refresh "some-snap" snap`)
}

func (s *apiSuite) TestRefreshDevMode(c *check.C) {
	var calledFlags snapstate.Flags
	calledUserID := 0
	installQueue := []string{}

	snapstateUpdate = func(s *state.State, name string, opts *snapstate.RevisionOptions, userID int, flags snapstate.Flags) (*state.TaskSet, error) {
		calledFlags = flags
		calledUserID = userID
		installQueue = append(installQueue, name)

		t := s.NewTask("fake-refresh-snap", "Doing a fake install")
		return state.NewTaskSet(t), nil
	}
	assertstateRefreshSnapDeclarations = func(s *state.State, userID int) error {
		return nil
	}

	d := s.daemon(c)
	inst := &snapInstruction{
		Action:  "refresh",
		DevMode: true,
		Snaps:   []string{"some-snap"},
		userID:  17,
	}

	st := d.overlord.State()
	st.Lock()
	defer st.Unlock()
	summary, _, err := inst.dispatch()(inst, st)
	c.Check(err, check.IsNil)

	flags := snapstate.Flags{}
	flags.DevMode = true
	c.Check(calledFlags, check.DeepEquals, flags)
	c.Check(calledUserID, check.Equals, 17)
	c.Check(err, check.IsNil)
	c.Check(installQueue, check.DeepEquals, []string{"some-snap"})
	c.Check(summary, check.Equals, `Refresh "some-snap" snap`)
}

func (s *apiSuite) TestRefreshClassic(c *check.C) {
	var calledFlags snapstate.Flags

	snapstateUpdate = func(s *state.State, name string, opts *snapstate.RevisionOptions, userID int, flags snapstate.Flags) (*state.TaskSet, error) {
		calledFlags = flags
		return nil, nil
	}
	assertstateRefreshSnapDeclarations = func(s *state.State, userID int) error {
		return nil
	}

	d := s.daemon(c)
	inst := &snapInstruction{
		Action:  "refresh",
		Classic: true,
		Snaps:   []string{"some-snap"},
		userID:  17,
	}

	st := d.overlord.State()
	st.Lock()
	defer st.Unlock()
	_, _, err := inst.dispatch()(inst, st)
	c.Check(err, check.IsNil)

	c.Check(calledFlags, check.DeepEquals, snapstate.Flags{Classic: true})
}

func (s *apiSuite) TestRefreshIgnoreValidation(c *check.C) {
	var calledFlags snapstate.Flags
	calledUserID := 0
	installQueue := []string{}

	snapstateUpdate = func(s *state.State, name string, opts *snapstate.RevisionOptions, userID int, flags snapstate.Flags) (*state.TaskSet, error) {
		calledFlags = flags
		calledUserID = userID
		installQueue = append(installQueue, name)

		t := s.NewTask("fake-refresh-snap", "Doing a fake install")
		return state.NewTaskSet(t), nil
	}
	assertstateRefreshSnapDeclarations = func(s *state.State, userID int) error {
		return nil
	}

	d := s.daemon(c)
	inst := &snapInstruction{
		Action:           "refresh",
		IgnoreValidation: true,
		Snaps:            []string{"some-snap"},
		userID:           17,
	}

	st := d.overlord.State()
	st.Lock()
	defer st.Unlock()
	summary, _, err := inst.dispatch()(inst, st)
	c.Check(err, check.IsNil)

	flags := snapstate.Flags{}
	flags.IgnoreValidation = true

	c.Check(calledFlags, check.DeepEquals, flags)
	c.Check(calledUserID, check.Equals, 17)
	c.Check(err, check.IsNil)
	c.Check(installQueue, check.DeepEquals, []string{"some-snap"})
	c.Check(summary, check.Equals, `Refresh "some-snap" snap`)
}

func (s *apiSuite) TestRefreshCohort(c *check.C) {
	cohort := ""

	snapstateUpdate = func(s *state.State, name string, opts *snapstate.RevisionOptions, userID int, flags snapstate.Flags) (*state.TaskSet, error) {
		cohort = opts.CohortKey

		t := s.NewTask("fake-refresh-snap", "Doing a fake install")
		return state.NewTaskSet(t), nil
	}
	assertstateRefreshSnapDeclarations = func(s *state.State, userID int) error {
		return nil
	}

	d := s.daemon(c)
	inst := &snapInstruction{
		Action:    "refresh",
		CohortKey: "xyzzy",
		Snaps:     []string{"some-snap"},
	}

	st := d.overlord.State()
	st.Lock()
	defer st.Unlock()
	summary, _, err := inst.dispatch()(inst, st)
	c.Check(err, check.IsNil)

	c.Check(cohort, check.Equals, "xyzzy")
	c.Check(summary, check.Equals, `Refresh "some-snap" snap`)
}

func (s *apiSuite) TestSwitchInstruction(c *check.C) {
	var cohort, channel string
	snapstateSwitch = func(s *state.State, name string, opts *snapstate.RevisionOptions) (*state.TaskSet, error) {
		cohort = opts.CohortKey
		channel = opts.Channel

		t := s.NewTask("fake-switch", "Doing a fake switch")
		return state.NewTaskSet(t), nil
	}

	d := s.daemon(c)
	st := d.overlord.State()

	type T struct {
		channel, cohort, summary string
	}
	table := []T{
		{"", "some-cohort", `Switch "some-snap" snap to cohort "some-coho…"`},
		{"some-channel", "", `Switch "some-snap" snap to channel "some-channel"`},
		{"some-channel", "some-cohort", `Switch "some-snap" snap to channel "some-channel" and cohort "some-coho…"`},
	}

	for _, t := range table {
		cohort, channel = "", ""
		inst := &snapInstruction{
			Action:    "switch",
			CohortKey: t.cohort,
			Channel:   t.channel,
			Snaps:     []string{"some-snap"},
		}

		st.Lock()
		summary, _, err := inst.dispatch()(inst, st)
		st.Unlock()
		c.Check(err, check.IsNil)

		c.Check(cohort, check.Equals, t.cohort)
		c.Check(channel, check.Equals, t.channel)
		c.Check(summary, check.Equals, t.summary)
	}
}

func (s *apiSuite) TestPostSnapsOp(c *check.C) {
	assertstateRefreshSnapDeclarations = func(*state.State, int) error { return nil }
	snapstateUpdateMany = func(_ context.Context, s *state.State, names []string, userID int, flags *snapstate.Flags) ([]string, []*state.TaskSet, error) {
		c.Check(names, check.HasLen, 0)
		t := s.NewTask("fake-refresh-all", "Refreshing everything")
		return []string{"fake1", "fake2"}, []*state.TaskSet{state.NewTaskSet(t)}, nil
	}

	d := s.daemonWithOverlordMock(c)

	buf := bytes.NewBufferString(`{"action": "refresh"}`)
	req, err := http.NewRequest("POST", "/v2/login", buf)
	c.Assert(err, check.IsNil)
	req.Header.Set("Content-Type", "application/json")

	rsp, ok := postSnaps(snapsCmd, req, nil).(*resp)
	c.Assert(ok, check.Equals, true)
	c.Check(rsp.Type, check.Equals, ResponseTypeAsync)

	st := d.overlord.State()
	st.Lock()
	defer st.Unlock()
	chg := st.Change(rsp.Change)
	c.Check(chg.Summary(), check.Equals, `Refresh snaps "fake1", "fake2"`)
	var apiData map[string]interface{}
	c.Check(chg.Get("api-data", &apiData), check.IsNil)
	c.Check(apiData["snap-names"], check.DeepEquals, []interface{}{"fake1", "fake2"})
}

func (s *apiSuite) TestRefreshAll(c *check.C) {
	refreshSnapDecls := false
	assertstateRefreshSnapDeclarations = func(s *state.State, userID int) error {
		refreshSnapDecls = true
		return assertstate.RefreshSnapDeclarations(s, userID)
	}
	d := s.daemon(c)

	for _, tst := range []struct {
		snaps []string
		msg   string
	}{
		{nil, "Refresh all snaps: no updates"},
		{[]string{"fake"}, `Refresh snap "fake"`},
		{[]string{"fake1", "fake2"}, `Refresh snaps "fake1", "fake2"`},
	} {
		refreshSnapDecls = false

		snapstateUpdateMany = func(_ context.Context, s *state.State, names []string, userID int, flags *snapstate.Flags) ([]string, []*state.TaskSet, error) {
			c.Check(names, check.HasLen, 0)
			t := s.NewTask("fake-refresh-all", "Refreshing everything")
			return tst.snaps, []*state.TaskSet{state.NewTaskSet(t)}, nil
		}

		inst := &snapInstruction{Action: "refresh"}
		st := d.overlord.State()
		st.Lock()
		res, err := snapUpdateMany(inst, st)
		st.Unlock()
		c.Assert(err, check.IsNil)
		c.Check(res.Summary, check.Equals, tst.msg)
		c.Check(refreshSnapDecls, check.Equals, true)
	}
}

func (s *apiSuite) TestRefreshAllNoChanges(c *check.C) {
	refreshSnapDecls := false
	assertstateRefreshSnapDeclarations = func(s *state.State, userID int) error {
		refreshSnapDecls = true
		return assertstate.RefreshSnapDeclarations(s, userID)
	}

	snapstateUpdateMany = func(_ context.Context, s *state.State, names []string, userID int, flags *snapstate.Flags) ([]string, []*state.TaskSet, error) {
		c.Check(names, check.HasLen, 0)
		return nil, nil, nil
	}

	d := s.daemon(c)
	inst := &snapInstruction{Action: "refresh"}
	st := d.overlord.State()
	st.Lock()
	res, err := snapUpdateMany(inst, st)
	st.Unlock()
	c.Assert(err, check.IsNil)
	c.Check(res.Summary, check.Equals, `Refresh all snaps: no updates`)
	c.Check(refreshSnapDecls, check.Equals, true)
}

func (s *apiSuite) TestRefreshMany(c *check.C) {
	refreshSnapDecls := false
	assertstateRefreshSnapDeclarations = func(s *state.State, userID int) error {
		refreshSnapDecls = true
		return nil
	}

	snapstateUpdateMany = func(_ context.Context, s *state.State, names []string, userID int, flags *snapstate.Flags) ([]string, []*state.TaskSet, error) {
		c.Check(names, check.HasLen, 2)
		t := s.NewTask("fake-refresh-2", "Refreshing two")
		return names, []*state.TaskSet{state.NewTaskSet(t)}, nil
	}

	d := s.daemon(c)
	inst := &snapInstruction{Action: "refresh", Snaps: []string{"foo", "bar"}}
	st := d.overlord.State()
	st.Lock()
	res, err := snapUpdateMany(inst, st)
	st.Unlock()
	c.Assert(err, check.IsNil)
	c.Check(res.Summary, check.Equals, `Refresh snaps "foo", "bar"`)
	c.Check(res.Affected, check.DeepEquals, inst.Snaps)
	c.Check(refreshSnapDecls, check.Equals, true)
}

func (s *apiSuite) TestRefreshMany1(c *check.C) {
	refreshSnapDecls := false
	assertstateRefreshSnapDeclarations = func(s *state.State, userID int) error {
		refreshSnapDecls = true
		return nil
	}

	snapstateUpdateMany = func(_ context.Context, s *state.State, names []string, userID int, flags *snapstate.Flags) ([]string, []*state.TaskSet, error) {
		c.Check(names, check.HasLen, 1)
		t := s.NewTask("fake-refresh-1", "Refreshing one")
		return names, []*state.TaskSet{state.NewTaskSet(t)}, nil
	}

	d := s.daemon(c)
	inst := &snapInstruction{Action: "refresh", Snaps: []string{"foo"}}
	st := d.overlord.State()
	st.Lock()
	res, err := snapUpdateMany(inst, st)
	st.Unlock()
	c.Assert(err, check.IsNil)
	c.Check(res.Summary, check.Equals, `Refresh snap "foo"`)
	c.Check(res.Affected, check.DeepEquals, inst.Snaps)
	c.Check(refreshSnapDecls, check.Equals, true)
}

func (s *apiSuite) TestInstallMany(c *check.C) {
	snapstateInstallMany = func(s *state.State, names []string, userID int) ([]string, []*state.TaskSet, error) {
		c.Check(names, check.HasLen, 2)
		t := s.NewTask("fake-install-2", "Install two")
		return names, []*state.TaskSet{state.NewTaskSet(t)}, nil
	}

	d := s.daemon(c)
	inst := &snapInstruction{Action: "install", Snaps: []string{"foo", "bar"}}
	st := d.overlord.State()
	st.Lock()
	res, err := snapInstallMany(inst, st)
	st.Unlock()
	c.Assert(err, check.IsNil)
	c.Check(res.Summary, check.Equals, `Install snaps "foo", "bar"`)
	c.Check(res.Affected, check.DeepEquals, inst.Snaps)
}

func (s *apiSuite) TestInstallManyEmptyName(c *check.C) {
	snapstateInstallMany = func(_ *state.State, _ []string, _ int) ([]string, []*state.TaskSet, error) {
		return nil, nil, errors.New("should not be called")
	}
	d := s.daemon(c)
	inst := &snapInstruction{Action: "install", Snaps: []string{"", "bar"}}
	st := d.overlord.State()
	st.Lock()
	res, err := snapInstallMany(inst, st)
	st.Unlock()
	c.Assert(res, check.IsNil)
	c.Assert(err, check.ErrorMatches, "cannot install snap with empty name")
}

func (s *apiSuite) TestRemoveMany(c *check.C) {
	snapstateRemoveMany = func(s *state.State, names []string) ([]string, []*state.TaskSet, error) {
		c.Check(names, check.HasLen, 2)
		t := s.NewTask("fake-remove-2", "Remove two")
		return names, []*state.TaskSet{state.NewTaskSet(t)}, nil
	}

	d := s.daemon(c)
	inst := &snapInstruction{Action: "remove", Snaps: []string{"foo", "bar"}}
	st := d.overlord.State()
	st.Lock()
	res, err := snapRemoveMany(inst, st)
	st.Unlock()
	c.Assert(err, check.IsNil)
	c.Check(res.Summary, check.Equals, `Remove snaps "foo", "bar"`)
	c.Check(res.Affected, check.DeepEquals, inst.Snaps)
}

func (s *apiSuite) TestInstallFails(c *check.C) {
	snapstateInstall = func(s *state.State, name string, opts *snapstate.RevisionOptions, userID int, flags snapstate.Flags) (*state.TaskSet, error) {
		t := s.NewTask("fake-install-snap-error", "Install task")
		return state.NewTaskSet(t), nil
	}

	d := s.daemonWithFakeSnapManager(c)
	s.vars = map[string]string{"name": "hello-world"}
	buf := bytes.NewBufferString(`{"action": "install"}`)
	req, err := http.NewRequest("POST", "/v2/snaps/hello-world", buf)
	c.Assert(err, check.IsNil)

	rsp := postSnap(snapCmd, req, nil).(*resp)

	c.Assert(rsp.Type, check.Equals, ResponseTypeAsync)

	st := d.overlord.State()
	st.Lock()
	defer st.Unlock()
	chg := st.Change(rsp.Change)
	c.Assert(chg, check.NotNil)

	c.Check(chg.Tasks(), check.HasLen, 1)

	st.Unlock()
	s.waitTrivialChange(c, chg)
	st.Lock()

	c.Check(chg.Err(), check.ErrorMatches, `(?sm).*Install task \(fake-install-snap-error errored\)`)
}

func (s *apiSuite) TestInstallLeaveOld(c *check.C) {
	c.Skip("temporarily dropped half-baked support while sorting out flag mess")
	var calledFlags snapstate.Flags

	snapstateInstall = func(s *state.State, name string, opts *snapstate.RevisionOptions, userID int, flags snapstate.Flags) (*state.TaskSet, error) {
		calledFlags = flags

		t := s.NewTask("fake-install-snap", "Doing a fake install")
		return state.NewTaskSet(t), nil
	}

	d := s.daemon(c)
	inst := &snapInstruction{
		Action:   "install",
		LeaveOld: true,
	}

	st := d.overlord.State()
	st.Lock()
	defer st.Unlock()
	_, _, err := inst.dispatch()(inst, st)
	c.Assert(err, check.IsNil)

	c.Check(calledFlags, check.DeepEquals, snapstate.Flags{})
	c.Check(err, check.IsNil)
}

func (s *apiSuite) TestInstall(c *check.C) {
	var calledName string

	snapstateInstall = func(s *state.State, name string, opts *snapstate.RevisionOptions, userID int, flags snapstate.Flags) (*state.TaskSet, error) {
		calledName = name

		t := s.NewTask("fake-install-snap", "Doing a fake install")
		return state.NewTaskSet(t), nil
	}

	d := s.daemon(c)
	inst := &snapInstruction{
		Action: "install",
		// Install the snap in developer mode
		DevMode: true,
		Snaps:   []string{"fake"},
	}

	st := d.overlord.State()
	st.Lock()
	defer st.Unlock()
	_, _, err := inst.dispatch()(inst, st)
	c.Check(err, check.IsNil)
	c.Check(calledName, check.Equals, "fake")
}

func (s *apiSuite) TestInstallCohort(c *check.C) {
	var calledName string
	var calledCohort string

	snapstateInstall = func(s *state.State, name string, opts *snapstate.RevisionOptions, userID int, flags snapstate.Flags) (*state.TaskSet, error) {
		calledName = name
		calledCohort = opts.CohortKey

		t := s.NewTask("fake-install-snap", "Doing a fake install")
		return state.NewTaskSet(t), nil
	}

	d := s.daemon(c)
	inst := &snapInstruction{
		Action:    "install",
		CohortKey: "To the legion of the lost ones, to the cohort of the damned.",
		Snaps:     []string{"fake"},
	}

	st := d.overlord.State()
	st.Lock()
	defer st.Unlock()
	msg, _, err := inst.dispatch()(inst, st)
	c.Check(err, check.IsNil)
	c.Check(calledName, check.Equals, "fake")
	c.Check(calledCohort, check.Equals, "To the legion of the lost ones, to the cohort of the damned.")
	c.Check(msg, check.Equals, `Install "fake" snap from "To the le…" cohort`)
}

func (s *apiSuite) TestInstallDevMode(c *check.C) {
	var calledFlags snapstate.Flags

	snapstateInstall = func(s *state.State, name string, opts *snapstate.RevisionOptions, userID int, flags snapstate.Flags) (*state.TaskSet, error) {
		calledFlags = flags

		t := s.NewTask("fake-install-snap", "Doing a fake install")
		return state.NewTaskSet(t), nil
	}

	d := s.daemon(c)
	inst := &snapInstruction{
		Action: "install",
		// Install the snap in developer mode
		DevMode: true,
		Snaps:   []string{"fake"},
	}

	st := d.overlord.State()
	st.Lock()
	defer st.Unlock()
	_, _, err := inst.dispatch()(inst, st)
	c.Check(err, check.IsNil)

	c.Check(calledFlags.DevMode, check.Equals, true)
}

func (s *apiSuite) TestInstallJailMode(c *check.C) {
	var calledFlags snapstate.Flags

	snapstateInstall = func(s *state.State, name string, opts *snapstate.RevisionOptions, userID int, flags snapstate.Flags) (*state.TaskSet, error) {
		calledFlags = flags

		t := s.NewTask("fake-install-snap", "Doing a fake install")
		return state.NewTaskSet(t), nil
	}

	d := s.daemon(c)
	inst := &snapInstruction{
		Action:   "install",
		JailMode: true,
		Snaps:    []string{"fake"},
	}

	st := d.overlord.State()
	st.Lock()
	defer st.Unlock()
	_, _, err := inst.dispatch()(inst, st)
	c.Check(err, check.IsNil)

	c.Check(calledFlags.JailMode, check.Equals, true)
}

func (s *apiSuite) TestInstallJailModeDevModeOS(c *check.C) {
	restore := release.MockForcedDevmode(true)
	defer restore()

	d := s.daemon(c)
	inst := &snapInstruction{
		Action:   "install",
		JailMode: true,
		Snaps:    []string{"foo"},
	}

	st := d.overlord.State()
	st.Lock()
	defer st.Unlock()
	_, _, err := inst.dispatch()(inst, st)
	c.Check(err, check.ErrorMatches, "this system cannot honour the jailmode flag")
}

func (s *apiSuite) TestInstallEmptyName(c *check.C) {
	snapstateInstall = func(_ *state.State, _ string, _ *snapstate.RevisionOptions, _ int, _ snapstate.Flags) (*state.TaskSet, error) {
		return nil, errors.New("should not be called")
	}
	d := s.daemon(c)
	inst := &snapInstruction{
		Action: "install",
		Snaps:  []string{""},
	}

	st := d.overlord.State()
	st.Lock()
	defer st.Unlock()
	_, _, err := inst.dispatch()(inst, st)
	c.Check(err, check.ErrorMatches, "cannot install snap with empty name")
}

func (s *apiSuite) TestInstallJailModeDevMode(c *check.C) {
	d := s.daemon(c)
	inst := &snapInstruction{
		Action:   "install",
		DevMode:  true,
		JailMode: true,
		Snaps:    []string{"foo"},
	}

	st := d.overlord.State()
	st.Lock()
	defer st.Unlock()
	_, _, err := inst.dispatch()(inst, st)
	c.Check(err, check.ErrorMatches, "cannot use devmode and jailmode flags together")
}

func (s *apiSuite) testRevertSnap(inst *snapInstruction, c *check.C) {
	queue := []string{}

	instFlags, err := inst.modeFlags()
	c.Assert(err, check.IsNil)

	snapstateRevert = func(s *state.State, name string, flags snapstate.Flags) (*state.TaskSet, error) {
		c.Check(flags, check.Equals, instFlags)
		queue = append(queue, name)
		return nil, nil
	}
	snapstateRevertToRevision = func(s *state.State, name string, rev snap.Revision, flags snapstate.Flags) (*state.TaskSet, error) {
		c.Check(flags, check.Equals, instFlags)
		queue = append(queue, fmt.Sprintf("%s (%s)", name, rev))
		return nil, nil
	}

	d := s.daemon(c)
	inst.Action = "revert"
	inst.Snaps = []string{"some-snap"}

	st := d.overlord.State()
	st.Lock()
	defer st.Unlock()
	summary, _, err := inst.dispatch()(inst, st)
	c.Check(err, check.IsNil)
	if inst.Revision.Unset() {
		c.Check(queue, check.DeepEquals, []string{inst.Snaps[0]})
	} else {
		c.Check(queue, check.DeepEquals, []string{fmt.Sprintf("%s (%s)", inst.Snaps[0], inst.Revision)})
	}
	c.Check(summary, check.Equals, `Revert "some-snap" snap`)
}

func (s *apiSuite) TestRevertSnap(c *check.C) {
	s.testRevertSnap(&snapInstruction{}, c)
}

func (s *apiSuite) TestRevertSnapDevMode(c *check.C) {
	s.testRevertSnap(&snapInstruction{DevMode: true}, c)
}

func (s *apiSuite) TestRevertSnapJailMode(c *check.C) {
	s.testRevertSnap(&snapInstruction{JailMode: true}, c)
}

func (s *apiSuite) TestRevertSnapClassic(c *check.C) {
	s.testRevertSnap(&snapInstruction{Classic: true}, c)
}

func (s *apiSuite) TestRevertSnapToRevision(c *check.C) {
	s.testRevertSnap(&snapInstruction{Revision: snap.R(1)}, c)
}

func (s *apiSuite) TestRevertSnapToRevisionDevMode(c *check.C) {
	s.testRevertSnap(&snapInstruction{Revision: snap.R(1), DevMode: true}, c)
}

func (s *apiSuite) TestRevertSnapToRevisionJailMode(c *check.C) {
	s.testRevertSnap(&snapInstruction{Revision: snap.R(1), JailMode: true}, c)
}

func (s *apiSuite) TestRevertSnapToRevisionClassic(c *check.C) {
	s.testRevertSnap(&snapInstruction{Revision: snap.R(1), Classic: true}, c)
}

func snapList(rawSnaps interface{}) []map[string]interface{} {
	snaps := make([]map[string]interface{}, len(rawSnaps.([]*json.RawMessage)))
	for i, raw := range rawSnaps.([]*json.RawMessage) {
		err := json.Unmarshal([]byte(*raw), &snaps[i])
		if err != nil {
			panic(err)
		}
	}
	return snaps
}

// inverseCaseMapper implements SnapMapper to use lower case internally and upper case externally.
type inverseCaseMapper struct {
	ifacestate.IdentityMapper // Embed the identity mapper to reuse empty state mapping functions.
}

func (m *inverseCaseMapper) RemapSnapFromRequest(snapName string) string {
	return strings.ToLower(snapName)
}

func (m *inverseCaseMapper) RemapSnapToResponse(snapName string) string {
	return strings.ToUpper(snapName)
}

func (m *inverseCaseMapper) SystemSnapName() string {
	return "core"
}

// Tests for GET /v2/interfaces

func (s *apiSuite) TestInterfacesLegacy(c *check.C) {
	restore := builtin.MockInterface(&ifacetest.TestInterface{InterfaceName: "test"})
	defer restore()
	// Install an inverse case mapper to exercise the interface mapping at the same time.
	restore = ifacestate.MockSnapMapper(&inverseCaseMapper{})
	defer restore()

	d := s.daemon(c)

	var anotherConsumerYaml = `
name: another-consumer-%s
version: 1
apps:
 app:
plugs:
 plug:
  interface: test
  key: value
  label: label
`
	s.mockSnap(c, consumerYaml)
	s.mockSnap(c, fmt.Sprintf(anotherConsumerYaml, "def"))
	s.mockSnap(c, fmt.Sprintf(anotherConsumerYaml, "abc"))
	s.mockSnap(c, producerYaml)

	repo := d.overlord.InterfaceManager().Repository()
	connRef := &interfaces.ConnRef{
		PlugRef: interfaces.PlugRef{Snap: "consumer", Name: "plug"},
		SlotRef: interfaces.SlotRef{Snap: "producer", Name: "slot"},
	}
	_, err := repo.Connect(connRef, nil, nil, nil, nil, nil)
	c.Assert(err, check.IsNil)

	st := s.d.overlord.State()
	st.Lock()
	st.Set("conns", map[string]interface{}{
		"consumer:plug producer:slot": map[string]interface{}{
			"interface": "test",
			"auto":      true,
		},
		"another-consumer-def:plug producer:slot": map[string]interface{}{
			"interface": "test",
			"by-gadget": true,
			"auto":      true,
		},
		"another-consumer-abc:plug producer:slot": map[string]interface{}{
			"interface": "test",
			"by-gadget": true,
			"auto":      true,
		},
	})
	st.Unlock()

	req, err := http.NewRequest("GET", "/v2/interfaces", nil)
	c.Assert(err, check.IsNil)
	rec := httptest.NewRecorder()
	interfacesCmd.GET(interfacesCmd, req, nil).ServeHTTP(rec, req)
	c.Check(rec.Code, check.Equals, 200)
	var body map[string]interface{}
	err = json.Unmarshal(rec.Body.Bytes(), &body)
	c.Check(err, check.IsNil)
	c.Check(body, check.DeepEquals, map[string]interface{}{
		"result": map[string]interface{}{
			"plugs": []interface{}{
				map[string]interface{}{
					"snap":      "another-consumer-abc",
					"plug":      "plug",
					"interface": "test",
					"attrs":     map[string]interface{}{"key": "value"},
					"apps":      []interface{}{"app"},
					"label":     "label",
					"connections": []interface{}{
						map[string]interface{}{"snap": "producer", "slot": "slot"},
					},
				},
				map[string]interface{}{
					"snap":      "another-consumer-def",
					"plug":      "plug",
					"interface": "test",
					"attrs":     map[string]interface{}{"key": "value"},
					"apps":      []interface{}{"app"},
					"label":     "label",
					"connections": []interface{}{
						map[string]interface{}{"snap": "producer", "slot": "slot"},
					},
				},
				map[string]interface{}{
					"snap":      "consumer",
					"plug":      "plug",
					"interface": "test",
					"attrs":     map[string]interface{}{"key": "value"},
					"apps":      []interface{}{"app"},
					"label":     "label",
					"connections": []interface{}{
						map[string]interface{}{"snap": "producer", "slot": "slot"},
					},
				},
			},
			"slots": []interface{}{
				map[string]interface{}{
					"snap":      "producer",
					"slot":      "slot",
					"interface": "test",
					"attrs":     map[string]interface{}{"key": "value"},
					"apps":      []interface{}{"app"},
					"label":     "label",
					"connections": []interface{}{
						map[string]interface{}{"snap": "another-consumer-abc", "plug": "plug"},
						map[string]interface{}{"snap": "another-consumer-def", "plug": "plug"},
						map[string]interface{}{"snap": "consumer", "plug": "plug"},
					},
				},
			},
		},
		"status":      "OK",
		"status-code": 200.0,
		"type":        "sync",
	})
}

func (s *apiSuite) TestInterfacesModern(c *check.C) {
	restore := builtin.MockInterface(&ifacetest.TestInterface{InterfaceName: "test"})
	defer restore()
	// Install an inverse case mapper to exercise the interface mapping at the same time.
	restore = ifacestate.MockSnapMapper(&inverseCaseMapper{})
	defer restore()

	d := s.daemon(c)

	s.mockSnap(c, consumerYaml)
	s.mockSnap(c, producerYaml)

	repo := d.overlord.InterfaceManager().Repository()
	connRef := &interfaces.ConnRef{
		PlugRef: interfaces.PlugRef{Snap: "consumer", Name: "plug"},
		SlotRef: interfaces.SlotRef{Snap: "producer", Name: "slot"},
	}
	_, err := repo.Connect(connRef, nil, nil, nil, nil, nil)
	c.Assert(err, check.IsNil)

	req, err := http.NewRequest("GET", "/v2/interfaces?select=connected&doc=true&plugs=true&slots=true", nil)
	c.Assert(err, check.IsNil)
	rec := httptest.NewRecorder()
	interfacesCmd.GET(interfacesCmd, req, nil).ServeHTTP(rec, req)
	c.Check(rec.Code, check.Equals, 200)
	var body map[string]interface{}
	err = json.Unmarshal(rec.Body.Bytes(), &body)
	c.Check(err, check.IsNil)
	c.Check(body, check.DeepEquals, map[string]interface{}{
		"result": []interface{}{
			map[string]interface{}{
				"name": "test",
				"plugs": []interface{}{
					map[string]interface{}{
						"snap":  "consumer",
						"plug":  "plug",
						"label": "label",
						"attrs": map[string]interface{}{
							"key": "value",
						},
					}},
				"slots": []interface{}{
					map[string]interface{}{
						"snap":  "producer",
						"slot":  "slot",
						"label": "label",
						"attrs": map[string]interface{}{
							"key": "value",
						},
					},
				},
			},
		},
		"status":      "OK",
		"status-code": 200.0,
		"type":        "sync",
	})
}

// Test for POST /v2/interfaces

func (s *apiSuite) TestConnectPlugSuccess(c *check.C) {
	restore := builtin.MockInterface(&ifacetest.TestInterface{InterfaceName: "test"})
	defer restore()
	// Install an inverse case mapper to exercise the interface mapping at the same time.
	restore = ifacestate.MockSnapMapper(&inverseCaseMapper{})
	defer restore()

	d := s.daemon(c)

	s.mockSnap(c, consumerYaml)
	s.mockSnap(c, producerYaml)

	d.overlord.Loop()
	defer d.overlord.Stop()

	action := &interfaceAction{
		Action: "connect",
		Plugs:  []plugJSON{{Snap: "CONSUMER", Name: "plug"}},
		Slots:  []slotJSON{{Snap: "PRODUCER", Name: "slot"}},
	}
	text, err := json.Marshal(action)
	c.Assert(err, check.IsNil)
	buf := bytes.NewBuffer(text)
	req, err := http.NewRequest("POST", "/v2/interfaces", buf)
	c.Assert(err, check.IsNil)
	rec := httptest.NewRecorder()
	interfacesCmd.POST(interfacesCmd, req, nil).ServeHTTP(rec, req)
	c.Check(rec.Code, check.Equals, 202)
	var body map[string]interface{}
	err = json.Unmarshal(rec.Body.Bytes(), &body)
	c.Check(err, check.IsNil)
	id := body["change"].(string)

	st := d.overlord.State()
	st.Lock()
	chg := st.Change(id)
	st.Unlock()
	c.Assert(chg, check.NotNil)

	<-chg.Ready()

	st.Lock()
	err = chg.Err()
	st.Unlock()
	c.Assert(err, check.IsNil)

	repo := d.overlord.InterfaceManager().Repository()
	ifaces := repo.Interfaces()
	c.Assert(ifaces.Connections, check.HasLen, 1)
	c.Check(ifaces.Connections, check.DeepEquals, []*interfaces.ConnRef{{
		PlugRef: interfaces.PlugRef{Snap: "consumer", Name: "plug"},
		SlotRef: interfaces.SlotRef{Snap: "producer", Name: "slot"},
	}})
}

func (s *apiSuite) TestConnectPlugFailureInterfaceMismatch(c *check.C) {
	d := s.daemon(c)

	s.mockIface(c, &ifacetest.TestInterface{InterfaceName: "test"})
	s.mockIface(c, &ifacetest.TestInterface{InterfaceName: "different"})
	s.mockSnap(c, consumerYaml)
	s.mockSnap(c, differentProducerYaml)

	action := &interfaceAction{
		Action: "connect",
		Plugs:  []plugJSON{{Snap: "consumer", Name: "plug"}},
		Slots:  []slotJSON{{Snap: "producer", Name: "slot"}},
	}
	text, err := json.Marshal(action)
	c.Assert(err, check.IsNil)
	buf := bytes.NewBuffer(text)
	req, err := http.NewRequest("POST", "/v2/interfaces", buf)
	c.Assert(err, check.IsNil)
	rec := httptest.NewRecorder()
	interfacesCmd.POST(interfacesCmd, req, nil).ServeHTTP(rec, req)
	c.Check(rec.Code, check.Equals, 400)
	var body map[string]interface{}
	err = json.Unmarshal(rec.Body.Bytes(), &body)
	c.Check(err, check.IsNil)
	c.Check(body, check.DeepEquals, map[string]interface{}{
		"result": map[string]interface{}{
			"message": "cannot connect consumer:plug (\"test\" interface) to producer:slot (\"different\" interface)",
		},
		"status":      "Bad Request",
		"status-code": 400.0,
		"type":        "error",
	})
	repo := d.overlord.InterfaceManager().Repository()
	ifaces := repo.Interfaces()
	c.Assert(ifaces.Connections, check.HasLen, 0)
}

func (s *apiSuite) TestConnectPlugFailureNoSuchPlug(c *check.C) {
	d := s.daemon(c)

	s.mockIface(c, &ifacetest.TestInterface{InterfaceName: "test"})
	// there is no consumer, no plug defined
	s.mockSnap(c, producerYaml)
	s.mockSnap(c, consumerYaml)

	action := &interfaceAction{
		Action: "connect",
		Plugs:  []plugJSON{{Snap: "consumer", Name: "missingplug"}},
		Slots:  []slotJSON{{Snap: "producer", Name: "slot"}},
	}
	text, err := json.Marshal(action)
	c.Assert(err, check.IsNil)
	buf := bytes.NewBuffer(text)
	req, err := http.NewRequest("POST", "/v2/interfaces", buf)
	c.Assert(err, check.IsNil)
	rec := httptest.NewRecorder()
	interfacesCmd.POST(interfacesCmd, req, nil).ServeHTTP(rec, req)
	c.Check(rec.Code, check.Equals, 400)

	var body map[string]interface{}
	err = json.Unmarshal(rec.Body.Bytes(), &body)
	c.Check(err, check.IsNil)
	c.Check(body, check.DeepEquals, map[string]interface{}{
		"result": map[string]interface{}{
			"message": "snap \"consumer\" has no plug named \"missingplug\"",
		},
		"status":      "Bad Request",
		"status-code": 400.0,
		"type":        "error",
	})

	repo := d.overlord.InterfaceManager().Repository()
	ifaces := repo.Interfaces()
	c.Assert(ifaces.Connections, check.HasLen, 0)
}

func (s *apiSuite) TestConnectAlreadyConnected(c *check.C) {
	d := s.daemon(c)

	s.mockIface(c, &ifacetest.TestInterface{InterfaceName: "test"})
	// there is no consumer, no plug defined
	s.mockSnap(c, producerYaml)
	s.mockSnap(c, consumerYaml)

	repo := d.overlord.InterfaceManager().Repository()
	connRef := &interfaces.ConnRef{
		PlugRef: interfaces.PlugRef{Snap: "consumer", Name: "plug"},
		SlotRef: interfaces.SlotRef{Snap: "producer", Name: "slot"},
	}

	d.overlord.Loop()
	defer d.overlord.Stop()

	_, err := repo.Connect(connRef, nil, nil, nil, nil, nil)
	c.Assert(err, check.IsNil)
	conns := map[string]interface{}{
		"consumer:plug producer:slot": map[string]interface{}{
			"auto": false,
		},
	}
	st := d.overlord.State()
	st.Lock()
	st.Set("conns", conns)
	st.Unlock()

	action := &interfaceAction{
		Action: "connect",
		Plugs:  []plugJSON{{Snap: "consumer", Name: "plug"}},
		Slots:  []slotJSON{{Snap: "producer", Name: "slot"}},
	}
	text, err := json.Marshal(action)
	c.Assert(err, check.IsNil)
	buf := bytes.NewBuffer(text)
	req, err := http.NewRequest("POST", "/v2/interfaces", buf)
	c.Assert(err, check.IsNil)
	rec := httptest.NewRecorder()
	interfacesCmd.POST(interfacesCmd, req, nil).ServeHTTP(rec, req)
	c.Check(rec.Code, check.Equals, 202)
	var body map[string]interface{}
	err = json.Unmarshal(rec.Body.Bytes(), &body)
	c.Check(err, check.IsNil)
	id := body["change"].(string)

	st.Lock()
	chg := st.Change(id)
	c.Assert(chg.Tasks(), check.HasLen, 0)
	c.Assert(chg.Status(), check.Equals, state.DoneStatus)
	st.Unlock()
}

func (s *apiSuite) TestConnectPlugFailureNoSuchSlot(c *check.C) {
	d := s.daemon(c)

	s.mockIface(c, &ifacetest.TestInterface{InterfaceName: "test"})
	s.mockSnap(c, consumerYaml)
	s.mockSnap(c, producerYaml)
	// there is no producer, no slot defined

	action := &interfaceAction{
		Action: "connect",
		Plugs:  []plugJSON{{Snap: "consumer", Name: "plug"}},
		Slots:  []slotJSON{{Snap: "producer", Name: "missingslot"}},
	}
	text, err := json.Marshal(action)
	c.Assert(err, check.IsNil)
	buf := bytes.NewBuffer(text)
	req, err := http.NewRequest("POST", "/v2/interfaces", buf)
	c.Assert(err, check.IsNil)
	rec := httptest.NewRecorder()
	interfacesCmd.POST(interfacesCmd, req, nil).ServeHTTP(rec, req)
	c.Check(rec.Code, check.Equals, 400)

	var body map[string]interface{}
	err = json.Unmarshal(rec.Body.Bytes(), &body)
	c.Check(err, check.IsNil)
	c.Check(body, check.DeepEquals, map[string]interface{}{
		"result": map[string]interface{}{
			"message": "snap \"producer\" has no slot named \"missingslot\"",
		},
		"status":      "Bad Request",
		"status-code": 400.0,
		"type":        "error",
	})

	repo := d.overlord.InterfaceManager().Repository()
	ifaces := repo.Interfaces()
	c.Assert(ifaces.Connections, check.HasLen, 0)
}

func (s *apiSuite) TestConnectPlugChangeConflict(c *check.C) {
	d := s.daemon(c)

	s.mockIface(c, &ifacetest.TestInterface{InterfaceName: "test"})
	s.mockSnap(c, consumerYaml)
	s.mockSnap(c, producerYaml)
	// there is no producer, no slot defined

	simulateConflict(d.overlord, "consumer")

	action := &interfaceAction{
		Action: "connect",
		Plugs:  []plugJSON{{Snap: "consumer", Name: "plug"}},
		Slots:  []slotJSON{{Snap: "producer", Name: "slot"}},
	}
	text, err := json.Marshal(action)
	c.Assert(err, check.IsNil)
	buf := bytes.NewBuffer(text)
	req, err := http.NewRequest("POST", "/v2/interfaces", buf)
	c.Assert(err, check.IsNil)
	rec := httptest.NewRecorder()
	interfacesCmd.POST(interfacesCmd, req, nil).ServeHTTP(rec, req)
	c.Check(rec.Code, check.Equals, 409)

	var body map[string]interface{}
	err = json.Unmarshal(rec.Body.Bytes(), &body)
	c.Check(err, check.IsNil)
	c.Check(body, check.DeepEquals, map[string]interface{}{
		"status-code": 409.,
		"status":      "Conflict",
		"result": map[string]interface{}{
			"message": `snap "consumer" has "manip" change in progress`,
			"kind":    "snap-change-conflict",
			"value": map[string]interface{}{
				"change-kind": "manip",
				"snap-name":   "consumer",
			},
		},
		"type": "error"})
}

func (s *apiSuite) TestConnectCoreSystemAlias(c *check.C) {
	revert := builtin.MockInterface(&ifacetest.TestInterface{InterfaceName: "test"})
	defer revert()
	d := s.daemon(c)

	s.mockSnap(c, consumerYaml)
	s.mockSnap(c, coreProducerYaml)

	d.overlord.Loop()
	defer d.overlord.Stop()

	action := &interfaceAction{
		Action: "connect",
		Plugs:  []plugJSON{{Snap: "consumer", Name: "plug"}},
		Slots:  []slotJSON{{Snap: "system", Name: "slot"}},
	}
	text, err := json.Marshal(action)
	c.Assert(err, check.IsNil)
	buf := bytes.NewBuffer(text)
	req, err := http.NewRequest("POST", "/v2/interfaces", buf)
	c.Assert(err, check.IsNil)
	rec := httptest.NewRecorder()
	interfacesCmd.POST(interfacesCmd, req, nil).ServeHTTP(rec, req)
	c.Check(rec.Code, check.Equals, 202)
	var body map[string]interface{}
	err = json.Unmarshal(rec.Body.Bytes(), &body)
	c.Check(err, check.IsNil)
	id := body["change"].(string)

	st := d.overlord.State()
	st.Lock()
	chg := st.Change(id)
	st.Unlock()
	c.Assert(chg, check.NotNil)

	<-chg.Ready()

	st.Lock()
	err = chg.Err()
	st.Unlock()
	c.Assert(err, check.IsNil)

	repo := d.overlord.InterfaceManager().Repository()
	ifaces := repo.Interfaces()
	c.Assert(ifaces.Connections, check.HasLen, 1)
	c.Check(ifaces.Connections, check.DeepEquals, []*interfaces.ConnRef{{
		PlugRef: interfaces.PlugRef{Snap: "consumer", Name: "plug"},
		SlotRef: interfaces.SlotRef{Snap: "core", Name: "slot"}}})
}

func (s *apiSuite) testDisconnect(c *check.C, plugSnap, plugName, slotSnap, slotName string) {
	restore := builtin.MockInterface(&ifacetest.TestInterface{InterfaceName: "test"})
	defer restore()
	// Install an inverse case mapper to exercise the interface mapping at the same time.
	restore = ifacestate.MockSnapMapper(&inverseCaseMapper{})
	defer restore()
	d := s.daemon(c)

	s.mockSnap(c, consumerYaml)
	s.mockSnap(c, producerYaml)

	repo := d.overlord.InterfaceManager().Repository()
	connRef := &interfaces.ConnRef{
		PlugRef: interfaces.PlugRef{Snap: "consumer", Name: "plug"},
		SlotRef: interfaces.SlotRef{Snap: "producer", Name: "slot"},
	}
	_, err := repo.Connect(connRef, nil, nil, nil, nil, nil)
	c.Assert(err, check.IsNil)

	st := d.overlord.State()
	st.Lock()
	st.Set("conns", map[string]interface{}{
		"consumer:plug producer:slot": map[string]interface{}{
			"interface": "test",
		},
	})
	st.Unlock()

	d.overlord.Loop()
	defer d.overlord.Stop()

	action := &interfaceAction{
		Action: "disconnect",
		Plugs:  []plugJSON{{Snap: plugSnap, Name: plugName}},
		Slots:  []slotJSON{{Snap: slotSnap, Name: slotName}},
	}
	text, err := json.Marshal(action)
	c.Assert(err, check.IsNil)
	buf := bytes.NewBuffer(text)
	req, err := http.NewRequest("POST", "/v2/interfaces", buf)
	c.Assert(err, check.IsNil)
	rec := httptest.NewRecorder()
	interfacesCmd.POST(interfacesCmd, req, nil).ServeHTTP(rec, req)
	c.Check(rec.Code, check.Equals, 202)
	var body map[string]interface{}
	err = json.Unmarshal(rec.Body.Bytes(), &body)
	c.Check(err, check.IsNil)
	id := body["change"].(string)

	st.Lock()
	chg := st.Change(id)
	st.Unlock()
	c.Assert(chg, check.NotNil)

	<-chg.Ready()

	st.Lock()
	err = chg.Err()
	st.Unlock()
	c.Assert(err, check.IsNil)

	ifaces := repo.Interfaces()
	c.Assert(ifaces.Connections, check.HasLen, 0)
}

func (s *apiSuite) TestDisconnectPlugSuccess(c *check.C) {
	s.testDisconnect(c, "CONSUMER", "plug", "PRODUCER", "slot")
}

func (s *apiSuite) TestDisconnectPlugSuccessWithEmptyPlug(c *check.C) {
	s.testDisconnect(c, "", "", "PRODUCER", "slot")
}

func (s *apiSuite) TestDisconnectPlugSuccessWithEmptySlot(c *check.C) {
	s.testDisconnect(c, "CONSUMER", "plug", "", "")
}

func (s *apiSuite) TestDisconnectPlugFailureNoSuchPlug(c *check.C) {
	revert := builtin.MockInterface(&ifacetest.TestInterface{InterfaceName: "test"})
	defer revert()
	s.daemon(c)

	// there is no consumer, no plug defined
	s.mockSnap(c, producerYaml)

	action := &interfaceAction{
		Action: "disconnect",
		Plugs:  []plugJSON{{Snap: "consumer", Name: "plug"}},
		Slots:  []slotJSON{{Snap: "producer", Name: "slot"}},
	}
	text, err := json.Marshal(action)
	c.Assert(err, check.IsNil)
	buf := bytes.NewBuffer(text)
	req, err := http.NewRequest("POST", "/v2/interfaces", buf)
	c.Assert(err, check.IsNil)
	rec := httptest.NewRecorder()
	interfacesCmd.POST(interfacesCmd, req, nil).ServeHTTP(rec, req)
	c.Check(rec.Code, check.Equals, 400)
	var body map[string]interface{}
	err = json.Unmarshal(rec.Body.Bytes(), &body)
	c.Check(err, check.IsNil)
	c.Check(body, check.DeepEquals, map[string]interface{}{
		"result": map[string]interface{}{
			"message": "snap \"consumer\" has no plug named \"plug\"",
		},
		"status":      "Bad Request",
		"status-code": 400.0,
		"type":        "error",
	})
}

func (s *apiSuite) TestDisconnectPlugNothingToDo(c *check.C) {
	revert := builtin.MockInterface(&ifacetest.TestInterface{InterfaceName: "test"})
	defer revert()
	s.daemon(c)

	s.mockSnap(c, consumerYaml)
	s.mockSnap(c, producerYaml)

	action := &interfaceAction{
		Action: "disconnect",
		Plugs:  []plugJSON{{Snap: "consumer", Name: "plug"}},
		Slots:  []slotJSON{{Snap: "", Name: ""}},
	}
	text, err := json.Marshal(action)
	c.Assert(err, check.IsNil)
	buf := bytes.NewBuffer(text)
	req, err := http.NewRequest("POST", "/v2/interfaces", buf)
	c.Assert(err, check.IsNil)
	rec := httptest.NewRecorder()
	interfacesCmd.POST(interfacesCmd, req, nil).ServeHTTP(rec, req)
	c.Check(rec.Code, check.Equals, 400)
	var body map[string]interface{}
	err = json.Unmarshal(rec.Body.Bytes(), &body)
	c.Check(err, check.IsNil)
	c.Check(body, check.DeepEquals, map[string]interface{}{
		"result": map[string]interface{}{
			"message": "nothing to do",
			"kind":    "interfaces-unchanged",
		},
		"status":      "Bad Request",
		"status-code": 400.0,
		"type":        "error",
	})
}

func (s *apiSuite) TestDisconnectPlugFailureNoSuchSlot(c *check.C) {
	revert := builtin.MockInterface(&ifacetest.TestInterface{InterfaceName: "test"})
	defer revert()
	s.daemon(c)

	s.mockSnap(c, consumerYaml)
	// there is no producer, no slot defined

	action := &interfaceAction{
		Action: "disconnect",
		Plugs:  []plugJSON{{Snap: "consumer", Name: "plug"}},
		Slots:  []slotJSON{{Snap: "producer", Name: "slot"}},
	}
	text, err := json.Marshal(action)
	c.Assert(err, check.IsNil)
	buf := bytes.NewBuffer(text)
	req, err := http.NewRequest("POST", "/v2/interfaces", buf)
	c.Assert(err, check.IsNil)
	rec := httptest.NewRecorder()
	interfacesCmd.POST(interfacesCmd, req, nil).ServeHTTP(rec, req)

	c.Check(rec.Code, check.Equals, 400)
	var body map[string]interface{}
	err = json.Unmarshal(rec.Body.Bytes(), &body)
	c.Check(err, check.IsNil)
	c.Check(body, check.DeepEquals, map[string]interface{}{
		"result": map[string]interface{}{
			"message": "snap \"producer\" has no slot named \"slot\"",
		},
		"status":      "Bad Request",
		"status-code": 400.0,
		"type":        "error",
	})
}

func (s *apiSuite) TestDisconnectPlugFailureNotConnected(c *check.C) {
	revert := builtin.MockInterface(&ifacetest.TestInterface{InterfaceName: "test"})
	defer revert()
	s.daemon(c)

	s.mockSnap(c, consumerYaml)
	s.mockSnap(c, producerYaml)

	action := &interfaceAction{
		Action: "disconnect",
		Plugs:  []plugJSON{{Snap: "consumer", Name: "plug"}},
		Slots:  []slotJSON{{Snap: "producer", Name: "slot"}},
	}
	text, err := json.Marshal(action)
	c.Assert(err, check.IsNil)
	buf := bytes.NewBuffer(text)
	req, err := http.NewRequest("POST", "/v2/interfaces", buf)
	c.Assert(err, check.IsNil)
	rec := httptest.NewRecorder()
	interfacesCmd.POST(interfacesCmd, req, nil).ServeHTTP(rec, req)

	c.Check(rec.Code, check.Equals, 400)
	var body map[string]interface{}
	err = json.Unmarshal(rec.Body.Bytes(), &body)
	c.Check(err, check.IsNil)
	c.Check(body, check.DeepEquals, map[string]interface{}{
		"result": map[string]interface{}{
			"message": "cannot disconnect consumer:plug from producer:slot, it is not connected",
		},
		"status":      "Bad Request",
		"status-code": 400.0,
		"type":        "error",
	})
}

func (s *apiSuite) TestDisconnectConflict(c *check.C) {
	revert := builtin.MockInterface(&ifacetest.TestInterface{InterfaceName: "test"})
	defer revert()
	d := s.daemon(c)

	s.mockSnap(c, consumerYaml)
	s.mockSnap(c, producerYaml)

	repo := d.overlord.InterfaceManager().Repository()
	connRef := &interfaces.ConnRef{
		PlugRef: interfaces.PlugRef{Snap: "consumer", Name: "plug"},
		SlotRef: interfaces.SlotRef{Snap: "producer", Name: "slot"},
	}
	_, err := repo.Connect(connRef, nil, nil, nil, nil, nil)
	c.Assert(err, check.IsNil)

	st := d.overlord.State()
	st.Lock()
	st.Set("conns", map[string]interface{}{
		"consumer:plug producer:slot": map[string]interface{}{
			"interface": "test",
		},
	})
	st.Unlock()

	simulateConflict(d.overlord, "consumer")

	action := &interfaceAction{
		Action: "disconnect",
		Plugs:  []plugJSON{{Snap: "consumer", Name: "plug"}},
		Slots:  []slotJSON{{Snap: "producer", Name: "slot"}},
	}
	text, err := json.Marshal(action)
	c.Assert(err, check.IsNil)
	buf := bytes.NewBuffer(text)
	req, err := http.NewRequest("POST", "/v2/interfaces", buf)
	c.Assert(err, check.IsNil)
	rec := httptest.NewRecorder()
	interfacesCmd.POST(interfacesCmd, req, nil).ServeHTTP(rec, req)

	c.Check(rec.Code, check.Equals, 409)

	var body map[string]interface{}
	err = json.Unmarshal(rec.Body.Bytes(), &body)
	c.Check(err, check.IsNil)
	c.Check(body, check.DeepEquals, map[string]interface{}{
		"status-code": 409.,
		"status":      "Conflict",
		"result": map[string]interface{}{
			"message": `snap "consumer" has "manip" change in progress`,
			"kind":    "snap-change-conflict",
			"value": map[string]interface{}{
				"change-kind": "manip",
				"snap-name":   "consumer",
			},
		},
		"type": "error"})
}

func (s *apiSuite) TestDisconnectCoreSystemAlias(c *check.C) {
	revert := builtin.MockInterface(&ifacetest.TestInterface{InterfaceName: "test"})
	defer revert()
	d := s.daemon(c)

	s.mockSnap(c, consumerYaml)
	s.mockSnap(c, coreProducerYaml)

	repo := d.overlord.InterfaceManager().Repository()
	connRef := &interfaces.ConnRef{
		PlugRef: interfaces.PlugRef{Snap: "consumer", Name: "plug"},
		SlotRef: interfaces.SlotRef{Snap: "core", Name: "slot"},
	}
	_, err := repo.Connect(connRef, nil, nil, nil, nil, nil)
	c.Assert(err, check.IsNil)

	st := d.overlord.State()
	st.Lock()
	st.Set("conns", map[string]interface{}{
		"consumer:plug core:slot": map[string]interface{}{
			"interface": "test",
		},
	})
	st.Unlock()

	d.overlord.Loop()
	defer d.overlord.Stop()

	action := &interfaceAction{
		Action: "disconnect",
		Plugs:  []plugJSON{{Snap: "consumer", Name: "plug"}},
		Slots:  []slotJSON{{Snap: "system", Name: "slot"}},
	}
	text, err := json.Marshal(action)
	c.Assert(err, check.IsNil)
	buf := bytes.NewBuffer(text)
	req, err := http.NewRequest("POST", "/v2/interfaces", buf)
	c.Assert(err, check.IsNil)
	rec := httptest.NewRecorder()
	interfacesCmd.POST(interfacesCmd, req, nil).ServeHTTP(rec, req)
	c.Check(rec.Code, check.Equals, 202)
	var body map[string]interface{}
	err = json.Unmarshal(rec.Body.Bytes(), &body)
	c.Check(err, check.IsNil)
	id := body["change"].(string)

	st.Lock()
	chg := st.Change(id)
	st.Unlock()
	c.Assert(chg, check.NotNil)

	<-chg.Ready()

	st.Lock()
	err = chg.Err()
	st.Unlock()
	c.Assert(err, check.IsNil)

	ifaces := repo.Interfaces()
	c.Assert(ifaces.Connections, check.HasLen, 0)
}

func (s *apiSuite) TestUnsupportedInterfaceRequest(c *check.C) {
	buf := bytes.NewBuffer([]byte(`garbage`))
	req, err := http.NewRequest("POST", "/v2/interfaces", buf)
	c.Assert(err, check.IsNil)
	rec := httptest.NewRecorder()
	interfacesCmd.POST(interfacesCmd, req, nil).ServeHTTP(rec, req)
	c.Check(rec.Code, check.Equals, 400)
	var body map[string]interface{}
	err = json.Unmarshal(rec.Body.Bytes(), &body)
	c.Check(err, check.IsNil)
	c.Check(body, check.DeepEquals, map[string]interface{}{
		"result": map[string]interface{}{
			"message": "cannot decode request body into an interface action: invalid character 'g' looking for beginning of value",
		},
		"status":      "Bad Request",
		"status-code": 400.0,
		"type":        "error",
	})
}

func (s *apiSuite) TestMissingInterfaceAction(c *check.C) {
	action := &interfaceAction{}
	text, err := json.Marshal(action)
	c.Assert(err, check.IsNil)
	buf := bytes.NewBuffer(text)
	req, err := http.NewRequest("POST", "/v2/interfaces", buf)
	c.Assert(err, check.IsNil)
	rec := httptest.NewRecorder()
	interfacesCmd.POST(interfacesCmd, req, nil).ServeHTTP(rec, req)
	c.Check(rec.Code, check.Equals, 400)
	var body map[string]interface{}
	err = json.Unmarshal(rec.Body.Bytes(), &body)
	c.Check(err, check.IsNil)
	c.Check(body, check.DeepEquals, map[string]interface{}{
		"result": map[string]interface{}{
			"message": "interface action not specified",
		},
		"status":      "Bad Request",
		"status-code": 400.0,
		"type":        "error",
	})
}

func (s *apiSuite) TestUnsupportedInterfaceAction(c *check.C) {
	s.daemon(c)
	action := &interfaceAction{Action: "foo"}
	text, err := json.Marshal(action)
	c.Assert(err, check.IsNil)
	buf := bytes.NewBuffer(text)
	req, err := http.NewRequest("POST", "/v2/interfaces", buf)
	c.Assert(err, check.IsNil)
	rec := httptest.NewRecorder()
	interfacesCmd.POST(interfacesCmd, req, nil).ServeHTTP(rec, req)
	c.Check(rec.Code, check.Equals, 400)
	var body map[string]interface{}
	err = json.Unmarshal(rec.Body.Bytes(), &body)
	c.Check(err, check.IsNil)
	c.Check(body, check.DeepEquals, map[string]interface{}{
		"result": map[string]interface{}{
			"message": "unsupported interface action: \"foo\"",
		},
		"status":      "Bad Request",
		"status-code": 400.0,
		"type":        "error",
	})
}

func setupChanges(st *state.State) []string {
	chg1 := st.NewChange("install", "install...")
	chg1.Set("snap-names", []string{"funky-snap-name"})
	t1 := st.NewTask("download", "1...")
	t2 := st.NewTask("activate", "2...")
	chg1.AddAll(state.NewTaskSet(t1, t2))
	t1.Logf("l11")
	t1.Logf("l12")
	chg2 := st.NewChange("remove", "remove..")
	t3 := st.NewTask("unlink", "1...")
	chg2.AddTask(t3)
	t3.SetStatus(state.ErrorStatus)
	t3.Errorf("rm failed")

	return []string{chg1.ID(), chg2.ID(), t1.ID(), t2.ID(), t3.ID()}
}

func (s *apiSuite) TestStateChangesDefaultToInProgress(c *check.C) {
	restore := state.MockTime(time.Date(2016, 04, 21, 1, 2, 3, 0, time.UTC))
	defer restore()

	// Setup
	d := newTestDaemon(c)
	st := d.overlord.State()
	st.Lock()
	setupChanges(st)
	st.Unlock()

	// Execute
	req, err := http.NewRequest("GET", "/v2/changes", nil)
	c.Assert(err, check.IsNil)
	rsp := getChanges(stateChangesCmd, req, nil).(*resp)

	// Verify
	c.Check(rsp.Type, check.Equals, ResponseTypeSync)
	c.Check(rsp.Status, check.Equals, 200)
	c.Assert(rsp.Result, check.HasLen, 1)

	res, err := rsp.MarshalJSON()
	c.Assert(err, check.IsNil)

	c.Check(string(res), check.Matches, `.*{"id":"\w+","kind":"install","summary":"install...","status":"Do","tasks":\[{"id":"\w+","kind":"download","summary":"1...","status":"Do","log":\["2016-04-21T01:02:03Z INFO l11","2016-04-21T01:02:03Z INFO l12"],"progress":{"label":"","done":0,"total":1},"spawn-time":"2016-04-21T01:02:03Z"}.*`)
}

func (s *apiSuite) TestStateChangesInProgress(c *check.C) {
	restore := state.MockTime(time.Date(2016, 04, 21, 1, 2, 3, 0, time.UTC))
	defer restore()

	// Setup
	d := newTestDaemon(c)
	st := d.overlord.State()
	st.Lock()
	setupChanges(st)
	st.Unlock()

	// Execute
	req, err := http.NewRequest("GET", "/v2/changes?select=in-progress", nil)
	c.Assert(err, check.IsNil)
	rsp := getChanges(stateChangesCmd, req, nil).(*resp)

	// Verify
	c.Check(rsp.Type, check.Equals, ResponseTypeSync)
	c.Check(rsp.Status, check.Equals, 200)
	c.Assert(rsp.Result, check.HasLen, 1)

	res, err := rsp.MarshalJSON()
	c.Assert(err, check.IsNil)

	c.Check(string(res), check.Matches, `.*{"id":"\w+","kind":"install","summary":"install...","status":"Do","tasks":\[{"id":"\w+","kind":"download","summary":"1...","status":"Do","log":\["2016-04-21T01:02:03Z INFO l11","2016-04-21T01:02:03Z INFO l12"],"progress":{"label":"","done":0,"total":1},"spawn-time":"2016-04-21T01:02:03Z"}.*],"ready":false,"spawn-time":"2016-04-21T01:02:03Z"}.*`)
}

func (s *apiSuite) TestStateChangesAll(c *check.C) {
	restore := state.MockTime(time.Date(2016, 04, 21, 1, 2, 3, 0, time.UTC))
	defer restore()

	// Setup
	d := newTestDaemon(c)
	st := d.overlord.State()
	st.Lock()
	setupChanges(st)
	st.Unlock()

	// Execute
	req, err := http.NewRequest("GET", "/v2/changes?select=all", nil)
	c.Assert(err, check.IsNil)
	rsp := getChanges(stateChangesCmd, req, nil).(*resp)

	// Verify
	c.Check(rsp.Status, check.Equals, 200)
	c.Assert(rsp.Result, check.HasLen, 2)

	res, err := rsp.MarshalJSON()
	c.Assert(err, check.IsNil)

	c.Check(string(res), check.Matches, `.*{"id":"\w+","kind":"install","summary":"install...","status":"Do","tasks":\[{"id":"\w+","kind":"download","summary":"1...","status":"Do","log":\["2016-04-21T01:02:03Z INFO l11","2016-04-21T01:02:03Z INFO l12"],"progress":{"label":"","done":0,"total":1},"spawn-time":"2016-04-21T01:02:03Z"}.*],"ready":false,"spawn-time":"2016-04-21T01:02:03Z"}.*`)
	c.Check(string(res), check.Matches, `.*{"id":"\w+","kind":"remove","summary":"remove..","status":"Error","tasks":\[{"id":"\w+","kind":"unlink","summary":"1...","status":"Error","log":\["2016-04-21T01:02:03Z ERROR rm failed"],"progress":{"label":"","done":1,"total":1},"spawn-time":"2016-04-21T01:02:03Z","ready-time":"2016-04-21T01:02:03Z"}.*],"ready":true,"err":"[^"]+".*`)
}

func (s *apiSuite) TestStateChangesReady(c *check.C) {
	restore := state.MockTime(time.Date(2016, 04, 21, 1, 2, 3, 0, time.UTC))
	defer restore()

	// Setup
	d := newTestDaemon(c)
	st := d.overlord.State()
	st.Lock()
	setupChanges(st)
	st.Unlock()

	// Execute
	req, err := http.NewRequest("GET", "/v2/changes?select=ready", nil)
	c.Assert(err, check.IsNil)
	rsp := getChanges(stateChangesCmd, req, nil).(*resp)

	// Verify
	c.Check(rsp.Status, check.Equals, 200)
	c.Assert(rsp.Result, check.HasLen, 1)

	res, err := rsp.MarshalJSON()
	c.Assert(err, check.IsNil)

	c.Check(string(res), check.Matches, `.*{"id":"\w+","kind":"remove","summary":"remove..","status":"Error","tasks":\[{"id":"\w+","kind":"unlink","summary":"1...","status":"Error","log":\["2016-04-21T01:02:03Z ERROR rm failed"],"progress":{"label":"","done":1,"total":1},"spawn-time":"2016-04-21T01:02:03Z","ready-time":"2016-04-21T01:02:03Z"}.*],"ready":true,"err":"[^"]+".*`)
}

func (s *apiSuite) TestStateChangesForSnapName(c *check.C) {
	restore := state.MockTime(time.Date(2016, 04, 21, 1, 2, 3, 0, time.UTC))
	defer restore()

	// Setup
	d := newTestDaemon(c)
	st := d.overlord.State()
	st.Lock()
	setupChanges(st)
	st.Unlock()

	// Execute
	req, err := http.NewRequest("GET", "/v2/changes?for=funky-snap-name&select=all", nil)
	c.Assert(err, check.IsNil)
	rsp := getChanges(stateChangesCmd, req, nil).(*resp)

	// Verify
	c.Check(rsp.Type, check.Equals, ResponseTypeSync)
	c.Check(rsp.Status, check.Equals, 200)
	c.Assert(rsp.Result, check.FitsTypeOf, []*changeInfo(nil))

	res := rsp.Result.([]*changeInfo)
	c.Assert(res, check.HasLen, 1)
	c.Check(res[0].Kind, check.Equals, `install`)

	_, err = rsp.MarshalJSON()
	c.Assert(err, check.IsNil)
}

func (s *apiSuite) TestStateChange(c *check.C) {
	restore := state.MockTime(time.Date(2016, 04, 21, 1, 2, 3, 0, time.UTC))
	defer restore()

	// Setup
	d := newTestDaemon(c)
	st := d.overlord.State()
	st.Lock()
	ids := setupChanges(st)
	chg := st.Change(ids[0])
	chg.Set("api-data", map[string]int{"n": 42})
	st.Unlock()
	s.vars = map[string]string{"id": ids[0]}

	// Execute
	req, err := http.NewRequest("POST", "/v2/change/"+ids[0], nil)
	c.Assert(err, check.IsNil)
	rsp := getChange(stateChangeCmd, req, nil).(*resp)
	rec := httptest.NewRecorder()
	rsp.ServeHTTP(rec, req)

	// Verify
	c.Check(rec.Code, check.Equals, 200)
	c.Check(rsp.Status, check.Equals, 200)
	c.Check(rsp.Type, check.Equals, ResponseTypeSync)
	c.Check(rsp.Result, check.NotNil)

	var body map[string]interface{}
	err = json.Unmarshal(rec.Body.Bytes(), &body)
	c.Check(err, check.IsNil)
	c.Check(body["result"], check.DeepEquals, map[string]interface{}{
		"id":         ids[0],
		"kind":       "install",
		"summary":    "install...",
		"status":     "Do",
		"ready":      false,
		"spawn-time": "2016-04-21T01:02:03Z",
		"tasks": []interface{}{
			map[string]interface{}{
				"id":         ids[2],
				"kind":       "download",
				"summary":    "1...",
				"status":     "Do",
				"log":        []interface{}{"2016-04-21T01:02:03Z INFO l11", "2016-04-21T01:02:03Z INFO l12"},
				"progress":   map[string]interface{}{"label": "", "done": 0., "total": 1.},
				"spawn-time": "2016-04-21T01:02:03Z",
			},
			map[string]interface{}{
				"id":         ids[3],
				"kind":       "activate",
				"summary":    "2...",
				"status":     "Do",
				"progress":   map[string]interface{}{"label": "", "done": 0., "total": 1.},
				"spawn-time": "2016-04-21T01:02:03Z",
			},
		},
		"data": map[string]interface{}{
			"n": float64(42),
		},
	})
}

func (s *apiSuite) TestStateChangeAbort(c *check.C) {
	restore := state.MockTime(time.Date(2016, 04, 21, 1, 2, 3, 0, time.UTC))
	defer restore()

	soon := 0
	ensureStateSoon = func(st *state.State) {
		soon++
	}

	// Setup
	d := newTestDaemon(c)
	st := d.overlord.State()
	st.Lock()
	ids := setupChanges(st)
	st.Unlock()
	s.vars = map[string]string{"id": ids[0]}

	buf := bytes.NewBufferString(`{"action": "abort"}`)

	// Execute
	req, err := http.NewRequest("POST", "/v2/changes/"+ids[0], buf)
	c.Assert(err, check.IsNil)
	rsp := abortChange(stateChangeCmd, req, nil).(*resp)
	rec := httptest.NewRecorder()
	rsp.ServeHTTP(rec, req)

	// Ensure scheduled
	c.Check(soon, check.Equals, 1)

	// Verify
	c.Check(rec.Code, check.Equals, 200)
	c.Check(rsp.Status, check.Equals, 200)
	c.Check(rsp.Type, check.Equals, ResponseTypeSync)
	c.Check(rsp.Result, check.NotNil)

	var body map[string]interface{}
	err = json.Unmarshal(rec.Body.Bytes(), &body)
	c.Check(err, check.IsNil)
	c.Check(body["result"], check.DeepEquals, map[string]interface{}{
		"id":         ids[0],
		"kind":       "install",
		"summary":    "install...",
		"status":     "Hold",
		"ready":      true,
		"spawn-time": "2016-04-21T01:02:03Z",
		"ready-time": "2016-04-21T01:02:03Z",
		"tasks": []interface{}{
			map[string]interface{}{
				"id":         ids[2],
				"kind":       "download",
				"summary":    "1...",
				"status":     "Hold",
				"log":        []interface{}{"2016-04-21T01:02:03Z INFO l11", "2016-04-21T01:02:03Z INFO l12"},
				"progress":   map[string]interface{}{"label": "", "done": 1., "total": 1.},
				"spawn-time": "2016-04-21T01:02:03Z",
				"ready-time": "2016-04-21T01:02:03Z",
			},
			map[string]interface{}{
				"id":         ids[3],
				"kind":       "activate",
				"summary":    "2...",
				"status":     "Hold",
				"progress":   map[string]interface{}{"label": "", "done": 1., "total": 1.},
				"spawn-time": "2016-04-21T01:02:03Z",
				"ready-time": "2016-04-21T01:02:03Z",
			},
		},
	})
}

func (s *apiSuite) TestStateChangeAbortIsReady(c *check.C) {
	restore := state.MockTime(time.Date(2016, 04, 21, 1, 2, 3, 0, time.UTC))
	defer restore()

	// Setup
	d := newTestDaemon(c)
	st := d.overlord.State()
	st.Lock()
	ids := setupChanges(st)
	st.Change(ids[0]).SetStatus(state.DoneStatus)
	st.Unlock()
	s.vars = map[string]string{"id": ids[0]}

	buf := bytes.NewBufferString(`{"action": "abort"}`)

	// Execute
	req, err := http.NewRequest("POST", "/v2/changes/"+ids[0], buf)
	c.Assert(err, check.IsNil)
	rsp := abortChange(stateChangeCmd, req, nil).(*resp)
	rec := httptest.NewRecorder()
	rsp.ServeHTTP(rec, req)

	// Verify
	c.Check(rec.Code, check.Equals, 400)
	c.Check(rsp.Status, check.Equals, 400)
	c.Check(rsp.Type, check.Equals, ResponseTypeError)
	c.Check(rsp.Result, check.NotNil)

	var body map[string]interface{}
	err = json.Unmarshal(rec.Body.Bytes(), &body)
	c.Check(err, check.IsNil)
	c.Check(body["result"], check.DeepEquals, map[string]interface{}{
		"message": fmt.Sprintf("cannot abort change %s with nothing pending", ids[0]),
	})
}

const validBuyInput = `{
		  "snap-id": "the-snap-id-1234abcd",
		  "snap-name": "the snap name",
		  "price": 1.23,
		  "currency": "EUR"
		}`

var validBuyOptions = &client.BuyOptions{
	SnapID:   "the-snap-id-1234abcd",
	Price:    1.23,
	Currency: "EUR",
}

var buyTests = []struct {
	input                string
	result               *client.BuyResult
	err                  error
	expectedStatus       int
	expectedResult       interface{}
	expectedResponseType ResponseType
	expectedBuyOptions   *client.BuyOptions
}{
	{
		// Success
		input: validBuyInput,
		result: &client.BuyResult{
			State: "Complete",
		},
		expectedStatus: 200,
		expectedResult: &client.BuyResult{
			State: "Complete",
		},
		expectedResponseType: ResponseTypeSync,
		expectedBuyOptions:   validBuyOptions,
	},
	{
		// Fail with internal error
		input: `{
		  "snap-id": "the-snap-id-1234abcd",
		  "price": 1.23,
		  "currency": "EUR"
		}`,
		err:                  fmt.Errorf("internal error banana"),
		expectedStatus:       500,
		expectedResponseType: ResponseTypeError,
		expectedResult: &errorResult{
			Message: "internal error banana",
		},
		expectedBuyOptions: &client.BuyOptions{
			SnapID:   "the-snap-id-1234abcd",
			Price:    1.23,
			Currency: "EUR",
		},
	},
	{
		// Fail with unauthenticated error
		input:                validBuyInput,
		err:                  store.ErrUnauthenticated,
		expectedStatus:       400,
		expectedResponseType: ResponseTypeError,
		expectedResult: &errorResult{
			Message: "you need to log in first",
			Kind:    "login-required",
		},
		expectedBuyOptions: validBuyOptions,
	},
	{
		// Fail with TOS not accepted
		input:                validBuyInput,
		err:                  store.ErrTOSNotAccepted,
		expectedStatus:       400,
		expectedResponseType: ResponseTypeError,
		expectedResult: &errorResult{
			Message: "terms of service not accepted",
			Kind:    "terms-not-accepted",
		},
		expectedBuyOptions: validBuyOptions,
	},
	{
		// Fail with no payment methods
		input:                validBuyInput,
		err:                  store.ErrNoPaymentMethods,
		expectedStatus:       400,
		expectedResponseType: ResponseTypeError,
		expectedResult: &errorResult{
			Message: "no payment methods",
			Kind:    "no-payment-methods",
		},
		expectedBuyOptions: validBuyOptions,
	},
	{
		// Fail with payment declined
		input:                validBuyInput,
		err:                  store.ErrPaymentDeclined,
		expectedStatus:       400,
		expectedResponseType: ResponseTypeError,
		expectedResult: &errorResult{
			Message: "payment declined",
			Kind:    "payment-declined",
		},
		expectedBuyOptions: validBuyOptions,
	},
}

func (s *apiSuite) TestBuySnap(c *check.C) {
	s.daemon(c)

	for _, test := range buyTests {
		s.buyResult = test.result
		s.err = test.err

		buf := bytes.NewBufferString(test.input)
		req, err := http.NewRequest("POST", "/v2/buy", buf)
		c.Assert(err, check.IsNil)

		state := snapCmd.d.overlord.State()
		state.Lock()
		user, err := auth.NewUser(state, "username", "email@test.com", "macaroon", []string{"discharge"})
		state.Unlock()
		c.Check(err, check.IsNil)

		rsp := postBuy(buyCmd, req, user).(*resp)

		c.Check(rsp.Status, check.Equals, test.expectedStatus)
		c.Check(rsp.Type, check.Equals, test.expectedResponseType)
		c.Assert(rsp.Result, check.FitsTypeOf, test.expectedResult)
		c.Check(rsp.Result, check.DeepEquals, test.expectedResult)

		c.Check(s.buyOptions, check.DeepEquals, test.expectedBuyOptions)
		c.Check(s.user, check.Equals, user)
	}
}

func (s *apiSuite) TestIsTrue(c *check.C) {
	form := &multipart.Form{}
	c.Check(isTrue(form, "foo"), check.Equals, false)
	for _, f := range []string{"", "false", "0", "False", "f", "try"} {
		form.Value = map[string][]string{"foo": {f}}
		c.Check(isTrue(form, "foo"), check.Equals, false, check.Commentf("expected %q to be false", f))
	}
	for _, t := range []string{"true", "1", "True", "t"} {
		form.Value = map[string][]string{"foo": {t}}
		c.Check(isTrue(form, "foo"), check.Equals, true, check.Commentf("expected %q to be true", t))
	}
}

var readyToBuyTests = []struct {
	input    error
	status   int
	respType interface{}
	response interface{}
}{
	{
		// Success
		input:    nil,
		status:   200,
		respType: ResponseTypeSync,
		response: true,
	},
	{
		// Not accepted TOS
		input:    store.ErrTOSNotAccepted,
		status:   400,
		respType: ResponseTypeError,
		response: &errorResult{
			Message: "terms of service not accepted",
			Kind:    errorKindTermsNotAccepted,
		},
	},
	{
		// No payment methods
		input:    store.ErrNoPaymentMethods,
		status:   400,
		respType: ResponseTypeError,
		response: &errorResult{
			Message: "no payment methods",
			Kind:    errorKindNoPaymentMethods,
		},
	},
}

func (s *apiSuite) TestReadyToBuy(c *check.C) {
	s.daemon(c)

	for _, test := range readyToBuyTests {
		s.err = test.input

		req, err := http.NewRequest("GET", "/v2/buy/ready", nil)
		c.Assert(err, check.IsNil)

		state := snapCmd.d.overlord.State()
		state.Lock()
		user, err := auth.NewUser(state, "username", "email@test.com", "macaroon", []string{"discharge"})
		state.Unlock()
		c.Check(err, check.IsNil)

		rsp := readyToBuy(readyToBuyCmd, req, user).(*resp)
		c.Check(rsp.Status, check.Equals, test.status)
		c.Check(rsp.Type, check.Equals, test.respType)
		c.Assert(rsp.Result, check.FitsTypeOf, test.response)
		c.Check(rsp.Result, check.DeepEquals, test.response)
	}
}

// aliases

func (s *apiSuite) TestAliasSuccess(c *check.C) {
	err := os.MkdirAll(dirs.SnapBinariesDir, 0755)
	c.Assert(err, check.IsNil)
	d := s.daemon(c)

	s.mockSnap(c, aliasYaml)

	oldAutoAliases := snapstate.AutoAliases
	snapstate.AutoAliases = func(*state.State, *snap.Info) (map[string]string, error) {
		return nil, nil
	}
	defer func() { snapstate.AutoAliases = oldAutoAliases }()

	d.overlord.Loop()
	defer d.overlord.Stop()

	action := &aliasAction{
		Action: "alias",
		Snap:   "alias-snap",
		App:    "app",
		Alias:  "alias1",
	}
	text, err := json.Marshal(action)
	c.Assert(err, check.IsNil)
	buf := bytes.NewBuffer(text)
	req, err := http.NewRequest("POST", "/v2/aliases", buf)
	c.Assert(err, check.IsNil)
	rec := httptest.NewRecorder()
	aliasesCmd.POST(aliasesCmd, req, nil).ServeHTTP(rec, req)
	c.Assert(rec.Code, check.Equals, 202)
	var body map[string]interface{}
	err = json.Unmarshal(rec.Body.Bytes(), &body)
	c.Check(err, check.IsNil)
	id := body["change"].(string)

	st := d.overlord.State()
	st.Lock()
	chg := st.Change(id)
	st.Unlock()
	c.Assert(chg, check.NotNil)

	<-chg.Ready()

	st.Lock()
	err = chg.Err()
	st.Unlock()
	c.Assert(err, check.IsNil)

	// sanity check
	c.Check(osutil.IsSymlink(filepath.Join(dirs.SnapBinariesDir, "alias1")), check.Equals, true)
}

func (s *apiSuite) TestAliasChangeConflict(c *check.C) {
	err := os.MkdirAll(dirs.SnapBinariesDir, 0755)
	c.Assert(err, check.IsNil)
	d := s.daemon(c)

	s.mockSnap(c, aliasYaml)

	simulateConflict(d.overlord, "alias-snap")

	oldAutoAliases := snapstate.AutoAliases
	snapstate.AutoAliases = func(*state.State, *snap.Info) (map[string]string, error) {
		return nil, nil
	}
	defer func() { snapstate.AutoAliases = oldAutoAliases }()

	action := &aliasAction{
		Action: "alias",
		Snap:   "alias-snap",
		App:    "app",
		Alias:  "alias1",
	}
	text, err := json.Marshal(action)
	c.Assert(err, check.IsNil)
	buf := bytes.NewBuffer(text)
	req, err := http.NewRequest("POST", "/v2/aliases", buf)
	c.Assert(err, check.IsNil)
	rec := httptest.NewRecorder()
	aliasesCmd.POST(aliasesCmd, req, nil).ServeHTTP(rec, req)
	c.Check(rec.Code, check.Equals, 409)

	var body map[string]interface{}
	err = json.Unmarshal(rec.Body.Bytes(), &body)
	c.Check(err, check.IsNil)
	c.Check(body, check.DeepEquals, map[string]interface{}{
		"status-code": 409.,
		"status":      "Conflict",
		"result": map[string]interface{}{
			"message": `snap "alias-snap" has "manip" change in progress`,
			"kind":    "snap-change-conflict",
			"value": map[string]interface{}{
				"change-kind": "manip",
				"snap-name":   "alias-snap",
			},
		},
		"type": "error"})
}

func (s *apiSuite) TestAliasErrors(c *check.C) {
	s.daemon(c)

	errScenarios := []struct {
		mangle func(*aliasAction)
		err    string
	}{
		{func(a *aliasAction) { a.Action = "" }, `unsupported alias action: ""`},
		{func(a *aliasAction) { a.Action = "what" }, `unsupported alias action: "what"`},
		{func(a *aliasAction) { a.Snap = "lalala" }, `snap "lalala" is not installed`},
		{func(a *aliasAction) { a.Alias = ".foo" }, `invalid alias name: ".foo"`},
		{func(a *aliasAction) { a.Aliases = []string{"baz"} }, `cannot interpret request, snaps can no longer be expected to declare their aliases`},
	}

	for _, scen := range errScenarios {
		action := &aliasAction{
			Action: "alias",
			Snap:   "alias-snap",
			App:    "app",
			Alias:  "alias1",
		}
		scen.mangle(action)

		text, err := json.Marshal(action)
		c.Assert(err, check.IsNil)
		buf := bytes.NewBuffer(text)
		req, err := http.NewRequest("POST", "/v2/aliases", buf)
		c.Assert(err, check.IsNil)

		rsp := changeAliases(aliasesCmd, req, nil).(*resp)
		c.Check(rsp.Type, check.Equals, ResponseTypeError)
		c.Check(rsp.Status, check.Equals, 400)
		c.Check(rsp.Result.(*errorResult).Message, check.Matches, scen.err)
	}
}

func (s *apiSuite) TestUnaliasSnapSuccess(c *check.C) {
	err := os.MkdirAll(dirs.SnapBinariesDir, 0755)
	c.Assert(err, check.IsNil)
	d := s.daemon(c)

	s.mockSnap(c, aliasYaml)

	oldAutoAliases := snapstate.AutoAliases
	snapstate.AutoAliases = func(*state.State, *snap.Info) (map[string]string, error) {
		return nil, nil
	}
	defer func() { snapstate.AutoAliases = oldAutoAliases }()

	d.overlord.Loop()
	defer d.overlord.Stop()

	action := &aliasAction{
		Action: "unalias",
		Snap:   "alias-snap",
	}
	text, err := json.Marshal(action)
	c.Assert(err, check.IsNil)
	buf := bytes.NewBuffer(text)
	req, err := http.NewRequest("POST", "/v2/aliases", buf)
	c.Assert(err, check.IsNil)
	rec := httptest.NewRecorder()
	aliasesCmd.POST(aliasesCmd, req, nil).ServeHTTP(rec, req)
	c.Assert(rec.Code, check.Equals, 202)
	var body map[string]interface{}
	err = json.Unmarshal(rec.Body.Bytes(), &body)
	c.Check(err, check.IsNil)
	id := body["change"].(string)

	st := d.overlord.State()
	st.Lock()
	chg := st.Change(id)
	c.Check(chg.Summary(), check.Equals, `Disable all aliases for snap "alias-snap"`)
	st.Unlock()
	c.Assert(chg, check.NotNil)

	<-chg.Ready()

	st.Lock()
	defer st.Unlock()
	err = chg.Err()
	c.Assert(err, check.IsNil)

	// sanity check
	var snapst snapstate.SnapState
	err = snapstate.Get(st, "alias-snap", &snapst)
	c.Assert(err, check.IsNil)
	c.Check(snapst.AutoAliasesDisabled, check.Equals, true)
}

func (s *apiSuite) TestUnaliasDWIMSnapSuccess(c *check.C) {
	err := os.MkdirAll(dirs.SnapBinariesDir, 0755)
	c.Assert(err, check.IsNil)
	d := s.daemon(c)

	s.mockSnap(c, aliasYaml)

	oldAutoAliases := snapstate.AutoAliases
	snapstate.AutoAliases = func(*state.State, *snap.Info) (map[string]string, error) {
		return nil, nil
	}
	defer func() { snapstate.AutoAliases = oldAutoAliases }()

	d.overlord.Loop()
	defer d.overlord.Stop()

	action := &aliasAction{
		Action: "unalias",
		Snap:   "alias-snap",
		Alias:  "alias-snap",
	}
	text, err := json.Marshal(action)
	c.Assert(err, check.IsNil)
	buf := bytes.NewBuffer(text)
	req, err := http.NewRequest("POST", "/v2/aliases", buf)
	c.Assert(err, check.IsNil)
	rec := httptest.NewRecorder()
	aliasesCmd.POST(aliasesCmd, req, nil).ServeHTTP(rec, req)
	c.Assert(rec.Code, check.Equals, 202)
	var body map[string]interface{}
	err = json.Unmarshal(rec.Body.Bytes(), &body)
	c.Check(err, check.IsNil)
	id := body["change"].(string)

	st := d.overlord.State()
	st.Lock()
	chg := st.Change(id)
	c.Check(chg.Summary(), check.Equals, `Disable all aliases for snap "alias-snap"`)
	st.Unlock()
	c.Assert(chg, check.NotNil)

	<-chg.Ready()

	st.Lock()
	defer st.Unlock()
	err = chg.Err()
	c.Assert(err, check.IsNil)

	// sanity check
	var snapst snapstate.SnapState
	err = snapstate.Get(st, "alias-snap", &snapst)
	c.Assert(err, check.IsNil)
	c.Check(snapst.AutoAliasesDisabled, check.Equals, true)
}

func (s *apiSuite) TestUnaliasAliasSuccess(c *check.C) {
	err := os.MkdirAll(dirs.SnapBinariesDir, 0755)
	c.Assert(err, check.IsNil)
	d := s.daemon(c)

	s.mockSnap(c, aliasYaml)

	oldAutoAliases := snapstate.AutoAliases
	snapstate.AutoAliases = func(*state.State, *snap.Info) (map[string]string, error) {
		return nil, nil
	}
	defer func() { snapstate.AutoAliases = oldAutoAliases }()

	d.overlord.Loop()
	defer d.overlord.Stop()

	action := &aliasAction{
		Action: "alias",
		Snap:   "alias-snap",
		App:    "app",
		Alias:  "alias1",
	}
	text, err := json.Marshal(action)
	c.Assert(err, check.IsNil)
	buf := bytes.NewBuffer(text)
	req, err := http.NewRequest("POST", "/v2/aliases", buf)
	c.Assert(err, check.IsNil)
	rec := httptest.NewRecorder()
	aliasesCmd.POST(aliasesCmd, req, nil).ServeHTTP(rec, req)
	c.Assert(rec.Code, check.Equals, 202)
	var body map[string]interface{}
	err = json.Unmarshal(rec.Body.Bytes(), &body)
	c.Check(err, check.IsNil)
	id := body["change"].(string)

	st := d.overlord.State()
	st.Lock()
	chg := st.Change(id)
	st.Unlock()
	c.Assert(chg, check.NotNil)

	<-chg.Ready()

	st.Lock()
	err = chg.Err()
	st.Unlock()
	c.Assert(err, check.IsNil)

	// unalias
	action = &aliasAction{
		Action: "unalias",
		Alias:  "alias1",
	}
	text, err = json.Marshal(action)
	c.Assert(err, check.IsNil)
	buf = bytes.NewBuffer(text)
	req, err = http.NewRequest("POST", "/v2/aliases", buf)
	c.Assert(err, check.IsNil)
	rec = httptest.NewRecorder()
	aliasesCmd.POST(aliasesCmd, req, nil).ServeHTTP(rec, req)
	c.Assert(rec.Code, check.Equals, 202)
	err = json.Unmarshal(rec.Body.Bytes(), &body)
	c.Check(err, check.IsNil)
	id = body["change"].(string)

	st.Lock()
	chg = st.Change(id)
	c.Check(chg.Summary(), check.Equals, `Remove manual alias "alias1" for snap "alias-snap"`)
	st.Unlock()
	c.Assert(chg, check.NotNil)

	<-chg.Ready()

	st.Lock()
	defer st.Unlock()
	err = chg.Err()
	c.Assert(err, check.IsNil)

	// sanity check
	c.Check(osutil.FileExists(filepath.Join(dirs.SnapBinariesDir, "alias1")), check.Equals, false)
}

func (s *apiSuite) TestUnaliasDWIMAliasSuccess(c *check.C) {
	err := os.MkdirAll(dirs.SnapBinariesDir, 0755)
	c.Assert(err, check.IsNil)
	d := s.daemon(c)

	s.mockSnap(c, aliasYaml)

	oldAutoAliases := snapstate.AutoAliases
	snapstate.AutoAliases = func(*state.State, *snap.Info) (map[string]string, error) {
		return nil, nil
	}
	defer func() { snapstate.AutoAliases = oldAutoAliases }()

	d.overlord.Loop()
	defer d.overlord.Stop()

	action := &aliasAction{
		Action: "alias",
		Snap:   "alias-snap",
		App:    "app",
		Alias:  "alias1",
	}
	text, err := json.Marshal(action)
	c.Assert(err, check.IsNil)
	buf := bytes.NewBuffer(text)
	req, err := http.NewRequest("POST", "/v2/aliases", buf)
	c.Assert(err, check.IsNil)
	rec := httptest.NewRecorder()
	aliasesCmd.POST(aliasesCmd, req, nil).ServeHTTP(rec, req)
	c.Assert(rec.Code, check.Equals, 202)
	var body map[string]interface{}
	err = json.Unmarshal(rec.Body.Bytes(), &body)
	c.Check(err, check.IsNil)
	id := body["change"].(string)

	st := d.overlord.State()
	st.Lock()
	chg := st.Change(id)
	st.Unlock()
	c.Assert(chg, check.NotNil)

	<-chg.Ready()

	st.Lock()
	err = chg.Err()
	st.Unlock()
	c.Assert(err, check.IsNil)

	// DWIM unalias an alias
	action = &aliasAction{
		Action: "unalias",
		Snap:   "alias1",
		Alias:  "alias1",
	}
	text, err = json.Marshal(action)
	c.Assert(err, check.IsNil)
	buf = bytes.NewBuffer(text)
	req, err = http.NewRequest("POST", "/v2/aliases", buf)
	c.Assert(err, check.IsNil)
	rec = httptest.NewRecorder()
	aliasesCmd.POST(aliasesCmd, req, nil).ServeHTTP(rec, req)
	c.Assert(rec.Code, check.Equals, 202)
	err = json.Unmarshal(rec.Body.Bytes(), &body)
	c.Check(err, check.IsNil)
	id = body["change"].(string)

	st.Lock()
	chg = st.Change(id)
	c.Check(chg.Summary(), check.Equals, `Remove manual alias "alias1" for snap "alias-snap"`)
	st.Unlock()
	c.Assert(chg, check.NotNil)

	<-chg.Ready()

	st.Lock()
	defer st.Unlock()
	err = chg.Err()
	c.Assert(err, check.IsNil)

	// sanity check
	c.Check(osutil.FileExists(filepath.Join(dirs.SnapBinariesDir, "alias1")), check.Equals, false)
}

func (s *apiSuite) TestPreferSuccess(c *check.C) {
	err := os.MkdirAll(dirs.SnapBinariesDir, 0755)
	c.Assert(err, check.IsNil)
	d := s.daemon(c)

	s.mockSnap(c, aliasYaml)

	oldAutoAliases := snapstate.AutoAliases
	snapstate.AutoAliases = func(*state.State, *snap.Info) (map[string]string, error) {
		return nil, nil
	}
	defer func() { snapstate.AutoAliases = oldAutoAliases }()

	d.overlord.Loop()
	defer d.overlord.Stop()

	action := &aliasAction{
		Action: "prefer",
		Snap:   "alias-snap",
	}
	text, err := json.Marshal(action)
	c.Assert(err, check.IsNil)
	buf := bytes.NewBuffer(text)
	req, err := http.NewRequest("POST", "/v2/aliases", buf)
	c.Assert(err, check.IsNil)
	rec := httptest.NewRecorder()
	aliasesCmd.POST(aliasesCmd, req, nil).ServeHTTP(rec, req)
	c.Assert(rec.Code, check.Equals, 202)
	var body map[string]interface{}
	err = json.Unmarshal(rec.Body.Bytes(), &body)
	c.Check(err, check.IsNil)
	id := body["change"].(string)

	st := d.overlord.State()
	st.Lock()
	chg := st.Change(id)
	c.Check(chg.Summary(), check.Equals, `Prefer aliases of snap "alias-snap"`)
	st.Unlock()
	c.Assert(chg, check.NotNil)

	<-chg.Ready()

	st.Lock()
	defer st.Unlock()
	err = chg.Err()
	c.Assert(err, check.IsNil)

	// sanity check
	var snapst snapstate.SnapState
	err = snapstate.Get(st, "alias-snap", &snapst)
	c.Assert(err, check.IsNil)
	c.Check(snapst.AutoAliasesDisabled, check.Equals, false)
}

func (s *apiSuite) TestAliases(c *check.C) {
	d := s.daemon(c)

	st := d.overlord.State()
	st.Lock()
	snapstate.Set(st, "alias-snap1", &snapstate.SnapState{
		Sequence: []*snap.SideInfo{
			{RealName: "alias-snap1", Revision: snap.R(11)},
		},
		Current: snap.R(11),
		Active:  true,
		Aliases: map[string]*snapstate.AliasTarget{
			"alias1": {Manual: "cmd1x", Auto: "cmd1"},
			"alias2": {Auto: "cmd2"},
		},
	})
	snapstate.Set(st, "alias-snap2", &snapstate.SnapState{
		Sequence: []*snap.SideInfo{
			{RealName: "alias-snap2", Revision: snap.R(12)},
		},
		Current:             snap.R(12),
		Active:              true,
		AutoAliasesDisabled: true,
		Aliases: map[string]*snapstate.AliasTarget{
			"alias2": {Auto: "cmd2"},
			"alias3": {Manual: "cmd3"},
			"alias4": {Manual: "cmd4x", Auto: "cmd4"},
		},
	})
	st.Unlock()

	req, err := http.NewRequest("GET", "/v2/aliases", nil)
	c.Assert(err, check.IsNil)

	rsp := getAliases(aliasesCmd, req, nil).(*resp)
	c.Check(rsp.Type, check.Equals, ResponseTypeSync)
	c.Check(rsp.Status, check.Equals, 200)
	c.Check(rsp.Result, check.DeepEquals, map[string]map[string]aliasStatus{
		"alias-snap1": {
			"alias1": {
				Command: "alias-snap1.cmd1x",
				Status:  "manual",
				Manual:  "cmd1x",
				Auto:    "cmd1",
			},
			"alias2": {
				Command: "alias-snap1.cmd2",
				Status:  "auto",
				Auto:    "cmd2",
			},
		},
		"alias-snap2": {
			"alias2": {
				Command: "alias-snap2.cmd2",
				Status:  "disabled",
				Auto:    "cmd2",
			},
			"alias3": {
				Command: "alias-snap2.cmd3",
				Status:  "manual",
				Manual:  "cmd3",
			},
			"alias4": {
				Command: "alias-snap2.cmd4x",
				Status:  "manual",
				Manual:  "cmd4x",
				Auto:    "cmd4",
			},
		},
	})

}

func (s *apiSuite) TestInstallUnaliased(c *check.C) {
	var calledFlags snapstate.Flags

	snapstateInstall = func(s *state.State, name string, opts *snapstate.RevisionOptions, userID int, flags snapstate.Flags) (*state.TaskSet, error) {
		calledFlags = flags

		t := s.NewTask("fake-install-snap", "Doing a fake install")
		return state.NewTaskSet(t), nil
	}

	d := s.daemon(c)
	inst := &snapInstruction{
		Action: "install",
		// Install the snap without enabled automatic aliases
		Unaliased: true,
		Snaps:     []string{"fake"},
	}

	st := d.overlord.State()
	st.Lock()
	defer st.Unlock()
	_, _, err := inst.dispatch()(inst, st)
	c.Check(err, check.IsNil)

	c.Check(calledFlags.Unaliased, check.Equals, true)
}

func (s *apiSuite) TestInstallPathUnaliased(c *check.C) {
	body := "" +
		"----hello--\r\n" +
		"Content-Disposition: form-data; name=\"snap\"; filename=\"x\"\r\n" +
		"\r\n" +
		"xyzzy\r\n" +
		"----hello--\r\n" +
		"Content-Disposition: form-data; name=\"devmode\"\r\n" +
		"\r\n" +
		"true\r\n" +
		"----hello--\r\n" +
		"Content-Disposition: form-data; name=\"unaliased\"\r\n" +
		"\r\n" +
		"true\r\n" +
		"----hello--\r\n"
	head := map[string]string{"Content-Type": "multipart/thing; boundary=--hello--"}
	// try a multipart/form-data upload
	flags := snapstate.Flags{Unaliased: true, RemoveSnapPath: true, DevMode: true}
	chgSummary := s.sideloadCheck(c, body, head, "local", flags)
	c.Check(chgSummary, check.Equals, `Install "local" snap from file "x"`)
}

func (s *apiSuite) TestSnapctlGetNoUID(c *check.C) {
	buf := bytes.NewBufferString(`{"context-id": "some-context", "args": ["get", "something"]}`)
	req, err := http.NewRequest("POST", "/v2/snapctl", buf)
	c.Assert(err, check.IsNil)
	rsp := runSnapctl(snapctlCmd, req, nil).(*resp)
	c.Assert(rsp.Status, check.Equals, 403)
}

func (s *apiSuite) TestSnapctlForbiddenError(c *check.C) {
	_ = s.daemon(c)

	runSnapctlUcrednetGet = func(string) (int32, uint32, string, error) {
		return 100, 9999, dirs.SnapSocket, nil
	}
	defer func() { runSnapctlUcrednetGet = ucrednetGet }()
	ctlcmdRun = func(ctx *hookstate.Context, arg []string, uid uint32) ([]byte, []byte, error) {
		return nil, nil, &ctlcmd.ForbiddenCommandError{}
	}
	defer func() { ctlcmdRun = ctlcmd.Run }()

	buf := bytes.NewBufferString(fmt.Sprintf(`{"context-id": "some-context", "args": [%q, %q]}`, "set", "foo=bar"))
	req, err := http.NewRequest("POST", "/v2/snapctl", buf)
	c.Assert(err, check.IsNil)
	rsp := runSnapctl(snapctlCmd, req, nil).(*resp)
	c.Assert(rsp.Status, check.Equals, 403)
}

type appSuite struct {
	apiBaseSuite
	cmd *testutil.MockCmd

	infoA, infoB, infoC, infoD *snap.Info
}

var _ = check.Suite(&appSuite{})

func (s *appSuite) SetUpTest(c *check.C) {
	s.apiBaseSuite.SetUpTest(c)
	s.cmd = testutil.MockCommand(c, "systemctl", "").Also("journalctl", "")
	s.daemon(c)
	s.infoA = s.mkInstalledInState(c, s.d, "snap-a", "dev", "v1", snap.R(1), true, "apps: {svc1: {daemon: simple}, svc2: {daemon: simple, reload-command: x}}")
	s.infoB = s.mkInstalledInState(c, s.d, "snap-b", "dev", "v1", snap.R(1), false, "apps: {svc3: {daemon: simple}, cmd1: {}}")
	s.infoC = s.mkInstalledInState(c, s.d, "snap-c", "dev", "v1", snap.R(1), true, "")
	s.infoD = s.mkInstalledInState(c, s.d, "snap-d", "dev", "v1", snap.R(1), true, "apps: {cmd2: {}, cmd3: {}}")
	s.d.overlord.Loop()
}

func (s *appSuite) TearDownTest(c *check.C) {
	s.d.overlord.Stop()
	s.cmd.Restore()
	s.apiBaseSuite.TearDownTest(c)
}

func (s *appSuite) TestSplitAppName(c *check.C) {
	type T struct {
		name string
		snap string
		app  string
	}

	for _, x := range []T{
		{name: "foo.bar", snap: "foo", app: "bar"},
		{name: "foo", snap: "foo", app: ""},
		{name: "foo.bar.baz", snap: "foo", app: "bar.baz"},
		{name: ".", snap: "", app: ""}, // SISO
	} {
		snap, app := splitAppName(x.name)
		c.Check(x.snap, check.Equals, snap, check.Commentf(x.name))
		c.Check(x.app, check.Equals, app, check.Commentf(x.name))
	}
}

func (s *appSuite) TestGetAppsInfo(c *check.C) {
	svcNames := []string{"snap-a.svc1", "snap-a.svc2", "snap-b.svc3"}
	for _, name := range svcNames {
		s.sysctlBufs = append(s.sysctlBufs, []byte(fmt.Sprintf(`
Id=snap.%s.service
Type=simple
ActiveState=active
UnitFileState=enabled
`[1:], name)))
	}

	req, err := http.NewRequest("GET", "/v2/apps", nil)
	c.Assert(err, check.IsNil)

	rsp := getAppsInfo(appsCmd, req, nil).(*resp)
	c.Assert(rsp.Status, check.Equals, 200)
	c.Assert(rsp.Type, check.Equals, ResponseTypeSync)
	c.Assert(rsp.Result, check.FitsTypeOf, []client.AppInfo{})
	apps := rsp.Result.([]client.AppInfo)
	c.Assert(apps, check.HasLen, 6)

	for _, name := range svcNames {
		snap, app := splitAppName(name)
		needle := client.AppInfo{
			Snap:   snap,
			Name:   app,
			Daemon: "simple",
		}
		if snap != "snap-b" {
			// snap-b is not active (all the others are)
			needle.Active = true
			needle.Enabled = true
		}
		c.Check(apps, testutil.DeepContains, needle)
	}

	for _, name := range []string{"snap-b.cmd1", "snap-d.cmd2", "snap-d.cmd3"} {
		snap, app := splitAppName(name)
		c.Check(apps, testutil.DeepContains, client.AppInfo{
			Snap: snap,
			Name: app,
		})
	}

	appNames := make([]string, len(apps))
	for i, app := range apps {
		appNames[i] = app.Snap + "." + app.Name
	}
	c.Check(sort.StringsAreSorted(appNames), check.Equals, true)
}

func (s *appSuite) TestGetAppsInfoNames(c *check.C) {

	req, err := http.NewRequest("GET", "/v2/apps?names=snap-d", nil)
	c.Assert(err, check.IsNil)

	rsp := getAppsInfo(appsCmd, req, nil).(*resp)
	c.Assert(rsp.Status, check.Equals, 200)
	c.Assert(rsp.Type, check.Equals, ResponseTypeSync)
	c.Assert(rsp.Result, check.FitsTypeOf, []client.AppInfo{})
	apps := rsp.Result.([]client.AppInfo)
	c.Assert(apps, check.HasLen, 2)

	for _, name := range []string{"snap-d.cmd2", "snap-d.cmd3"} {
		snap, app := splitAppName(name)
		c.Check(apps, testutil.DeepContains, client.AppInfo{
			Snap: snap,
			Name: app,
		})
	}

	appNames := make([]string, len(apps))
	for i, app := range apps {
		appNames[i] = app.Snap + "." + app.Name
	}
	c.Check(sort.StringsAreSorted(appNames), check.Equals, true)
}

func (s *appSuite) TestGetAppsInfoServices(c *check.C) {
	svcNames := []string{"snap-a.svc1", "snap-a.svc2", "snap-b.svc3"}
	for _, name := range svcNames {
		s.sysctlBufs = append(s.sysctlBufs, []byte(fmt.Sprintf(`
Id=snap.%s.service
Type=simple
ActiveState=active
UnitFileState=enabled
`[1:], name)))
	}

	req, err := http.NewRequest("GET", "/v2/apps?select=service", nil)
	c.Assert(err, check.IsNil)

	rsp := getAppsInfo(appsCmd, req, nil).(*resp)
	c.Assert(rsp.Status, check.Equals, 200)
	c.Assert(rsp.Type, check.Equals, ResponseTypeSync)
	c.Assert(rsp.Result, check.FitsTypeOf, []client.AppInfo{})
	svcs := rsp.Result.([]client.AppInfo)
	c.Assert(svcs, check.HasLen, 3)

	for _, name := range svcNames {
		snap, app := splitAppName(name)
		needle := client.AppInfo{
			Snap:   snap,
			Name:   app,
			Daemon: "simple",
		}
		if snap != "snap-b" {
			// snap-b is not active (all the others are)
			needle.Active = true
			needle.Enabled = true
		}
		c.Check(svcs, testutil.DeepContains, needle)
	}

	appNames := make([]string, len(svcs))
	for i, svc := range svcs {
		appNames[i] = svc.Snap + "." + svc.Name
	}
	c.Check(sort.StringsAreSorted(appNames), check.Equals, true)
}

func (s *appSuite) TestGetAppsInfoBadSelect(c *check.C) {
	req, err := http.NewRequest("GET", "/v2/apps?select=potato", nil)
	c.Assert(err, check.IsNil)

	rsp := getAppsInfo(appsCmd, req, nil).(*resp)
	c.Assert(rsp.Status, check.Equals, 400)
	c.Assert(rsp.Type, check.Equals, ResponseTypeError)
}

func (s *appSuite) TestGetAppsInfoBadName(c *check.C) {
	req, err := http.NewRequest("GET", "/v2/apps?names=potato", nil)
	c.Assert(err, check.IsNil)

	rsp := getAppsInfo(appsCmd, req, nil).(*resp)
	c.Assert(rsp.Status, check.Equals, 404)
	c.Assert(rsp.Type, check.Equals, ResponseTypeError)
}

func (s *appSuite) TestAppInfosForOne(c *check.C) {
	st := s.d.overlord.State()
	appInfos, rsp := appInfosFor(st, []string{"snap-a.svc1"}, appInfoOptions{service: true})
	c.Assert(rsp, check.IsNil)
	c.Assert(appInfos, check.HasLen, 1)
	c.Check(appInfos[0].Snap, check.DeepEquals, s.infoA)
	c.Check(appInfos[0].Name, check.Equals, "svc1")
}

func (s *appSuite) TestAppInfosForAll(c *check.C) {
	type T struct {
		opts  appInfoOptions
		snaps []*snap.Info
		names []string
	}

	for _, t := range []T{
		{
			opts:  appInfoOptions{service: true},
			names: []string{"svc1", "svc2", "svc3"},
			snaps: []*snap.Info{s.infoA, s.infoA, s.infoB},
		},
		{
			opts:  appInfoOptions{},
			names: []string{"svc1", "svc2", "cmd1", "svc3", "cmd2", "cmd3"},
			snaps: []*snap.Info{s.infoA, s.infoA, s.infoB, s.infoB, s.infoD, s.infoD},
		},
	} {
		c.Assert(len(t.names), check.Equals, len(t.snaps), check.Commentf("%s", t.opts))

		st := s.d.overlord.State()
		appInfos, rsp := appInfosFor(st, nil, t.opts)
		c.Assert(rsp, check.IsNil, check.Commentf("%s", t.opts))
		names := make([]string, len(appInfos))
		for i, appInfo := range appInfos {
			names[i] = appInfo.Name
		}
		c.Assert(names, check.DeepEquals, t.names, check.Commentf("%s", t.opts))

		for i := range appInfos {
			c.Check(appInfos[i].Snap, check.DeepEquals, t.snaps[i], check.Commentf("%s: %s", t.opts, t.names[i]))
		}
	}
}

func (s *appSuite) TestAppInfosForOneSnap(c *check.C) {
	st := s.d.overlord.State()
	appInfos, rsp := appInfosFor(st, []string{"snap-a"}, appInfoOptions{service: true})
	c.Assert(rsp, check.IsNil)
	c.Assert(appInfos, check.HasLen, 2)
	sort.Sort(cmd.BySnapApp(appInfos))

	c.Check(appInfos[0].Snap, check.DeepEquals, s.infoA)
	c.Check(appInfos[0].Name, check.Equals, "svc1")
	c.Check(appInfos[1].Snap, check.DeepEquals, s.infoA)
	c.Check(appInfos[1].Name, check.Equals, "svc2")
}

func (s *appSuite) TestAppInfosForMixedArgs(c *check.C) {
	st := s.d.overlord.State()
	appInfos, rsp := appInfosFor(st, []string{"snap-a", "snap-a.svc1"}, appInfoOptions{service: true})
	c.Assert(rsp, check.IsNil)
	c.Assert(appInfos, check.HasLen, 2)
	sort.Sort(cmd.BySnapApp(appInfos))

	c.Check(appInfos[0].Snap, check.DeepEquals, s.infoA)
	c.Check(appInfos[0].Name, check.Equals, "svc1")
	c.Check(appInfos[1].Snap, check.DeepEquals, s.infoA)
	c.Check(appInfos[1].Name, check.Equals, "svc2")
}

func (s *appSuite) TestAppInfosCleanupAndSorted(c *check.C) {
	st := s.d.overlord.State()
	appInfos, rsp := appInfosFor(st, []string{
		"snap-b.svc3",
		"snap-a.svc2",
		"snap-a.svc1",
		"snap-a.svc2",
		"snap-b.svc3",
		"snap-a.svc1",
		"snap-b",
		"snap-a",
	}, appInfoOptions{service: true})
	c.Assert(rsp, check.IsNil)
	c.Assert(appInfos, check.HasLen, 3)
	sort.Sort(cmd.BySnapApp(appInfos))

	c.Check(appInfos[0].Snap, check.DeepEquals, s.infoA)
	c.Check(appInfos[0].Name, check.Equals, "svc1")
	c.Check(appInfos[1].Snap, check.DeepEquals, s.infoA)
	c.Check(appInfos[1].Name, check.Equals, "svc2")
	c.Check(appInfos[2].Snap, check.DeepEquals, s.infoB)
	c.Check(appInfos[2].Name, check.Equals, "svc3")
}

func (s *appSuite) TestAppInfosForAppless(c *check.C) {
	st := s.d.overlord.State()
	appInfos, rsp := appInfosFor(st, []string{"snap-c"}, appInfoOptions{service: true})
	c.Assert(rsp, check.FitsTypeOf, &resp{})
	c.Check(rsp.(*resp).Status, check.Equals, 404)
	c.Check(rsp.(*resp).Result.(*errorResult).Kind, check.Equals, errorKindAppNotFound)
	c.Assert(appInfos, check.IsNil)
}

func (s *appSuite) TestAppInfosForMissingApp(c *check.C) {
	st := s.d.overlord.State()
	appInfos, rsp := appInfosFor(st, []string{"snap-c.whatever"}, appInfoOptions{service: true})
	c.Assert(rsp, check.FitsTypeOf, &resp{})
	c.Check(rsp.(*resp).Status, check.Equals, 404)
	c.Check(rsp.(*resp).Result.(*errorResult).Kind, check.Equals, errorKindAppNotFound)
	c.Assert(appInfos, check.IsNil)
}

func (s *appSuite) TestAppInfosForMissingSnap(c *check.C) {
	st := s.d.overlord.State()
	appInfos, rsp := appInfosFor(st, []string{"snap-x"}, appInfoOptions{service: true})
	c.Assert(rsp, check.FitsTypeOf, &resp{})
	c.Check(rsp.(*resp).Status, check.Equals, 404)
	c.Check(rsp.(*resp).Result.(*errorResult).Kind, check.Equals, errorKindSnapNotFound)
	c.Assert(appInfos, check.IsNil)
}

func (s *apiSuite) TestLogsNoServices(c *check.C) {
	// NOTE this is *apiSuite, not *appSuite, so there are no
	// installed snaps with services

	cmd := testutil.MockCommand(c, "systemctl", "").Also("journalctl", "")
	defer cmd.Restore()
	s.daemon(c)
	s.d.overlord.Loop()
	defer s.d.overlord.Stop()

	req, err := http.NewRequest("GET", "/v2/logs", nil)
	c.Assert(err, check.IsNil)

	rsp := getLogs(logsCmd, req, nil).(*resp)
	c.Assert(rsp.Status, check.Equals, 404)
	c.Assert(rsp.Type, check.Equals, ResponseTypeError)
}

func (s *appSuite) TestLogs(c *check.C) {
	s.jctlRCs = []io.ReadCloser{ioutil.NopCloser(strings.NewReader(`
{"MESSAGE": "hello1", "SYSLOG_IDENTIFIER": "xyzzy", "_PID": "42", "__REALTIME_TIMESTAMP": "42"}
{"MESSAGE": "hello2", "SYSLOG_IDENTIFIER": "xyzzy", "_PID": "42", "__REALTIME_TIMESTAMP": "44"}
{"MESSAGE": "hello3", "SYSLOG_IDENTIFIER": "xyzzy", "_PID": "42", "__REALTIME_TIMESTAMP": "46"}
{"MESSAGE": "hello4", "SYSLOG_IDENTIFIER": "xyzzy", "_PID": "42", "__REALTIME_TIMESTAMP": "48"}
{"MESSAGE": "hello5", "SYSLOG_IDENTIFIER": "xyzzy", "_PID": "42", "__REALTIME_TIMESTAMP": "50"}
	`))}

	req, err := http.NewRequest("GET", "/v2/logs?names=snap-a.svc2&n=42&follow=false", nil)
	c.Assert(err, check.IsNil)

	rec := httptest.NewRecorder()
	getLogs(logsCmd, req, nil).ServeHTTP(rec, req)

	c.Check(s.jctlSvcses, check.DeepEquals, [][]string{{"snap.snap-a.svc2.service"}})
	c.Check(s.jctlNs, check.DeepEquals, []int{42})
	c.Check(s.jctlFollows, check.DeepEquals, []bool{false})

	c.Check(rec.Code, check.Equals, 200)
	c.Check(rec.HeaderMap.Get("Content-Type"), check.Equals, "application/json-seq")
	c.Check(rec.Body.String(), check.Equals, `
{"timestamp":"1970-01-01T00:00:00.000042Z","message":"hello1","sid":"xyzzy","pid":"42"}
{"timestamp":"1970-01-01T00:00:00.000044Z","message":"hello2","sid":"xyzzy","pid":"42"}
{"timestamp":"1970-01-01T00:00:00.000046Z","message":"hello3","sid":"xyzzy","pid":"42"}
{"timestamp":"1970-01-01T00:00:00.000048Z","message":"hello4","sid":"xyzzy","pid":"42"}
{"timestamp":"1970-01-01T00:00:00.00005Z","message":"hello5","sid":"xyzzy","pid":"42"}
`[1:])
}

func (s *appSuite) TestLogsN(c *check.C) {
	type T struct {
		in  string
		out int
	}

	for _, t := range []T{
		{in: "", out: 10},
		{in: "0", out: 0},
		{in: "-1", out: -1},
		{in: strconv.Itoa(math.MinInt32), out: math.MinInt32},
		{in: strconv.Itoa(math.MaxInt32), out: math.MaxInt32},
	} {

		s.jctlRCs = []io.ReadCloser{ioutil.NopCloser(strings.NewReader(""))}
		s.jctlNs = nil

		req, err := http.NewRequest("GET", "/v2/logs?n="+t.in, nil)
		c.Assert(err, check.IsNil)

		rec := httptest.NewRecorder()
		getLogs(logsCmd, req, nil).ServeHTTP(rec, req)

		c.Check(s.jctlNs, check.DeepEquals, []int{t.out})
	}
}

func (s *appSuite) TestLogsBadN(c *check.C) {
	req, err := http.NewRequest("GET", "/v2/logs?n=hello", nil)
	c.Assert(err, check.IsNil)

	rsp := getLogs(logsCmd, req, nil).(*resp)
	c.Assert(rsp.Status, check.Equals, 400)
	c.Assert(rsp.Type, check.Equals, ResponseTypeError)
}

func (s *appSuite) TestLogsFollow(c *check.C) {
	s.jctlRCs = []io.ReadCloser{
		ioutil.NopCloser(strings.NewReader("")),
		ioutil.NopCloser(strings.NewReader("")),
		ioutil.NopCloser(strings.NewReader("")),
	}

	reqT, err := http.NewRequest("GET", "/v2/logs?follow=true", nil)
	c.Assert(err, check.IsNil)
	reqF, err := http.NewRequest("GET", "/v2/logs?follow=false", nil)
	c.Assert(err, check.IsNil)
	reqN, err := http.NewRequest("GET", "/v2/logs", nil)
	c.Assert(err, check.IsNil)

	rec := httptest.NewRecorder()
	getLogs(logsCmd, reqT, nil).ServeHTTP(rec, reqT)
	getLogs(logsCmd, reqF, nil).ServeHTTP(rec, reqF)
	getLogs(logsCmd, reqN, nil).ServeHTTP(rec, reqN)

	c.Check(s.jctlFollows, check.DeepEquals, []bool{true, false, false})
}

func (s *appSuite) TestLogsBadFollow(c *check.C) {
	req, err := http.NewRequest("GET", "/v2/logs?follow=hello", nil)
	c.Assert(err, check.IsNil)

	rsp := getLogs(logsCmd, req, nil).(*resp)
	c.Assert(rsp.Status, check.Equals, 400)
	c.Assert(rsp.Type, check.Equals, ResponseTypeError)
}

func (s *appSuite) TestLogsBadName(c *check.C) {
	req, err := http.NewRequest("GET", "/v2/logs?names=hello", nil)
	c.Assert(err, check.IsNil)

	rsp := getLogs(logsCmd, req, nil).(*resp)
	c.Assert(rsp.Status, check.Equals, 404)
	c.Assert(rsp.Type, check.Equals, ResponseTypeError)
}

func (s *appSuite) TestLogsSad(c *check.C) {
	s.jctlErrs = []error{errors.New("potato")}
	req, err := http.NewRequest("GET", "/v2/logs", nil)
	c.Assert(err, check.IsNil)

	rsp := getLogs(logsCmd, req, nil).(*resp)
	c.Assert(rsp.Status, check.Equals, 500)
	c.Assert(rsp.Type, check.Equals, ResponseTypeError)
}

func (s *appSuite) testPostApps(c *check.C, inst servicestate.Instruction, systemctlCall [][]string) *state.Change {
	postBody, err := json.Marshal(inst)
	c.Assert(err, check.IsNil)

	req, err := http.NewRequest("POST", "/v2/apps", bytes.NewBuffer(postBody))
	c.Assert(err, check.IsNil)

	rsp := postApps(appsCmd, req, nil).(*resp)
	c.Assert(rsp.Status, check.Equals, 202)
	c.Assert(rsp.Type, check.Equals, ResponseTypeAsync)
	c.Check(rsp.Change, check.Matches, `[0-9]+`)

	st := s.d.overlord.State()
	st.Lock()
	defer st.Unlock()
	chg := st.Change(rsp.Change)
	c.Assert(chg, check.NotNil)
	c.Check(chg.Tasks(), check.HasLen, len(systemctlCall))

	st.Unlock()
	<-chg.Ready()
	st.Lock()

	c.Check(s.cmd.Calls(), check.DeepEquals, systemctlCall)
	return chg
}

func (s *appSuite) TestPostAppsStartOne(c *check.C) {
	inst := servicestate.Instruction{Action: "start", Names: []string{"snap-a.svc2"}}
	expected := [][]string{{"systemctl", "start", "snap.snap-a.svc2.service"}}
	s.testPostApps(c, inst, expected)
}

func (s *appSuite) TestPostAppsStartTwo(c *check.C) {
	inst := servicestate.Instruction{Action: "start", Names: []string{"snap-a"}}
	expected := [][]string{{"systemctl", "start", "snap.snap-a.svc1.service", "snap.snap-a.svc2.service"}}
	chg := s.testPostApps(c, inst, expected)
	chg.State().Lock()
	defer chg.State().Unlock()
	// check the summary expands the snap into actual apps
	c.Check(chg.Summary(), check.Equals, "Running service command")
	c.Check(chg.Tasks()[0].Summary(), check.Equals, "start of [snap-a.svc1 snap-a.svc2]")
}

func (s *appSuite) TestPostAppsStartThree(c *check.C) {
	inst := servicestate.Instruction{Action: "start", Names: []string{"snap-a", "snap-b"}}
	expected := [][]string{{"systemctl", "start", "snap.snap-a.svc1.service", "snap.snap-a.svc2.service", "snap.snap-b.svc3.service"}}
	chg := s.testPostApps(c, inst, expected)
	// check the summary expands the snap into actual apps
	c.Check(chg.Summary(), check.Equals, "Running service command")
	chg.State().Lock()
	defer chg.State().Unlock()
	c.Check(chg.Tasks()[0].Summary(), check.Equals, "start of [snap-a.svc1 snap-a.svc2 snap-b.svc3]")
}

func (s *appSuite) TestPosetAppsStop(c *check.C) {
	inst := servicestate.Instruction{Action: "stop", Names: []string{"snap-a.svc2"}}
	expected := [][]string{{"systemctl", "stop", "snap.snap-a.svc2.service"}}
	s.testPostApps(c, inst, expected)
}

func (s *appSuite) TestPosetAppsRestart(c *check.C) {
	inst := servicestate.Instruction{Action: "restart", Names: []string{"snap-a.svc2"}}
	expected := [][]string{{"systemctl", "restart", "snap.snap-a.svc2.service"}}
	s.testPostApps(c, inst, expected)
}

func (s *appSuite) TestPosetAppsReload(c *check.C) {
	inst := servicestate.Instruction{Action: "restart", Names: []string{"snap-a.svc2"}}
	inst.Reload = true
	expected := [][]string{{"systemctl", "reload-or-restart", "snap.snap-a.svc2.service"}}
	s.testPostApps(c, inst, expected)
}

func (s *appSuite) TestPosetAppsEnableNow(c *check.C) {
	inst := servicestate.Instruction{Action: "start", Names: []string{"snap-a.svc2"}}
	inst.Enable = true
	expected := [][]string{{"systemctl", "enable", "snap.snap-a.svc2.service"}, {"systemctl", "start", "snap.snap-a.svc2.service"}}
	s.testPostApps(c, inst, expected)
}

func (s *appSuite) TestPosetAppsDisableNow(c *check.C) {
	inst := servicestate.Instruction{Action: "stop", Names: []string{"snap-a.svc2"}}
	inst.Disable = true
	expected := [][]string{{"systemctl", "disable", "snap.snap-a.svc2.service"}, {"systemctl", "stop", "snap.snap-a.svc2.service"}}
	s.testPostApps(c, inst, expected)
}

func (s *appSuite) TestPostAppsBadJSON(c *check.C) {
	req, err := http.NewRequest("POST", "/v2/apps", bytes.NewBufferString(`'junk`))
	c.Assert(err, check.IsNil)
	rsp := postApps(appsCmd, req, nil).(*resp)
	c.Check(rsp.Status, check.Equals, 400)
	c.Check(rsp.Type, check.Equals, ResponseTypeError)
	c.Check(rsp.Result.(*errorResult).Message, check.Matches, ".*cannot decode request body.*")
}

func (s *appSuite) TestPostAppsBadOp(c *check.C) {
	req, err := http.NewRequest("POST", "/v2/apps", bytes.NewBufferString(`{"random": "json"}`))
	c.Assert(err, check.IsNil)
	rsp := postApps(appsCmd, req, nil).(*resp)
	c.Check(rsp.Status, check.Equals, 400)
	c.Check(rsp.Type, check.Equals, ResponseTypeError)
	c.Check(rsp.Result.(*errorResult).Message, check.Matches, ".*cannot perform operation on services without a list of services.*")
}

func (s *appSuite) TestPostAppsBadSnap(c *check.C) {
	req, err := http.NewRequest("POST", "/v2/apps", bytes.NewBufferString(`{"action": "stop", "names": ["snap-c"]}`))
	c.Assert(err, check.IsNil)
	rsp := postApps(appsCmd, req, nil).(*resp)
	c.Check(rsp.Status, check.Equals, 404)
	c.Check(rsp.Type, check.Equals, ResponseTypeError)
	c.Check(rsp.Result.(*errorResult).Message, check.Equals, `snap "snap-c" has no services`)
}

func (s *appSuite) TestPostAppsBadApp(c *check.C) {
	req, err := http.NewRequest("POST", "/v2/apps", bytes.NewBufferString(`{"action": "stop", "names": ["snap-a.what"]}`))
	c.Assert(err, check.IsNil)
	rsp := postApps(appsCmd, req, nil).(*resp)
	c.Check(rsp.Status, check.Equals, 404)
	c.Check(rsp.Type, check.Equals, ResponseTypeError)
	c.Check(rsp.Result.(*errorResult).Message, check.Equals, `snap "snap-a" has no service "what"`)
}

func (s *appSuite) TestPostAppsBadAction(c *check.C) {
	req, err := http.NewRequest("POST", "/v2/apps", bytes.NewBufferString(`{"action": "discombobulate", "names": ["snap-a.svc1"]}`))
	c.Assert(err, check.IsNil)
	rsp := postApps(appsCmd, req, nil).(*resp)
	c.Check(rsp.Status, check.Equals, 400)
	c.Check(rsp.Type, check.Equals, ResponseTypeError)
	c.Check(rsp.Result.(*errorResult).Message, check.Equals, `unknown action "discombobulate"`)
}

func (s *appSuite) TestPostAppsConflict(c *check.C) {
	st := s.d.overlord.State()
	st.Lock()
	locked := true
	defer func() {
		if locked {
			st.Unlock()
		}
	}()

	ts, err := snapstate.Remove(st, "snap-a", snap.R(0), nil)
	c.Assert(err, check.IsNil)
	// need a change to make the tasks visible
	st.NewChange("enable", "...").AddAll(ts)
	st.Unlock()
	locked = false

	req, err := http.NewRequest("POST", "/v2/apps", bytes.NewBufferString(`{"action": "start", "names": ["snap-a.svc1"]}`))
	c.Assert(err, check.IsNil)
	rsp := postApps(appsCmd, req, nil).(*resp)
	c.Check(rsp.Status, check.Equals, 400)
	c.Check(rsp.Type, check.Equals, ResponseTypeError)
	c.Check(rsp.Result.(*errorResult).Message, check.Equals, `snap "snap-a" has "enable" change in progress`)
}

type fakeNetError struct {
	message   string
	timeout   bool
	temporary bool
}

func (e fakeNetError) Error() string   { return e.message }
func (e fakeNetError) Timeout() bool   { return e.timeout }
func (e fakeNetError) Temporary() bool { return e.temporary }

func (s *apiSuite) TestErrToResponseNoSnapsDoesNotPanic(c *check.C) {
	si := &snapInstruction{Action: "frobble"}
	errors := []error{
		store.ErrSnapNotFound,
		&store.RevisionNotAvailableError{},
		store.ErrNoUpdateAvailable,
		store.ErrLocalSnap,
		&snap.AlreadyInstalledError{Snap: "foo"},
		&snap.NotInstalledError{Snap: "foo"},
		&snapstate.SnapNeedsDevModeError{Snap: "foo"},
		&snapstate.SnapNeedsClassicError{Snap: "foo"},
		&snapstate.SnapNeedsClassicSystemError{Snap: "foo"},
		fakeNetError{message: "other"},
		fakeNetError{message: "timeout", timeout: true},
		fakeNetError{message: "temp", temporary: true},
		errors.New("some other error"),
	}

	for _, err := range errors {
		rsp := si.errToResponse(err)
		com := check.Commentf("%v", err)
		c.Check(rsp, check.NotNil, com)
		status := rsp.(*resp).Status
		c.Check(status/100 == 4 || status/100 == 5, check.Equals, true, com)
	}
}

func (s *apiSuite) TestErrToResponseForRevisionNotAvailable(c *check.C) {
	si := &snapInstruction{Action: "frobble", Snaps: []string{"foo"}}

	thisArch := arch.UbuntuArchitecture()

	err := &store.RevisionNotAvailableError{
		Action:  "install",
		Channel: "stable",
		Releases: []snap.Channel{
			snaptest.MustParseChannel("beta", thisArch),
		},
	}
	rsp := si.errToResponse(err).(*resp)
	c.Check(rsp, check.DeepEquals, &resp{
		Status: 404,
		Type:   ResponseTypeError,
		Result: &errorResult{
			Message: "no snap revision on specified channel",
			Kind:    errorKindSnapChannelNotAvailable,
			Value: map[string]interface{}{
				"snap-name":    "foo",
				"action":       "install",
				"channel":      "stable",
				"architecture": thisArch,
				"releases": []map[string]interface{}{
					{"architecture": thisArch, "channel": "beta"},
				},
			},
		},
	})

	err = &store.RevisionNotAvailableError{
		Action:  "install",
		Channel: "stable",
		Releases: []snap.Channel{
			snaptest.MustParseChannel("beta", "other-arch"),
		},
	}
	rsp = si.errToResponse(err).(*resp)
	c.Check(rsp, check.DeepEquals, &resp{
		Status: 404,
		Type:   ResponseTypeError,
		Result: &errorResult{
			Message: "no snap revision on specified architecture",
			Kind:    errorKindSnapArchitectureNotAvailable,
			Value: map[string]interface{}{
				"snap-name":    "foo",
				"action":       "install",
				"channel":      "stable",
				"architecture": thisArch,
				"releases": []map[string]interface{}{
					{"architecture": "other-arch", "channel": "beta"},
				},
			},
		},
	})

	err = &store.RevisionNotAvailableError{}
	rsp = si.errToResponse(err).(*resp)
	c.Check(rsp, check.DeepEquals, &resp{
		Status: 404,
		Type:   ResponseTypeError,
		Result: &errorResult{
			Message: "no snap revision available as specified",
			Kind:    errorKindSnapRevisionNotAvailable,
			Value:   "foo",
		},
	})
}

func (s *apiSuite) testWarnings(c *check.C, all bool, body io.Reader) (calls string, result interface{}) {
	s.daemon(c)

	oldOK := stateOkayWarnings
	oldAll := stateAllWarnings
	oldPending := statePendingWarnings
	stateOkayWarnings = func(*state.State, time.Time) int { calls += "ok"; return 0 }
	stateAllWarnings = func(*state.State) []*state.Warning { calls += "all"; return nil }
	statePendingWarnings = func(*state.State) ([]*state.Warning, time.Time) { calls += "show"; return nil, time.Time{} }
	defer func() {
		stateOkayWarnings = oldOK
		stateAllWarnings = oldAll
		statePendingWarnings = oldPending
	}()

	method := "GET"
	f := warningsCmd.GET
	if body != nil {
		method = "POST"
		f = warningsCmd.POST
	}
	q := url.Values{}
	if all {
		q.Set("select", "all")
	}
	req, err := http.NewRequest(method, "/v2/warnings?"+q.Encode(), body)
	c.Assert(err, check.IsNil)

	rsp, ok := f(warningsCmd, req, nil).(*resp)
	c.Assert(ok, check.Equals, true)

	c.Check(rsp.Type, check.Equals, ResponseTypeSync)
	c.Check(rsp.Status, check.Equals, 200)
	c.Assert(rsp.Result, check.NotNil)
	return calls, rsp.Result
}

func (s *apiSuite) TestAllWarnings(c *check.C) {
	calls, result := s.testWarnings(c, true, nil)
	c.Check(calls, check.Equals, "all")
	c.Check(result, check.DeepEquals, []state.Warning{})
}

func (s *apiSuite) TestSomeWarnings(c *check.C) {
	calls, result := s.testWarnings(c, false, nil)
	c.Check(calls, check.Equals, "show")
	c.Check(result, check.DeepEquals, []state.Warning{})
}

func (s *apiSuite) TestAckWarnings(c *check.C) {
	calls, result := s.testWarnings(c, false, bytes.NewReader([]byte(`{"action": "okay", "timestamp": "2006-01-02T15:04:05Z"}`)))
	c.Check(calls, check.Equals, "ok")
	c.Check(result, check.DeepEquals, 0)
}

func (s *apiSuite) TestErrToResponseForChangeConflict(c *check.C) {
	si := &snapInstruction{Action: "frobble", Snaps: []string{"foo"}}

	err := &snapstate.ChangeConflictError{Snap: "foo", ChangeKind: "install"}
	rsp := si.errToResponse(err).(*resp)
	c.Check(rsp, check.DeepEquals, &resp{
		Status: 409,
		Type:   ResponseTypeError,
		Result: &errorResult{
			Message: `snap "foo" has "install" change in progress`,
			Kind:    errorKindSnapChangeConflict,
			Value: map[string]interface{}{
				"snap-name":   "foo",
				"change-kind": "install",
			},
		},
	})

	// only snap
	err = &snapstate.ChangeConflictError{Snap: "foo"}
	rsp = si.errToResponse(err).(*resp)
	c.Check(rsp, check.DeepEquals, &resp{
		Status: 409,
		Type:   ResponseTypeError,
		Result: &errorResult{
			Message: `snap "foo" has changes in progress`,
			Kind:    errorKindSnapChangeConflict,
			Value: map[string]interface{}{
				"snap-name": "foo",
			},
		},
	})

	// only kind
	err = &snapstate.ChangeConflictError{Message: "specific error msg", ChangeKind: "some-global-op"}
	rsp = si.errToResponse(err).(*resp)
	c.Check(rsp, check.DeepEquals, &resp{
		Status: 409,
		Type:   ResponseTypeError,
		Result: &errorResult{
			Message: "specific error msg",
			Kind:    errorKindSnapChangeConflict,
			Value: map[string]interface{}{
				"change-kind": "some-global-op",
			},
		},
	})
}

func (s *apiSuite) TestErrToResponse(c *check.C) {
	aie := &snap.AlreadyInstalledError{Snap: "foo"}
	nie := &snap.NotInstalledError{Snap: "foo"}
	cce := &snapstate.ChangeConflictError{Snap: "foo"}
	ndme := &snapstate.SnapNeedsDevModeError{Snap: "foo"}
	nc := &snapstate.SnapNotClassicError{Snap: "foo"}
	nce := &snapstate.SnapNeedsClassicError{Snap: "foo"}
	ncse := &snapstate.SnapNeedsClassicSystemError{Snap: "foo"}
	netoe := fakeNetError{message: "other"}
	nettoute := fakeNetError{message: "timeout", timeout: true}
	nettmpe := fakeNetError{message: "temp", temporary: true}

	e := errors.New("other error")

	makeErrorRsp := func(kind errorKind, err error, value interface{}) Response {
		return SyncResponse(&resp{
			Type:   ResponseTypeError,
			Result: &errorResult{Message: err.Error(), Kind: kind, Value: value},
			Status: 400,
		}, nil)
	}

	tests := []struct {
		err         error
		expectedRsp Response
	}{
		{store.ErrSnapNotFound, SnapNotFound("foo", store.ErrSnapNotFound)},
		{store.ErrNoUpdateAvailable, makeErrorRsp(errorKindSnapNoUpdateAvailable, store.ErrNoUpdateAvailable, "")},
		{store.ErrLocalSnap, makeErrorRsp(errorKindSnapLocal, store.ErrLocalSnap, "")},
		{aie, makeErrorRsp(errorKindSnapAlreadyInstalled, aie, "foo")},
		{nie, makeErrorRsp(errorKindSnapNotInstalled, nie, "foo")},
		{ndme, makeErrorRsp(errorKindSnapNeedsDevMode, ndme, "foo")},
		{nc, makeErrorRsp(errorKindSnapNotClassic, nc, "foo")},
		{nce, makeErrorRsp(errorKindSnapNeedsClassic, nce, "foo")},
		{ncse, makeErrorRsp(errorKindSnapNeedsClassicSystem, ncse, "foo")},
		{cce, SnapChangeConflict(cce)},
		{nettoute, makeErrorRsp(errorKindNetworkTimeout, nettoute, "")},
		{netoe, BadRequest("ERR: %v", netoe)},
		{nettmpe, BadRequest("ERR: %v", nettmpe)},
		{e, BadRequest("ERR: %v", e)},
	}

	for _, t := range tests {
		com := check.Commentf("%v", t.err)
		rsp := errToResponse(t.err, []string{"foo"}, BadRequest, "%s: %v", "ERR")
		c.Check(rsp, check.DeepEquals, t.expectedRsp, com)
	}
}<|MERGE_RESOLUTION|>--- conflicted
+++ resolved
@@ -784,12 +784,8 @@
 			Contact:     "",
 			License:     "GPL-3.0",
 			CommonIDs:   []string{"org.foo.cmd"},
-<<<<<<< HEAD
 			Screenshots: []snap.ScreenshotInfo{{Note: snap.ScreenshotsDeprecationNotice}},
-=======
-			Screenshots: []snap.ScreenshotInfo{},
 			CohortKey:   "some-long-cohort-key",
->>>>>>> cd984207
 		},
 		Meta: meta,
 	}
