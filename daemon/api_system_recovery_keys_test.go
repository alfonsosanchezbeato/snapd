// -*- Mode: Go; indent-tabs-mode: t -*-

/*
 * Copyright (C) 2022 Canonical Ltd
 *
 * This program is free software: you can redistribute it and/or modify
 * it under the terms of the GNU General Public License version 3 as
 * published by the Free Software Foundation.
 *
 * This program is distributed in the hope that it will be useful,
 * but WITHOUT ANY WARRANTY; without even the implied warranty of
 * MERCHANTABILITY or FITNESS FOR A PARTICULAR PURPOSE.  See the
 * GNU General Public License for more details.
 *
 * You should have received a copy of the GNU General Public License
 * along with this program.  If not, see <http://www.gnu.org/licenses/>.
 *
 */

package daemon_test

import (
	"bytes"
	"encoding/hex"
	"errors"
	"io/ioutil"
	"net/http"
	"net/http/httptest"
	"os"
	"path/filepath"

	. "gopkg.in/check.v1"

	"github.com/snapcore/snapd/client"
	"github.com/snapcore/snapd/daemon"
	"github.com/snapcore/snapd/dirs"
	"github.com/snapcore/snapd/secboot/keys"
)

var _ = Suite(&recoveryKeysSuite{})

type recoveryKeysSuite struct {
	apiBaseSuite
}

func (s *recoveryKeysSuite) SetUpTest(c *C) {
	s.apiBaseSuite.SetUpTest(c)

	s.expectRootAccess()
}

func mockSystemRecoveryKeys(c *C) {
	// same inputs/outputs as secboot:crypt_test.go in this test
	rkeystr, err := hex.DecodeString("e1f01302c5d43726a9b85b4a8d9c7f6e")
	c.Assert(err, IsNil)
	rkeyPath := filepath.Join(dirs.SnapFDEDir, "recovery.key")
	err = os.MkdirAll(filepath.Dir(rkeyPath), 0755)
	c.Assert(err, IsNil)
	err = ioutil.WriteFile(rkeyPath, []byte(rkeystr), 0644)
	c.Assert(err, IsNil)

	skeystr := "1234567890123456"
	c.Assert(err, IsNil)
	skeyPath := filepath.Join(dirs.SnapFDEDir, "reinstall.key")
	err = ioutil.WriteFile(skeyPath, []byte(skeystr), 0644)
	c.Assert(err, IsNil)
}

<<<<<<< HEAD
func (s *recoveryKeysSuite) TestGetSystemRecoveryKeysAsRootHappy(c *C) {
	if (secboot.RecoveryKey{}).String() == "not-implemented" {
=======
func (s *recoveryKeysSuite) TestSystemGetRecoveryKeysAsRootHappy(c *C) {
	if (keys.RecoveryKey{}).String() == "not-implemented" {
>>>>>>> 0e25a6d3
		c.Skip("needs working secboot recovery key")
	}

	s.daemon(c)
	mockSystemRecoveryKeys(c)

	req, err := http.NewRequest("GET", "/v2/system-recovery-keys", nil)
	c.Assert(err, IsNil)

	rsp := s.syncReq(c, req, nil)
	c.Assert(rsp.Status, Equals, 200)
	srk := rsp.Result.(*client.SystemRecoveryKeysResponse)
	c.Assert(srk, DeepEquals, &client.SystemRecoveryKeysResponse{
		RecoveryKey:  "61665-00531-54469-09783-47273-19035-40077-28287",
		ReinstallKey: "12849-13363-13877-14391-12345-12849-13363-13877",
	})
}

func (s *recoveryKeysSuite) TestGetSystemRecoveryKeysAsUserErrors(c *C) {
	s.daemon(c)
	mockSystemRecoveryKeys(c)

	req, err := http.NewRequest("GET", "/v2/system-recovery-keys", nil)
	c.Assert(err, IsNil)

	// being properly authorized as user is not enough, needs root
	s.asUserAuth(c, req)
	rec := httptest.NewRecorder()
	s.serveHTTP(c, rec, req)
	c.Assert(rec.Code, Equals, 403)
}

func (s *recoveryKeysSuite) TestPostSystemRecoveryKeysActionRemove(c *C) {
	s.daemon(c)

	called := 0
	defer daemon.MockDeviceManagerRemoveRecoveryKeys(func() error {
		called++
		return nil
	})()

	buf := bytes.NewBufferString(`{"action":"remove"}`)
	req, err := http.NewRequest("POST", "/v2/system-recovery-keys", buf)
	c.Assert(err, IsNil)
	rsp := s.syncReq(c, req, nil)
	c.Check(rsp.Status, Equals, 200)
	c.Check(called, Equals, 1)
}

func (s *recoveryKeysSuite) TestPostSystemRecoveryKeysAsUserErrors(c *C) {
	s.daemon(c)
	mockSystemRecoveryKeys(c)

	req, err := http.NewRequest("POST", "/v2/system-recovery-keys", nil)
	c.Assert(err, IsNil)

	// being properly authorized as user is not enough, needs root
	s.asUserAuth(c, req)
	rec := httptest.NewRecorder()
	s.serveHTTP(c, rec, req)
	c.Assert(rec.Code, Equals, 403)
}

func (s *recoveryKeysSuite) TestPostSystemRecoveryKeysBadAction(c *C) {
	s.daemon(c)

	called := 0
	defer daemon.MockDeviceManagerRemoveRecoveryKeys(func() error {
		called++
		return nil
	})()

	buf := bytes.NewBufferString(`{"action":"unknown"}`)
	req, err := http.NewRequest("POST", "/v2/system-recovery-keys", buf)
	c.Assert(err, IsNil)

	rspe := s.errorReq(c, req, nil)
	c.Check(rspe, DeepEquals, daemon.BadRequest(`unsupported recovery keys action "unknown"`))
	c.Check(called, Equals, 0)
}

func (s *recoveryKeysSuite) TestPostSystemRecoveryKeysActionRemoveError(c *C) {
	s.daemon(c)

	called := 0
	defer daemon.MockDeviceManagerRemoveRecoveryKeys(func() error {
		called++
		return errors.New("boom")
	})()

	buf := bytes.NewBufferString(`{"action":"remove"}`)
	req, err := http.NewRequest("POST", "/v2/system-recovery-keys", buf)
	c.Assert(err, IsNil)

	rspe := s.errorReq(c, req, nil)
	c.Check(rspe, DeepEquals, daemon.InternalError("boom"))
	c.Check(called, Equals, 1)
}<|MERGE_RESOLUTION|>--- conflicted
+++ resolved
@@ -66,13 +66,8 @@
 	c.Assert(err, IsNil)
 }
 
-<<<<<<< HEAD
 func (s *recoveryKeysSuite) TestGetSystemRecoveryKeysAsRootHappy(c *C) {
-	if (secboot.RecoveryKey{}).String() == "not-implemented" {
-=======
-func (s *recoveryKeysSuite) TestSystemGetRecoveryKeysAsRootHappy(c *C) {
 	if (keys.RecoveryKey{}).String() == "not-implemented" {
->>>>>>> 0e25a6d3
 		c.Skip("needs working secboot recovery key")
 	}
 
