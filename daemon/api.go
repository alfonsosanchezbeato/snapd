// -*- Mode: Go; indent-tabs-mode: t -*-

/*
 * Copyright (C) 2015-2020 Canonical Ltd
 *
 * This program is free software: you can redistribute it and/or modify
 * it under the terms of the GNU General Public License version 3 as
 * published by the Free Software Foundation.
 *
 * This program is distributed in the hope that it will be useful,
 * but WITHOUT ANY WARRANTY; without even the implied warranty of
 * MERCHANTABILITY or FITNESS FOR A PARTICULAR PURPOSE.  See the
 * GNU General Public License for more details.
 *
 * You should have received a copy of the GNU General Public License
 * along with this program.  If not, see <http://www.gnu.org/licenses/>.
 *
 */

package daemon

import (
	"context"
	"encoding/json"
	"errors"
	"fmt"
	"io"
	"io/ioutil"
	"mime"
	"mime/multipart"
	"net/http"
	"os"
	"path/filepath"
	"strconv"
	"strings"

	"github.com/gorilla/mux"

	"github.com/snapcore/snapd/asserts"
	"github.com/snapcore/snapd/asserts/snapasserts"
	"github.com/snapcore/snapd/client"
	"github.com/snapcore/snapd/dirs"
	"github.com/snapcore/snapd/i18n"
	"github.com/snapcore/snapd/logger"
	"github.com/snapcore/snapd/osutil"
	"github.com/snapcore/snapd/overlord/assertstate"
	"github.com/snapcore/snapd/overlord/auth"
	"github.com/snapcore/snapd/overlord/servicestate"
	"github.com/snapcore/snapd/overlord/snapshotstate"
	"github.com/snapcore/snapd/overlord/snapstate"
	"github.com/snapcore/snapd/overlord/state"
	"github.com/snapcore/snapd/progress"
	"github.com/snapcore/snapd/sandbox"
	"github.com/snapcore/snapd/snap"
	"github.com/snapcore/snapd/snap/channel"
	"github.com/snapcore/snapd/snap/snapfile"
	"github.com/snapcore/snapd/strutil"
)

var api = []*Command{
	rootCmd,
	sysInfoCmd,
	loginCmd,
	logoutCmd,
	appIconCmd,
	findCmd,
	snapsCmd,
	snapCmd,
	snapFileCmd,
	snapDownloadCmd,
	snapConfCmd,
	interfacesCmd,
	assertsCmd,
	assertsFindManyCmd,
	stateChangeCmd,
	stateChangesCmd,
	createUserCmd,
	buyCmd,
	readyToBuyCmd,
	snapctlCmd,
	usersCmd,
	sectionsCmd,
	aliasesCmd,
	appsCmd,
	logsCmd,
	warningsCmd,
	debugPprofCmd,
	debugCmd,
	snapshotCmd,
	snapshotExportCmd,
	connectionsCmd,
	modelCmd,
	cohortsCmd,
	serialModelCmd,
	systemsCmd,
	systemsActionCmd,
<<<<<<< HEAD
	themesCmd,
=======
	validationSetsListCmd,
	validationSetsCmd,
>>>>>>> 0e619da4
	routineConsoleConfStartCmd,
	systemRecoveryKeysCmd,
}

var (
	// see daemon.go:canAccess for details how the access is controlled
	snapsCmd = &Command{
		Path:     "/v2/snaps",
		UserOK:   true,
		PolkitOK: "io.snapcraft.snapd.manage",
		GET:      getSnapsInfo,
		POST:     postSnaps,
	}

	snapCmd = &Command{
		Path:     "/v2/snaps/{name}",
		UserOK:   true,
		PolkitOK: "io.snapcraft.snapd.manage",
		GET:      getSnapInfo,
		POST:     postSnap,
	}
)

// UserFromRequest extracts user information from request and return the respective user in state, if valid
// It requires the state to be locked
func UserFromRequest(st *state.State, req *http.Request) (*auth.UserState, error) {
	// extract macaroons data from request
	header := req.Header.Get("Authorization")
	if header == "" {
		return nil, auth.ErrInvalidAuth
	}

	authorizationData := strings.SplitN(header, " ", 2)
	if len(authorizationData) != 2 || authorizationData[0] != "Macaroon" {
		return nil, fmt.Errorf("authorization header misses Macaroon prefix")
	}

	var macaroon string
	var discharges []string
	for _, field := range strutil.CommaSeparatedList(authorizationData[1]) {
		if strings.HasPrefix(field, `root="`) {
			macaroon = strings.TrimSuffix(field[6:], `"`)
		}
		if strings.HasPrefix(field, `discharge="`) {
			discharges = append(discharges, strings.TrimSuffix(field[11:], `"`))
		}
	}

	if macaroon == "" {
		return nil, fmt.Errorf("invalid authorization header")
	}

	user, err := auth.CheckMacaroon(st, macaroon, discharges)
	return user, err
}

var muxVars = mux.Vars

func getSnapInfo(c *Command, r *http.Request, user *auth.UserState) Response {
	vars := muxVars(r)
	name := vars["name"]

	about, err := localSnapInfo(c.d.overlord.State(), name)
	if err != nil {
		if err == errNoSnap {
			return SnapNotFound(name, err)
		}

		return InternalError("%v", err)
	}

	route := c.d.router.Get(c.Path)
	if route == nil {
		return InternalError("cannot find route for %q snap", name)
	}

	url, err := route.URL("name", name)
	if err != nil {
		return InternalError("cannot build URL for %q snap: %v", name, err)
	}

	sd := servicestate.NewStatusDecorator(progress.Null)

	result := webify(mapLocal(about, sd), url.String())

	return SyncResponse(result, nil)
}

func webify(result *client.Snap, resource string) *client.Snap {
	if result.Icon == "" || strings.HasPrefix(result.Icon, "http") {
		return result
	}
	result.Icon = ""

	route := appIconCmd.d.router.Get(appIconCmd.Path)
	if route != nil {
		url, err := route.URL("name", result.Name)
		if err == nil {
			result.Icon = url.String()
		}
	}

	return result
}

func getStore(c *Command) snapstate.StoreService {
	st := c.d.overlord.State()
	st.Lock()
	defer st.Unlock()

	return snapstate.Store(st, nil)
}

// plural!
func getSnapsInfo(c *Command, r *http.Request, user *auth.UserState) Response {

	if shouldSearchStore(r) {
		logger.Noticef("Jumping to \"find\" to better support legacy request %q", r.URL)
		return searchStore(c, r, user)
	}

	route := c.d.router.Get(snapCmd.Path)
	if route == nil {
		return InternalError("cannot find route for snaps")
	}

	query := r.URL.Query()
	var all bool
	sel := query.Get("select")
	switch sel {
	case "all":
		all = true
	case "enabled", "":
		all = false
	default:
		return BadRequest("invalid select parameter: %q", sel)
	}
	var wanted map[string]bool
	if ns := query.Get("snaps"); len(ns) > 0 {
		nsl := strutil.CommaSeparatedList(ns)
		wanted = make(map[string]bool, len(nsl))
		for _, name := range nsl {
			wanted[name] = true
		}
	}

	found, err := allLocalSnapInfos(c.d.overlord.State(), all, wanted)
	if err != nil {
		return InternalError("cannot list local snaps! %v", err)
	}

	results := make([]*json.RawMessage, len(found))

	sd := servicestate.NewStatusDecorator(progress.Null)
	for i, x := range found {
		name := x.info.InstanceName()
		rev := x.info.Revision

		url, err := route.URL("name", name)
		if err != nil {
			logger.Noticef("Cannot build URL for snap %q revision %s: %v", name, rev, err)
			continue
		}

		data, err := json.Marshal(webify(mapLocal(x, sd), url.String()))
		if err != nil {
			return InternalError("cannot serialize snap %q revision %s: %v", name, rev, err)
		}
		raw := json.RawMessage(data)
		results[i] = &raw
	}

	return SyncResponse(results, &Meta{Sources: []string{"local"}})
}

func shouldSearchStore(r *http.Request) bool {
	// we should jump to the old behaviour iff q is given, or if
	// sources is given and either empty or contains the word
	// 'store'.  Otherwise, local results only.

	query := r.URL.Query()

	if _, ok := query["q"]; ok {
		logger.Debugf("use of obsolete \"q\" parameter: %q", r.URL)
		return true
	}

	if src, ok := query["sources"]; ok {
		logger.Debugf("use of obsolete \"sources\" parameter: %q", r.URL)
		if len(src) == 0 || strings.Contains(src[0], "store") {
			return true
		}
	}

	return false
}

// licenseData holds details about the snap license, and may be
// marshaled back as an error when the license agreement is pending,
// and is expected as input to accept (or not) that license
// agreement. As such, its field names are part of the API.
type licenseData struct {
	Intro   string `json:"intro"`
	License string `json:"license"`
	Agreed  bool   `json:"agreed"`
}

func (*licenseData) Error() string {
	return "license agreement required"
}

type snapRevisionOptions struct {
	Channel  string        `json:"channel"`
	Revision snap.Revision `json:"revision"`

	CohortKey   string `json:"cohort-key"`
	LeaveCohort bool   `json:"leave-cohort"`
}

func (ropt *snapRevisionOptions) validate() error {
	if ropt.CohortKey != "" {
		if ropt.LeaveCohort {
			return fmt.Errorf("cannot specify both cohort-key and leave-cohort")
		}
		if !ropt.Revision.Unset() {
			return fmt.Errorf("cannot specify both cohort-key and revision")
		}
	}

	if ropt.Channel != "" {
		_, err := channel.Parse(ropt.Channel, "-")
		if err != nil {
			return err
		}
	}
	return nil
}

type snapInstruction struct {
	progress.NullMeter

	Action string `json:"action"`
	Amend  bool   `json:"amend"`
	snapRevisionOptions
	DevMode          bool `json:"devmode"`
	JailMode         bool `json:"jailmode"`
	Classic          bool `json:"classic"`
	IgnoreValidation bool `json:"ignore-validation"`
	IgnoreRunning    bool `json:"ignore-running"`
	Unaliased        bool `json:"unaliased"`
	Purge            bool `json:"purge,omitempty"`
	// dropping support temporarely until flag confusion is sorted,
	// this isn't supported by client atm anyway
	LeaveOld bool         `json:"temp-dropped-leave-old"`
	License  *licenseData `json:"license"`
	Snaps    []string     `json:"snaps"`
	Users    []string     `json:"users"`

	// The fields below should not be unmarshalled into. Do not export them.
	userID int
	ctx    context.Context
}

func (inst *snapInstruction) revnoOpts() *snapstate.RevisionOptions {
	return &snapstate.RevisionOptions{
		Channel:     inst.Channel,
		Revision:    inst.Revision,
		CohortKey:   inst.CohortKey,
		LeaveCohort: inst.LeaveCohort,
	}
}

func (inst *snapInstruction) modeFlags() (snapstate.Flags, error) {
	return modeFlags(inst.DevMode, inst.JailMode, inst.Classic)
}

func (inst *snapInstruction) installFlags() (snapstate.Flags, error) {
	flags, err := inst.modeFlags()
	if err != nil {
		return snapstate.Flags{}, err
	}
	if inst.Unaliased {
		flags.Unaliased = true
	}
	if inst.IgnoreRunning {
		flags.IgnoreRunning = true
	}

	return flags, nil
}

func (inst *snapInstruction) validate() error {
	if inst.CohortKey != "" {
		if inst.Action != "install" && inst.Action != "refresh" && inst.Action != "switch" {
			return fmt.Errorf("cohort-key can only be specified for install, refresh, or switch")
		}
	}
	if inst.LeaveCohort {
		if inst.Action != "refresh" && inst.Action != "switch" {
			return fmt.Errorf("leave-cohort can only be specified for refresh or switch")
		}
	}
	if inst.Action == "install" {
		for _, snapName := range inst.Snaps {
			// FIXME: alternatively we could simply mutate *inst
			//        and s/ubuntu-core/core/ ?
			if snapName == "ubuntu-core" {
				return fmt.Errorf(`cannot install "ubuntu-core", please use "core" instead`)
			}
		}
	}

	return inst.snapRevisionOptions.validate()
}

type snapInstructionResult struct {
	Summary  string
	Affected []string
	Tasksets []*state.TaskSet
	Result   map[string]interface{}
}

var (
	snapstateInstall           = snapstate.Install
	snapstateInstallPath       = snapstate.InstallPath
	snapstateRefreshCandidates = snapstate.RefreshCandidates
	snapstateTryPath           = snapstate.TryPath
	snapstateUpdate            = snapstate.Update
	snapstateUpdateMany        = snapstate.UpdateMany
	snapstateInstallMany       = snapstate.InstallMany
	snapstateRemoveMany        = snapstate.RemoveMany
	snapstateRevert            = snapstate.Revert
	snapstateRevertToRevision  = snapstate.RevertToRevision
	snapstateSwitch            = snapstate.Switch

	snapshotList    = snapshotstate.List
	snapshotCheck   = snapshotstate.Check
	snapshotForget  = snapshotstate.Forget
	snapshotRestore = snapshotstate.Restore
	snapshotSave    = snapshotstate.Save
	snapshotExport  = snapshotstate.Export
	snapshotImport  = snapshotstate.Import

	assertstateRefreshSnapDeclarations = assertstate.RefreshSnapDeclarations
)

func ensureStateSoonImpl(st *state.State) {
	st.EnsureBefore(0)
}

var ensureStateSoon = ensureStateSoonImpl

var errDevJailModeConflict = errors.New("cannot use devmode and jailmode flags together")
var errClassicDevmodeConflict = errors.New("cannot use classic and devmode flags together")
var errNoJailMode = errors.New("this system cannot honour the jailmode flag")

func modeFlags(devMode, jailMode, classic bool) (snapstate.Flags, error) {
	flags := snapstate.Flags{}
	devModeOS := sandbox.ForceDevMode()
	switch {
	case jailMode && devModeOS:
		return flags, errNoJailMode
	case jailMode && devMode:
		return flags, errDevJailModeConflict
	case devMode && classic:
		return flags, errClassicDevmodeConflict
	}
	// NOTE: jailmode and classic are allowed together. In that setting,
	// jailmode overrides classic and the app gets regular (non-classic)
	// confinement.
	flags.JailMode = jailMode
	flags.Classic = classic
	flags.DevMode = devMode
	return flags, nil
}

func snapUpdateMany(inst *snapInstruction, st *state.State) (*snapInstructionResult, error) {
	// we need refreshed snap-declarations to enforce refresh-control as best as we can, this also ensures that snap-declarations and their prerequisite assertions are updated regularly
	if err := assertstateRefreshSnapDeclarations(st, inst.userID); err != nil {
		return nil, err
	}

	// TODO: use a per-request context
	updated, tasksets, err := snapstateUpdateMany(context.TODO(), st, inst.Snaps, inst.userID, nil)
	if err != nil {
		return nil, err
	}

	var msg string
	switch len(updated) {
	case 0:
		if len(inst.Snaps) != 0 {
			// TRANSLATORS: the %s is a comma-separated list of quoted snap names
			msg = fmt.Sprintf(i18n.G("Refresh snaps %s: no updates"), strutil.Quoted(inst.Snaps))
		} else {
			msg = i18n.G("Refresh all snaps: no updates")
		}
	case 1:
		msg = fmt.Sprintf(i18n.G("Refresh snap %q"), updated[0])
	default:
		quoted := strutil.Quoted(updated)
		// TRANSLATORS: the %s is a comma-separated list of quoted snap names
		msg = fmt.Sprintf(i18n.G("Refresh snaps %s"), quoted)
	}

	return &snapInstructionResult{
		Summary:  msg,
		Affected: updated,
		Tasksets: tasksets,
	}, nil
}

func snapInstallMany(inst *snapInstruction, st *state.State) (*snapInstructionResult, error) {
	for _, name := range inst.Snaps {
		if len(name) == 0 {
			return nil, fmt.Errorf(i18n.G("cannot install snap with empty name"))
		}
	}
	installed, tasksets, err := snapstateInstallMany(st, inst.Snaps, inst.userID)
	if err != nil {
		return nil, err
	}

	var msg string
	switch len(inst.Snaps) {
	case 0:
		return nil, fmt.Errorf("cannot install zero snaps")
	case 1:
		msg = fmt.Sprintf(i18n.G("Install snap %q"), inst.Snaps[0])
	default:
		quoted := strutil.Quoted(inst.Snaps)
		// TRANSLATORS: the %s is a comma-separated list of quoted snap names
		msg = fmt.Sprintf(i18n.G("Install snaps %s"), quoted)
	}

	return &snapInstructionResult{
		Summary:  msg,
		Affected: installed,
		Tasksets: tasksets,
	}, nil
}

func snapInstall(inst *snapInstruction, st *state.State) (string, []*state.TaskSet, error) {
	if len(inst.Snaps[0]) == 0 {
		return "", nil, fmt.Errorf(i18n.G("cannot install snap with empty name"))
	}

	flags, err := inst.installFlags()
	if err != nil {
		return "", nil, err
	}

	var ckey string
	if inst.CohortKey == "" {
		logger.Noticef("Installing snap %q revision %s", inst.Snaps[0], inst.Revision)
	} else {
		ckey = strutil.ElliptLeft(inst.CohortKey, 10)
		logger.Noticef("Installing snap %q from cohort %q", inst.Snaps[0], ckey)
	}
	tset, err := snapstateInstall(inst.ctx, st, inst.Snaps[0], inst.revnoOpts(), inst.userID, flags)
	if err != nil {
		return "", nil, err
	}

	msg := fmt.Sprintf(i18n.G("Install %q snap"), inst.Snaps[0])
	if inst.Channel != "stable" && inst.Channel != "" {
		msg += fmt.Sprintf(" from %q channel", inst.Channel)
	}
	if inst.CohortKey != "" {
		msg += fmt.Sprintf(" from %q cohort", ckey)
	}
	return msg, []*state.TaskSet{tset}, nil
}

func snapUpdate(inst *snapInstruction, st *state.State) (string, []*state.TaskSet, error) {
	// TODO: bail if revision is given (and != current?), *or* behave as with install --revision?
	flags, err := inst.modeFlags()
	if err != nil {
		return "", nil, err
	}
	if inst.IgnoreValidation {
		flags.IgnoreValidation = true
	}
	if inst.IgnoreRunning {
		flags.IgnoreRunning = true
	}
	if inst.Amend {
		flags.Amend = true
	}

	// we need refreshed snap-declarations to enforce refresh-control as best as we can
	if err = assertstateRefreshSnapDeclarations(st, inst.userID); err != nil {
		return "", nil, err
	}

	ts, err := snapstateUpdate(st, inst.Snaps[0], inst.revnoOpts(), inst.userID, flags)
	if err != nil {
		return "", nil, err
	}

	msg := fmt.Sprintf(i18n.G("Refresh %q snap"), inst.Snaps[0])
	if inst.Channel != "stable" && inst.Channel != "" {
		msg = fmt.Sprintf(i18n.G("Refresh %q snap from %q channel"), inst.Snaps[0], inst.Channel)
	}

	return msg, []*state.TaskSet{ts}, nil
}

func snapRemoveMany(inst *snapInstruction, st *state.State) (*snapInstructionResult, error) {
	removed, tasksets, err := snapstateRemoveMany(st, inst.Snaps)
	if err != nil {
		return nil, err
	}

	var msg string
	switch len(inst.Snaps) {
	case 0:
		return nil, fmt.Errorf("cannot remove zero snaps")
	case 1:
		msg = fmt.Sprintf(i18n.G("Remove snap %q"), inst.Snaps[0])
	default:
		quoted := strutil.Quoted(inst.Snaps)
		// TRANSLATORS: the %s is a comma-separated list of quoted snap names
		msg = fmt.Sprintf(i18n.G("Remove snaps %s"), quoted)
	}

	return &snapInstructionResult{
		Summary:  msg,
		Affected: removed,
		Tasksets: tasksets,
	}, nil
}

func snapRemove(inst *snapInstruction, st *state.State) (string, []*state.TaskSet, error) {
	ts, err := snapstate.Remove(st, inst.Snaps[0], inst.Revision, &snapstate.RemoveFlags{Purge: inst.Purge})
	if err != nil {
		return "", nil, err
	}

	msg := fmt.Sprintf(i18n.G("Remove %q snap"), inst.Snaps[0])
	return msg, []*state.TaskSet{ts}, nil
}

func snapRevert(inst *snapInstruction, st *state.State) (string, []*state.TaskSet, error) {
	var ts *state.TaskSet

	flags, err := inst.modeFlags()
	if err != nil {
		return "", nil, err
	}

	if inst.Revision.Unset() {
		ts, err = snapstateRevert(st, inst.Snaps[0], flags)
	} else {
		ts, err = snapstateRevertToRevision(st, inst.Snaps[0], inst.Revision, flags)
	}
	if err != nil {
		return "", nil, err
	}

	msg := fmt.Sprintf(i18n.G("Revert %q snap"), inst.Snaps[0])
	return msg, []*state.TaskSet{ts}, nil
}

func snapEnable(inst *snapInstruction, st *state.State) (string, []*state.TaskSet, error) {
	if !inst.Revision.Unset() {
		return "", nil, errors.New("enable takes no revision")
	}
	ts, err := snapstate.Enable(st, inst.Snaps[0])
	if err != nil {
		return "", nil, err
	}

	msg := fmt.Sprintf(i18n.G("Enable %q snap"), inst.Snaps[0])
	return msg, []*state.TaskSet{ts}, nil
}

func snapDisable(inst *snapInstruction, st *state.State) (string, []*state.TaskSet, error) {
	if !inst.Revision.Unset() {
		return "", nil, errors.New("disable takes no revision")
	}
	ts, err := snapstate.Disable(st, inst.Snaps[0])
	if err != nil {
		return "", nil, err
	}

	msg := fmt.Sprintf(i18n.G("Disable %q snap"), inst.Snaps[0])
	return msg, []*state.TaskSet{ts}, nil
}

func snapSwitch(inst *snapInstruction, st *state.State) (string, []*state.TaskSet, error) {
	if !inst.Revision.Unset() {
		return "", nil, errors.New("switch takes no revision")
	}
	ts, err := snapstateSwitch(st, inst.Snaps[0], inst.revnoOpts())
	if err != nil {
		return "", nil, err
	}

	var msg string
	switch {
	case inst.LeaveCohort && inst.Channel != "":
		msg = fmt.Sprintf(i18n.G("Switch %q snap to channel %q and away from cohort"), inst.Snaps[0], inst.Channel)
	case inst.LeaveCohort:
		msg = fmt.Sprintf(i18n.G("Switch %q snap away from cohort"), inst.Snaps[0])
	case inst.CohortKey == "" && inst.Channel != "":
		msg = fmt.Sprintf(i18n.G("Switch %q snap to channel %q"), inst.Snaps[0], inst.Channel)
	case inst.CohortKey != "" && inst.Channel == "":
		msg = fmt.Sprintf(i18n.G("Switch %q snap to cohort %q"), inst.Snaps[0], strutil.ElliptLeft(inst.CohortKey, 10))
	default:
		msg = fmt.Sprintf(i18n.G("Switch %q snap to channel %q and cohort %q"), inst.Snaps[0], inst.Channel, strutil.ElliptLeft(inst.CohortKey, 10))
	}
	return msg, []*state.TaskSet{ts}, nil
}

func snapshotMany(inst *snapInstruction, st *state.State) (*snapInstructionResult, error) {
	setID, snapshotted, ts, err := snapshotSave(st, inst.Snaps, inst.Users)
	if err != nil {
		return nil, err
	}

	var msg string
	if len(inst.Snaps) == 0 {
		msg = i18n.G("Snapshot all snaps")
	} else {
		// TRANSLATORS: the %s is a comma-separated list of quoted snap names
		msg = fmt.Sprintf(i18n.G("Snapshot snaps %s"), strutil.Quoted(inst.Snaps))
	}

	return &snapInstructionResult{
		Summary:  msg,
		Affected: snapshotted,
		Tasksets: []*state.TaskSet{ts},
		Result:   map[string]interface{}{"set-id": setID},
	}, nil
}

type snapActionFunc func(*snapInstruction, *state.State) (string, []*state.TaskSet, error)
type snapsActionFunc func(*snapInstruction, *state.State) (*snapInstructionResult, error)

var snapInstructionDispTable = map[string]snapActionFunc{
	"install": snapInstall,
	"refresh": snapUpdate,
	"remove":  snapRemove,
	"revert":  snapRevert,
	"enable":  snapEnable,
	"disable": snapDisable,
	"switch":  snapSwitch,
}

func (inst *snapInstruction) dispatch() snapActionFunc {
	if len(inst.Snaps) != 1 {
		logger.Panicf("dispatch only handles single-snap ops; got %d", len(inst.Snaps))
	}
	return snapInstructionDispTable[inst.Action]
}

func (inst *snapInstruction) dispatchForMany() (op snapsActionFunc) {
	switch inst.Action {
	case "refresh":
		op = snapUpdateMany
	case "install":
		op = snapInstallMany
	case "remove":
		op = snapRemoveMany
	case "snapshot":
		op = snapshotMany
	}
	return op
}

func (inst *snapInstruction) errToResponse(err error) Response {
	if len(inst.Snaps) == 0 {
		return errToResponse(err, nil, BadRequest, "cannot %s: %v", inst.Action)
	}

	return errToResponse(err, inst.Snaps, BadRequest, "cannot %s %s: %v", inst.Action, strutil.Quoted(inst.Snaps))
}

func postSnap(c *Command, r *http.Request, user *auth.UserState) Response {
	route := c.d.router.Get(stateChangeCmd.Path)
	if route == nil {
		return InternalError("cannot find route for change")
	}

	decoder := json.NewDecoder(r.Body)
	var inst snapInstruction
	if err := decoder.Decode(&inst); err != nil {
		return BadRequest("cannot decode request body into snap instruction: %v", err)
	}
	inst.ctx = r.Context()

	state := c.d.overlord.State()
	state.Lock()
	defer state.Unlock()

	if user != nil {
		inst.userID = user.ID
	}

	vars := muxVars(r)
	inst.Snaps = []string{vars["name"]}

	if err := inst.validate(); err != nil {
		return BadRequest("%s", err)
	}

	impl := inst.dispatch()
	if impl == nil {
		return BadRequest("unknown action %s", inst.Action)
	}

	msg, tsets, err := impl(&inst, state)
	if err != nil {
		return inst.errToResponse(err)
	}

	chg := newChange(state, inst.Action+"-snap", msg, tsets, inst.Snaps)

	ensureStateSoon(state)

	return AsyncResponse(nil, &Meta{Change: chg.ID()})
}

func newChange(st *state.State, kind, summary string, tsets []*state.TaskSet, snapNames []string) *state.Change {
	chg := st.NewChange(kind, summary)
	for _, ts := range tsets {
		chg.AddAll(ts)
	}
	if snapNames != nil {
		chg.Set("snap-names", snapNames)
	}
	return chg
}

const maxReadBuflen = 1024 * 1024

func trySnap(st *state.State, r *http.Request, user *auth.UserState, trydir string, flags snapstate.Flags) Response {
	st.Lock()
	defer st.Unlock()

	if !filepath.IsAbs(trydir) {
		return BadRequest("cannot try %q: need an absolute path", trydir)
	}
	if !osutil.IsDirectory(trydir) {
		return BadRequest("cannot try %q: not a snap directory", trydir)
	}

	// the developer asked us to do this with a trusted snap dir
	info, err := unsafeReadSnapInfo(trydir)
	if _, ok := err.(snap.NotSnapError); ok {
		return SyncResponse(&resp{
			Type: ResponseTypeError,
			Result: &errorResult{
				Message: err.Error(),
				Kind:    client.ErrorKindNotSnap,
			},
			Status: 400,
		}, nil)
	}
	if err != nil {
		return BadRequest("cannot read snap info for %s: %s", trydir, err)
	}

	tset, err := snapstateTryPath(st, info.InstanceName(), trydir, flags)
	if err != nil {
		return errToResponse(err, []string{info.InstanceName()}, BadRequest, "cannot try %s: %s", trydir)
	}

	msg := fmt.Sprintf(i18n.G("Try %q snap from %s"), info.InstanceName(), trydir)
	chg := newChange(st, "try-snap", msg, []*state.TaskSet{tset}, []string{info.InstanceName()})
	chg.Set("api-data", map[string]string{"snap-name": info.InstanceName()})

	ensureStateSoon(st)

	return AsyncResponse(nil, &Meta{Change: chg.ID()})
}

func isTrue(form *multipart.Form, key string) bool {
	value := form.Value[key]
	if len(value) == 0 {
		return false
	}
	b, err := strconv.ParseBool(value[0])
	if err != nil {
		return false
	}

	return b
}

func snapsOp(c *Command, r *http.Request, user *auth.UserState) Response {
	route := c.d.router.Get(stateChangeCmd.Path)
	if route == nil {
		return InternalError("cannot find route for change")
	}

	decoder := json.NewDecoder(r.Body)
	var inst snapInstruction
	if err := decoder.Decode(&inst); err != nil {
		return BadRequest("cannot decode request body into snap instruction: %v", err)
	}

	// TODO: inst.Amend, etc?
	if inst.Channel != "" || !inst.Revision.Unset() || inst.DevMode || inst.JailMode || inst.CohortKey != "" || inst.LeaveCohort || inst.Purge {
		return BadRequest("unsupported option provided for multi-snap operation")
	}
	if err := inst.validate(); err != nil {
		return BadRequest("%v", err)
	}

	st := c.d.overlord.State()
	st.Lock()
	defer st.Unlock()

	if user != nil {
		inst.userID = user.ID
	}

	op := inst.dispatchForMany()
	if op == nil {
		return BadRequest("unsupported multi-snap operation %q", inst.Action)
	}
	res, err := op(&inst, st)
	if err != nil {
		return inst.errToResponse(err)
	}

	var chg *state.Change
	if len(res.Tasksets) == 0 {
		chg = st.NewChange(inst.Action+"-snap", res.Summary)
		chg.SetStatus(state.DoneStatus)
	} else {
		chg = newChange(st, inst.Action+"-snap", res.Summary, res.Tasksets, res.Affected)
		ensureStateSoon(st)
	}

	chg.Set("api-data", map[string]interface{}{"snap-names": res.Affected})

	return AsyncResponse(res.Result, &Meta{Change: chg.ID()})
}

func postSnaps(c *Command, r *http.Request, user *auth.UserState) Response {
	contentType := r.Header.Get("Content-Type")

	mediaType, params, err := mime.ParseMediaType(contentType)
	if err != nil {
		return BadRequest("cannot parse content type: %v", err)
	}

	if mediaType == "application/json" {
		charset := strings.ToUpper(params["charset"])
		if charset != "" && charset != "UTF-8" {
			return BadRequest("unknown charset in content type: %s", contentType)
		}
		return snapsOp(c, r, user)
	}

	if !strings.HasPrefix(contentType, "multipart/") {
		return BadRequest("unknown content type: %s", contentType)
	}

	route := c.d.router.Get(stateChangeCmd.Path)
	if route == nil {
		return InternalError("cannot find route for change")
	}

	// POSTs to sideload snaps must be a multipart/form-data file upload.
	form, err := multipart.NewReader(r.Body, params["boundary"]).ReadForm(maxReadBuflen)
	if err != nil {
		return BadRequest("cannot read POST form: %v", err)
	}

	dangerousOK := isTrue(form, "dangerous")
	flags, err := modeFlags(isTrue(form, "devmode"), isTrue(form, "jailmode"), isTrue(form, "classic"))
	if err != nil {
		return BadRequest(err.Error())
	}

	if len(form.Value["action"]) > 0 && form.Value["action"][0] == "try" {
		if len(form.Value["snap-path"]) == 0 {
			return BadRequest("need 'snap-path' value in form")
		}
		return trySnap(c.d.overlord.State(), r, user, form.Value["snap-path"][0], flags)
	}
	flags.RemoveSnapPath = true

	flags.Unaliased = isTrue(form, "unaliased")
	flags.IgnoreRunning = isTrue(form, "ignore-running")

	// find the file for the "snap" form field
	var snapBody multipart.File
	var origPath string
out:
	for name, fheaders := range form.File {
		if name != "snap" {
			continue
		}
		for _, fheader := range fheaders {
			snapBody, err = fheader.Open()
			origPath = fheader.Filename
			if err != nil {
				return BadRequest(`cannot open uploaded "snap" file: %v`, err)
			}
			defer snapBody.Close()

			break out
		}
	}
	defer form.RemoveAll()

	if snapBody == nil {
		return BadRequest(`cannot find "snap" file field in provided multipart/form-data payload`)
	}

	// we are in charge of the tempfile life cycle until we hand it off to the change
	changeTriggered := false
	// if you change this prefix, look for it in the tests
	// also see localInstallCleanup in snapstate/snapmgr.go
	tmpf, err := ioutil.TempFile(dirs.SnapBlobDir, dirs.LocalInstallBlobTempPrefix)
	if err != nil {
		return InternalError("cannot create temporary file: %v", err)
	}

	tempPath := tmpf.Name()

	defer func() {
		if !changeTriggered {
			os.Remove(tempPath)
		}
	}()

	if _, err := io.Copy(tmpf, snapBody); err != nil {
		return InternalError("cannot copy request into temporary file: %v", err)
	}
	tmpf.Sync()

	if len(form.Value["snap-path"]) > 0 {
		origPath = form.Value["snap-path"][0]
	}

	var instanceName string

	if len(form.Value["name"]) > 0 {
		// caller has specified desired instance name
		instanceName = form.Value["name"][0]
		if err := snap.ValidateInstanceName(instanceName); err != nil {
			return BadRequest(err.Error())
		}
	}

	st := c.d.overlord.State()
	st.Lock()
	defer st.Unlock()

	var snapName string
	var sideInfo *snap.SideInfo

	if !dangerousOK {
		si, err := snapasserts.DeriveSideInfo(tempPath, assertstate.DB(st))
		switch {
		case err == nil:
			snapName = si.RealName
			sideInfo = si
		case asserts.IsNotFound(err):
			// with devmode we try to find assertions but it's ok
			// if they are not there (implies --dangerous)
			if !isTrue(form, "devmode") {
				msg := "cannot find signatures with metadata for snap"
				if origPath != "" {
					msg = fmt.Sprintf("%s %q", msg, origPath)
				}
				return BadRequest(msg)
			}
			// TODO: set a warning if devmode
		default:
			return BadRequest(err.Error())
		}
	}

	if snapName == "" {
		// potentially dangerous but dangerous or devmode params were set
		info, err := unsafeReadSnapInfo(tempPath)
		if err != nil {
			return BadRequest("cannot read snap file: %v", err)
		}
		snapName = info.SnapName()
		sideInfo = &snap.SideInfo{RealName: snapName}
	}

	if instanceName != "" {
		requestedSnapName := snap.InstanceSnap(instanceName)
		if requestedSnapName != snapName {
			return BadRequest(fmt.Sprintf("instance name %q does not match snap name %q", instanceName, snapName))
		}
	} else {
		instanceName = snapName
	}

	msg := fmt.Sprintf(i18n.G("Install %q snap from file"), instanceName)
	if origPath != "" {
		msg = fmt.Sprintf(i18n.G("Install %q snap from file %q"), instanceName, origPath)
	}

	tset, _, err := snapstateInstallPath(st, sideInfo, tempPath, instanceName, "", flags)
	if err != nil {
		return errToResponse(err, []string{snapName}, InternalError, "cannot install snap file: %v")
	}

	chg := newChange(st, "install-snap", msg, []*state.TaskSet{tset}, []string{instanceName})
	chg.Set("api-data", map[string]string{"snap-name": instanceName})

	ensureStateSoon(st)

	// only when the unlock succeeds (as opposed to panicing) is the handoff done
	// but this is good enough
	changeTriggered = true

	return AsyncResponse(nil, &Meta{Change: chg.ID()})
}

func unsafeReadSnapInfoImpl(snapPath string) (*snap.Info, error) {
	// Condider using DeriveSideInfo before falling back to this!
	snapf, err := snapfile.Open(snapPath)
	if err != nil {
		return nil, err
	}
	return snap.ReadInfoFromSnapFile(snapf, nil)
}

var unsafeReadSnapInfo = unsafeReadSnapInfoImpl<|MERGE_RESOLUTION|>--- conflicted
+++ resolved
@@ -94,12 +94,9 @@
 	serialModelCmd,
 	systemsCmd,
 	systemsActionCmd,
-<<<<<<< HEAD
 	themesCmd,
-=======
 	validationSetsListCmd,
 	validationSetsCmd,
->>>>>>> 0e619da4
 	routineConsoleConfStartCmd,
 	systemRecoveryKeysCmd,
 }
