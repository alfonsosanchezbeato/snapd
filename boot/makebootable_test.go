--- conflicted
+++ resolved
@@ -414,7 +414,6 @@
 type: kernel
 version: 5.0
 `, snap.R(5),
-<<<<<<< HEAD
 			[][]string{
 				{"kernel.efi", "I'm a kernel.efi"},
 			},
@@ -442,9 +441,10 @@
 				Role: gadget.SystemBoot,
 			},
 		}
+
 		// only grubx64.efi gets installed to system-boot
-		_, err = obs.Observe(gadget.ContentWrite, runBootStruct, boot.InitramfsUbuntuBootDir,
-			filepath.Join(unpackedGadgetDir, "grubx64.efi"), "EFI/boot/grubx64.efi")
+		_, err = obs.Observe(gadget.ContentWrite, runBootStruct, boot.InitramfsUbuntuBootDir, "EFI/boot/grubx64.efi",
+			&gadget.ContentChange{After: filepath.Join(unpackedGadgetDir, "grubx64.efi")})
 		c.Assert(err, IsNil)
 		// observe recovery assets
 		err = obs.ObserveExistingTrustedRecoveryAssets(boot.InitramfsUbuntuSeedDir)
@@ -527,83 +527,6 @@
 		// ensure modeenv looks correct
 		ubuntuDataModeEnvPath := filepath.Join(rootdir, "/run/mnt/ubuntu-data/system-data/var/lib/snapd/modeenv")
 		c.Check(ubuntuDataModeEnvPath, testutil.FileEquals, `mode=run
-=======
-		[][]string{
-			{"kernel.efi", "I'm a kernel.efi"},
-		},
-	)
-	kernelInSeed := filepath.Join(seedSnapsDirs, kernelInfo.Filename())
-	err = os.Symlink(kernelFn, kernelInSeed)
-	c.Assert(err, IsNil)
-
-	bootWith := &boot.BootableSet{
-		RecoverySystemDir: "20191216",
-		BasePath:          baseInSeed,
-		Base:              baseInfo,
-		KernelPath:        kernelInSeed,
-		Kernel:            kernelInfo,
-		Recovery:          false,
-		UnpackedGadgetDir: unpackedGadgetDir,
-	}
-
-	// set up observer state
-	obs, err := boot.TrustedAssetsInstallObserverForModel(model, unpackedGadgetDir)
-	c.Assert(obs, NotNil)
-	c.Assert(err, IsNil)
-	runBootStruct := &gadget.LaidOutStructure{
-		VolumeStructure: &gadget.VolumeStructure{
-			Role: gadget.SystemBoot,
-		},
-	}
-	// only grubx64.efi gets installed to system-boot
-	_, err = obs.Observe(gadget.ContentWrite, runBootStruct, boot.InitramfsUbuntuBootDir, "EFI/boot/grubx64.efi",
-		&gadget.ContentChange{After: filepath.Join(unpackedGadgetDir, "grubx64.efi")})
-
-	c.Assert(err, IsNil)
-	// observe recovery assets
-	err = obs.ObserveExistingTrustedRecoveryAssets(boot.InitramfsUbuntuSeedDir)
-	c.Assert(err, IsNil)
-
-	err = boot.MakeBootable(model, rootdir, bootWith, obs)
-	c.Assert(err, IsNil)
-
-	// ensure grub.cfg in boot was installed from internal assets
-	c.Check(mockBootGrubCfg, testutil.FileEquals, string(grubCfgAsset))
-
-	// ensure base/kernel got copied to /var/lib/snapd/snaps
-	core20Snap := filepath.Join(dirs.SnapBlobDirUnder(boot.InstallHostWritableDir), "core20_3.snap")
-	pcKernelSnap := filepath.Join(dirs.SnapBlobDirUnder(boot.InstallHostWritableDir), "pc-kernel_5.snap")
-	c.Check(core20Snap, testutil.FilePresent)
-	c.Check(pcKernelSnap, testutil.FilePresent)
-	c.Check(osutil.IsSymlink(core20Snap), Equals, false)
-	c.Check(osutil.IsSymlink(pcKernelSnap), Equals, false)
-
-	// ensure the bootvars got updated the right way
-	mockSeedGrubenv := filepath.Join(mockSeedGrubDir, "grubenv")
-	c.Check(mockSeedGrubenv, testutil.FilePresent)
-	c.Check(mockSeedGrubenv, testutil.FileContains, "snapd_recovery_mode=run")
-	mockBootGrubenv := filepath.Join(mockBootGrubDir, "grubenv")
-	c.Check(mockBootGrubenv, testutil.FilePresent)
-
-	// ensure that kernel_status is empty, we specifically want this to be set
-	// to the empty string
-	// use (?m) to match multi-line file in the regex here, because the file is
-	// a grubenv with padding #### blocks
-	c.Check(mockBootGrubenv, testutil.FileMatches, `(?m)^kernel_status=$`)
-
-	// check that we have the extracted kernel in the right places, both in the
-	// old uc16/uc18 location and the new ubuntu-boot partition grub dir
-	extractedKernel := filepath.Join(mockBootGrubDir, "pc-kernel_5.snap", "kernel.efi")
-	c.Check(extractedKernel, testutil.FilePresent)
-
-	// the new uc20 location
-	extractedKernelSymlink := filepath.Join(mockBootGrubDir, "kernel.efi")
-	c.Check(extractedKernelSymlink, testutil.FilePresent)
-
-	// ensure modeenv looks correct
-	ubuntuDataModeEnvPath := filepath.Join(rootdir, "/run/mnt/ubuntu-data/system-data/var/lib/snapd/modeenv")
-	c.Check(ubuntuDataModeEnvPath, testutil.FileEquals, `mode=run
->>>>>>> 7f8eb589
 recovery_system=20191216
 current_recovery_systems=20191216
 base=core20_3.snap
