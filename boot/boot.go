// -*- Mode: Go; indent-tabs-mode: t -*-

/*
 * Copyright (C) 2019-2022 Canonical Ltd
 *
 * This program is free software: you can redistribute it and/or modify
 * it under the terms of the GNU General Public License version 3 as
 * published by the Free Software Foundation.
 *
 * This program is distributed in the hope that it will be useful,
 * but WITHOUT ANY WARRANTY; without even the implied warranty of
 * MERCHANTABILITY or FITNESS FOR A PARTICULAR PURPOSE.  See the
 * GNU General Public License for more details.
 *
 * You should have received a copy of the GNU General Public License
 * along with this program.  If not, see <http://www.gnu.org/licenses/>.
 *
 */

package boot

import (
	"errors"
	"fmt"

	"github.com/snapcore/snapd/bootloader"
	"github.com/snapcore/snapd/snap"
)

const (
	// DefaultStatus is the value of a status boot variable when nothing is
	// being tried
	DefaultStatus = ""
	// TryStatus is the value of a status boot variable when something is about
	// to be tried
	TryStatus = "try"
	// TryingStatus is the value of a status boot variable after we have
	// attempted a boot with a try snap - this status is only set in the early
	// boot sequence (bootloader, initramfs, etc.)
	TryingStatus = "trying"
)

// RebootInfo contains information about how to perform a reboot if
// required
type RebootInfo struct {
	// RebootRequired is true if we need to reboot after an update
	RebootRequired bool
	// RebootBootloader will not be nil if the bootloader has something to say on
	// how to perform the reboot
	RebootBootloader bootloader.RebootBootloader
}

// NextBootContext carries additional significative information used when
// setting the next boot.
type NextBootContext struct {
	// BootWithoutTry is sets if we don't want to use the "try" logic. This
	// is useful if the next boot is part of an installation undo.
	BootWithoutTry bool
}

// A BootParticipant handles the boot process details for a snap involved in it.
type BootParticipant interface {
	// SetNextBoot will schedule the snap to be used in the next
	// boot. bootCtx contains context information that influences how the
	// next boot is performed. For base snaps it is up to the caller to
	// select the right bootable base (from the model assertion). It is a
	// noop for not relevant snaps.  Otherwise it returns whether a reboot
	// is required.
	SetNextBoot(bootCtx NextBootContext) (rebootInfo RebootInfo, err error)

	// Is this a trivial implementation of the interface?
	IsTrivial() bool
}

// A BootKernel handles the bootloader setup of a kernel.
type BootKernel interface {
	// RemoveKernelAssets removes the unpacked kernel/initrd for the given
	// kernel snap.
	RemoveKernelAssets() error
	// ExtractKernelAssets extracts kernel/initrd/dtb data from the given
	// kernel snap, if required, to a versioned bootloader directory so
	// that the bootloader can use it.
	ExtractKernelAssets(snap.Container) error
	// Is this a trivial implementation of the interface?
	IsTrivial() bool
}

type trivial struct{}

func (trivial) SetNextBoot(bootCtx NextBootContext) (RebootInfo, error) {
	return RebootInfo{RebootRequired: false}, nil
}
func (trivial) IsTrivial() bool                          { return true }
func (trivial) RemoveKernelAssets() error                { return nil }
func (trivial) ExtractKernelAssets(snap.Container) error { return nil }

// ensure trivial is a BootParticipant
var _ BootParticipant = trivial{}

// ensure trivial is a Kernel
var _ BootKernel = trivial{}

// Participant figures out what the BootParticipant is for the given
// arguments, and returns it. If the snap does _not_ participate in
// the boot process, the returned object will be a NOP, so it's safe
// to call anything on it always.
//
// Currently, on classic, nothing is a boot participant (returned will
// always be NOP).
func Participant(s snap.PlaceInfo, t snap.Type, dev snap.Device) BootParticipant {
	if applicable(s, t, dev) {
		bs, err := bootStateFor(t, dev)
		if err != nil {
			// all internal errors at this point
			panic(err)
		}
		return &coreBootParticipant{s: s, bs: bs}
	}
	return trivial{}
}

// bootloaderOptionsForDeviceKernel returns a set of bootloader options that
// enable correct kernel extraction and removal for given device
func bootloaderOptionsForDeviceKernel(dev snap.Device) *bootloader.Options {
	if !dev.HasModeenv() {
		return nil
	}
	// find the run-mode bootloader with its kernel support for UC20
	return &bootloader.Options{
		Role: bootloader.RoleRunMode,
	}
}

// Kernel checks that the given arguments refer to a kernel snap
// that participates in the boot process, and returns the associated
// BootKernel, or a trivial implementation otherwise.
func Kernel(s snap.PlaceInfo, t snap.Type, dev snap.Device) BootKernel {
	if t == snap.TypeKernel && applicable(s, t, dev) {
		return &coreKernel{s: s, bopts: bootloaderOptionsForDeviceKernel(dev)}
	}
	return trivial{}
}

<<<<<<< HEAD
// SnapTypeParticipatesInBoot finds out if a snap type participates in the
// boot for a given device
func SnapTypeParticipatesInBoot(t snap.Type, dev snap.Device) bool {
	if dev.IsClassicBoot() {
=======
// SnapTypeParticipatesInBoot returns whether a snap type participates in the
// boot for a given device.
func SnapTypeParticipatesInBoot(t snap.Type, dev snap.Device) bool {
	if dev.IsClassicBoot() {
		return false
	}
	switch t {
	case snap.TypeBase, snap.TypeOS:
		// Bases are not boot participants for classic with modes
		if dev.Classic() {
			return false
		}
	case snap.TypeKernel, snap.TypeGadget:
	default:
		return false
	}

	return true
}

func applicable(s snap.PlaceInfo, t snap.Type, dev snap.Device) bool {
	if !SnapTypeParticipatesInBoot(t, dev) {
>>>>>>> 7b37d598
		return false
	}
	// In ephemeral modes we never need to care about updating the boot
	// config. This will be done via boot.MakeBootable().
	if !dev.RunMode() {
		return false
	}
	switch t {
	case snap.TypeBase, snap.TypeOS:
		// Bases are not boot participants for classic with modes
		if dev.Classic() {
			return false
		}
	case snap.TypeKernel, snap.TypeGadget:
	default:
		return false
	}

	return true
}

func applicable(s snap.PlaceInfo, t snap.Type, dev snap.Device) bool {
	if !SnapTypeParticipatesInBoot(t, dev) {
		return false
	}

	switch t {
	case snap.TypeKernel:
		if s.InstanceName() != dev.Kernel() {
			// a remodel might leave behind installed a kernel that
			// is not the device kernel anymore, ignore such a
			// kernel by checking the name
			return false
		}
	case snap.TypeBase, snap.TypeOS:
		base := dev.Base()
		if base == "" {
			base = "core"
		}
		if s.InstanceName() != base {
			return false
		}
	case snap.TypeGadget:
		// First condition: gadget is not a boot participant for UC16/18
		// Second condition: a remodel might leave behind installed a
		// gadget that is not the device gadget anymore, ignore such a
		// gadget by checking the name
		if !dev.HasModeenv() || s.InstanceName() != dev.Gadget() {
			return false
		}
	default:
		return false
	}

	return true
}

// bootState exposes the boot state for a type of boot snap during
// normal running state, i.e. after the pivot_root and after the initramfs.
type bootState interface {
	// revisions retrieves the revisions of the current snap and
	// the try snap (only the latter might not be set), and
	// the status of the trying snap.
	// Note that the error could be only specific to the try snap, in which case
	// curSnap may still be non-nil and valid. Callers concerned with robustness
	// should always inspect a non-nil error with isTrySnapError, and use
	// curSnap instead if the error is only for the trySnap or tryingStatus.
	revisions() (curSnap, trySnap snap.PlaceInfo, tryingStatus string, err error)

	// setNext lazily implements setting the next boot target for the type's
	// boot snap. bootCtx specifies additional information bits we might
	// need. Actually committing the update is done via the returned
	// bootStateUpdate's commit method. It will return information for
	// rebooting if necessary.
	setNext(s snap.PlaceInfo, bootCtx NextBootContext) (rbi RebootInfo, u bootStateUpdate, err error)

	// markSuccessful lazily implements marking the boot
	// successful for the type's boot snap. The actual committing
	// of the update is done via bootStateUpdate's commit, that
	// way different markSuccessful can be folded together.
	markSuccessful(bootStateUpdate) (bootStateUpdate, error)
}

// successfulBootState exposes the state of resources requiring bookkeeping on a
// successful boot.
type successfulBootState interface {
	// markSuccessful lazily implements marking the boot
	// successful for the given type of resource.
	markSuccessful(bootStateUpdate) (bootStateUpdate, error)
}

// bootStateFor finds the right bootState implementation of the given
// snap type and Device, if applicable.
func bootStateFor(typ snap.Type, dev snap.Device) (s bootState, err error) {
	if !dev.RunMode() {
		return nil, fmt.Errorf("internal error: no boot state handling for ephemeral modes")
	}
	if typ == snap.TypeOS {
		typ = snap.TypeBase
	}
	newBootState := newBootState16
	participantTypes := []snap.Type{snap.TypeBase, snap.TypeKernel}
	if dev.HasModeenv() {
		newBootState = newBootState20
		participantTypes = append(participantTypes, snap.TypeGadget)
	}
	for _, partTyp := range participantTypes {
		if typ == partTyp {
			return newBootState(typ, dev), nil
		}
	}
	return nil, fmt.Errorf("internal error: no boot state handling for snap type %q", typ)
}

// InUseFunc is a function to check if the snap is in use or not.
type InUseFunc func(name string, rev snap.Revision) bool

func fixedInUse(inUse bool) InUseFunc {
	return func(string, snap.Revision) bool {
		return inUse
	}
}

// InUse returns a checker for whether a given name/revision is used in the
// boot environment for snaps of the relevant snap type.
func InUse(typ snap.Type, dev snap.Device) (InUseFunc, error) {
	if dev.Classic() {
		// no boot state on classic
		return fixedInUse(false), nil
	}
	if !dev.RunMode() {
		// ephemeral mode, block manipulations for now
		return fixedInUse(true), nil
	}
	switch typ {
	case snap.TypeKernel, snap.TypeBase, snap.TypeOS:
		break
	default:
		return fixedInUse(false), nil
	}
	cands := make([]snap.PlaceInfo, 0, 2)
	s, err := bootStateFor(typ, dev)
	if err != nil {
		return nil, err
	}
	cand, tryCand, _, err := s.revisions()
	if err != nil {
		return nil, err
	}
	cands = append(cands, cand)
	if tryCand != nil {
		cands = append(cands, tryCand)
	}

	return func(name string, rev snap.Revision) bool {
		for _, cand := range cands {
			if cand.SnapName() == name && cand.SnapRevision() == rev {
				return true
			}
		}
		return false
	}, nil
}

var (
	// ErrBootNameAndRevisionNotReady is returned when the boot revision is not
	// established yet.
	ErrBootNameAndRevisionNotReady = errors.New("boot revision not yet established")
)

// GetCurrentBoot returns the currently set name and revision for boot for the given
// type of snap, which can be snap.TypeBase (or snap.TypeOS), or snap.TypeKernel.
// Returns ErrBootNameAndRevisionNotReady if the values are temporarily not established.
func GetCurrentBoot(t snap.Type, dev snap.Device) (snap.PlaceInfo, error) {
	s, err := bootStateFor(t, dev)
	if err != nil {
		return nil, err
	}

	snap, _, status, err := s.revisions()
	if err != nil {
		return nil, err
	}

	if status == TryingStatus {
		return nil, ErrBootNameAndRevisionNotReady
	}

	return snap, nil
}

// bootStateUpdate carries the state for an on-going boot state update.
// At the end it can be used to commit it.
type bootStateUpdate interface {
	commit() error
}

// MarkBootSuccessful marks the current boot as successful. This means
// that snappy will consider this combination of kernel/os a valid
// target for rollback.
//
// The states that a boot goes through for UC16/18 are the following:
// - By default snap_mode is "" in which case the bootloader loads
//   two squashfs'es denoted by variables snap_core and snap_kernel.
// - On a refresh of core/kernel snapd will set snap_mode=try and
//   will also set snap_try_{core,kernel} to the core/kernel that
//   will be tried next.
// - On reboot the bootloader will inspect the snap_mode and if the
//   mode is set to "try" it will set "snap_mode=trying" and then
//   try to boot the snap_try_{core,kernel}".
// - On a successful boot snapd resets snap_mode to "" and copies
//   snap_try_{core,kernel} to snap_{core,kernel}. The snap_try_*
//   values are cleared afterwards.
// - On a failing boot the bootloader will see snap_mode=trying which
//   means snapd did not start successfully. In this case the bootloader
//   will set snap_mode="" and the system will boot with the known good
//   values from snap_{core,kernel}
func MarkBootSuccessful(dev snap.Device) error {
	const errPrefix = "cannot mark boot successful: %s"

	var u bootStateUpdate
	for _, t := range []snap.Type{snap.TypeBase, snap.TypeKernel} {
		s, err := bootStateFor(t, dev)
		if err != nil {
			return err
		}
		u, err = s.markSuccessful(u)
		if err != nil {
			return fmt.Errorf(errPrefix, err)
		}
	}

	if dev.HasModeenv() {
		for _, bs := range []successfulBootState{
			trustedAssetsBootState(dev),
			trustedCommandLineBootState(dev),
			recoverySystemsBootState(dev),
			modelBootState(dev),
		} {
			var err error
			u, err = bs.markSuccessful(u)
			if err != nil {
				return fmt.Errorf(errPrefix, err)
			}
		}
	}

	if u != nil {
		if err := u.commit(); err != nil {
			return fmt.Errorf(errPrefix, err)
		}
	}
	return nil
}

var ErrUnsupportedSystemMode = errors.New("system mode is unsupported")

// SetRecoveryBootSystemAndMode configures the recovery bootloader to boot into
// the given recovery system in a particular mode. Returns
// ErrUnsupportedSystemMode when booting into a recovery system is not supported
// by the device.
func SetRecoveryBootSystemAndMode(dev snap.Device, systemLabel, mode string) error {
	if !dev.HasModeenv() {
		// only UC20 devices are supported
		return ErrUnsupportedSystemMode
	}
	if systemLabel == "" {
		return fmt.Errorf("internal error: system label is unset")
	}
	if mode == "" {
		return fmt.Errorf("internal error: system mode is unset")
	}

	opts := &bootloader.Options{
		// setup the recovery bootloader
		Role: bootloader.RoleRecovery,
	}
	// TODO:UC20: should the recovery partition stay around as RW during run
	// mode all the time?
	bl, err := bootloader.Find(InitramfsUbuntuSeedDir, opts)
	if err != nil {
		return err
	}

	m := map[string]string{
		"snapd_recovery_system": systemLabel,
		"snapd_recovery_mode":   mode,
	}
	return bl.SetBootVars(m)
}

// UpdateManagedBootConfigs updates managed boot config assets if those are
// present for the ubuntu-boot bootloader. Returns true when an update was
// carried out.
func UpdateManagedBootConfigs(dev snap.Device, gadgetSnapOrDir string) (updated bool, err error) {
	if !dev.HasModeenv() {
		// only UC20 devices use managed boot config
		return false, nil
	}
	if !dev.RunMode() {
		return false, fmt.Errorf("internal error: boot config can only be updated in run mode")
	}
	return updateManagedBootConfigForBootloader(dev, ModeRun, gadgetSnapOrDir)
}

func updateManagedBootConfigForBootloader(dev snap.Device, mode, gadgetSnapOrDir string) (updated bool, err error) {
	if mode != ModeRun {
		return false, fmt.Errorf("internal error: updating boot config of recovery bootloader is not supported yet")
	}

	opts := &bootloader.Options{
		Role:        bootloader.RoleRunMode,
		NoSlashBoot: true,
	}
	tbl, err := getBootloaderManagingItsAssets(InitramfsUbuntuBootDir, opts)
	if err != nil {
		if err == errBootConfigNotManaged {
			// we're not managing this bootloader's boot config
			return false, nil
		}
		return false, err
	}
	// boot config update can lead to a change of kernel command line
	_, err = observeCommandLineUpdate(dev.Model(), commandLineUpdateReasonSnapd, gadgetSnapOrDir)
	if err != nil {
		return false, err
	}
	return tbl.UpdateBootConfig()
}

// UpdateCommandLineForGadgetComponent handles the update of a gadget that
// contributes to the kernel command line of the run system. Returns true when a
// change in command line has been observed and a reboot is needed. The reboot,
// if needed, should be requested at the the earliest possible occasion.
func UpdateCommandLineForGadgetComponent(dev snap.Device, gadgetSnapOrDir string) (needsReboot bool, err error) {
	if !dev.HasModeenv() {
		// only UC20 devices are supported
		return false, fmt.Errorf("internal error: command line component cannot be updated on pre-UC20 devices")
	}
	opts := &bootloader.Options{
		Role: bootloader.RoleRunMode,
	}
	// TODO: add support for bootloaders that that do not have any managed
	// assets
	tbl, err := getBootloaderManagingItsAssets("", opts)
	if err != nil {
		if err == errBootConfigNotManaged {
			// we're not managing this bootloader's boot config
			return false, nil
		}
		return false, err
	}
	// gadget update can lead to a change of kernel command line
	cmdlineChange, err := observeCommandLineUpdate(dev.Model(), commandLineUpdateReasonGadget, gadgetSnapOrDir)
	if err != nil {
		return false, err
	}
	if !cmdlineChange {
		return false, nil
	}
	// update the bootloader environment, maybe clearing the relevant
	// variables
	cmdlineVars, err := bootVarsForTrustedCommandLineFromGadget(gadgetSnapOrDir)
	if err != nil {
		return false, fmt.Errorf("cannot prepare bootloader variables for kernel command line: %v", err)
	}
	if err := tbl.SetBootVars(cmdlineVars); err != nil {
		return false, fmt.Errorf("cannot set run system kernel command line arguments: %v", err)
	}
	return cmdlineChange, nil
}

// MarkFactoryResetComplete runs a series of steps in a run system that complete a
// factory reset process.
func MarkFactoryResetComplete(encrypted bool) error {
	if !encrypted {
		// there is nothing to do on an unencrypted system
		return nil
	}
	if err := postFactoryResetCleanup(); err != nil {
		return fmt.Errorf("cannot perform post factory reset boot cleanup: %v", err)
	}
	return nil
}<|MERGE_RESOLUTION|>--- conflicted
+++ resolved
@@ -141,12 +141,6 @@
 	return trivial{}
 }
 
-<<<<<<< HEAD
-// SnapTypeParticipatesInBoot finds out if a snap type participates in the
-// boot for a given device
-func SnapTypeParticipatesInBoot(t snap.Type, dev snap.Device) bool {
-	if dev.IsClassicBoot() {
-=======
 // SnapTypeParticipatesInBoot returns whether a snap type participates in the
 // boot for a given device.
 func SnapTypeParticipatesInBoot(t snap.Type, dev snap.Device) bool {
@@ -169,30 +163,11 @@
 
 func applicable(s snap.PlaceInfo, t snap.Type, dev snap.Device) bool {
 	if !SnapTypeParticipatesInBoot(t, dev) {
->>>>>>> 7b37d598
 		return false
 	}
 	// In ephemeral modes we never need to care about updating the boot
 	// config. This will be done via boot.MakeBootable().
 	if !dev.RunMode() {
-		return false
-	}
-	switch t {
-	case snap.TypeBase, snap.TypeOS:
-		// Bases are not boot participants for classic with modes
-		if dev.Classic() {
-			return false
-		}
-	case snap.TypeKernel, snap.TypeGadget:
-	default:
-		return false
-	}
-
-	return true
-}
-
-func applicable(s snap.PlaceInfo, t snap.Type, dev snap.Device) bool {
-	if !SnapTypeParticipatesInBoot(t, dev) {
 		return false
 	}
 
