// -*- Mode: Go; indent-tabs-mode: t -*-

/*
 * Copyright (C) 2021 Canonical Ltd
 *
 * This program is free software: you can redistribute it and/or modify
 * it under the terms of the GNU General Public License version 3 as
 * published by the Free Software Foundation.
 *
 * This program is distributed in the hope that it will be useful,
 * but WITHOUT ANY WARRANTY; without even the implied warranty of
 * MERCHANTABILITY or FITNESS FOR A PARTICULAR PURPOSE.  See the
 * GNU General Public License for more details.
 *
 * You should have received a copy of the GNU General Public License
 * along with this program.  If not, see <http://www.gnu.org/licenses/>.
 *
 */

package fde_test

import (
	"encoding/base64"
	"encoding/json"
	"errors"
	"fmt"
	"io/ioutil"
	"math/rand"
	"os"
	"os/exec"
	"path/filepath"
	"testing"
	"time"

	. "gopkg.in/check.v1"

	"github.com/snapcore/snapd/dirs"
	"github.com/snapcore/snapd/kernel/fde"
	"github.com/snapcore/snapd/osutil"
	"github.com/snapcore/snapd/testutil"
)

func TestFde(t *testing.T) { TestingT(t) }

type fdeSuite struct {
	testutil.BaseTest
}

var _ = Suite(&fdeSuite{})

func (s *fdeSuite) SetUpTest(c *C) {
	dirs.SetRootDir(c.MkDir())
	s.AddCleanup(func() { dirs.SetRootDir("") })
}

func (s *fdeSuite) TestHasRevealKey(c *C) {
	oldPath := os.Getenv("PATH")
	defer func() { os.Setenv("PATH", oldPath) }()

	mockRoot := c.MkDir()
	os.Setenv("PATH", mockRoot+"/bin")
	mockBin := mockRoot + "/bin/"
	err := os.Mkdir(mockBin, 0755)
	c.Assert(err, IsNil)

	// no fde-reveal-key binary
	c.Check(fde.HasRevealKey(), Equals, false)

	// fde-reveal-key without +x
	err = ioutil.WriteFile(mockBin+"fde-reveal-key", nil, 0644)
	c.Assert(err, IsNil)
	c.Check(fde.HasRevealKey(), Equals, false)

	// correct fde-reveal-key, no logging
	err = os.Chmod(mockBin+"fde-reveal-key", 0755)
	c.Assert(err, IsNil)
}

func (s *fdeSuite) TestInitialSetupV2(c *C) {
	mockKey := []byte{1, 2, 3, 4}

	runSetupHook := func(req *fde.SetupRequest) ([]byte, error) {
		c.Check(req, DeepEquals, &fde.SetupRequest{
			Op:      "initial-setup",
			Key:     mockKey[:],
			KeyName: "some-key-name",
		})
		// sealed-key/handle
		mockJSON := fmt.Sprintf(`{"sealed-key":"%s", "handle":{"some":"handle"}}`, base64.StdEncoding.EncodeToString([]byte("the-encrypted-key")))
		return []byte(mockJSON), nil
	}

	params := &fde.InitialSetupParams{
		Key:     mockKey[:],
		KeyName: "some-key-name",
	}
	res, err := fde.InitialSetup(runSetupHook, params)
	c.Assert(err, IsNil)
	expectedHandle := json.RawMessage([]byte(`{"some":"handle"}`))
	c.Check(res, DeepEquals, &fde.InitialSetupResult{
		EncryptedKey: []byte("the-encrypted-key"),
		Handle:       &expectedHandle,
	})
}

func (s *fdeSuite) TestInitialSetupError(c *C) {
	mockKey := []byte{1, 2, 3, 4}

	errHook := errors.New("hook running error")
	runSetupHook := func(req *fde.SetupRequest) ([]byte, error) {
		c.Check(req, DeepEquals, &fde.SetupRequest{
			Op:      "initial-setup",
			Key:     mockKey[:],
			KeyName: "some-key-name",
		})
		return nil, errHook
	}

	params := &fde.InitialSetupParams{
		Key:     mockKey[:],
		KeyName: "some-key-name",
	}
	_, err := fde.InitialSetup(runSetupHook, params)
	c.Check(err, Equals, errHook)
}

func (s *fdeSuite) TestInitialSetupV1(c *C) {
	mockKey := []byte{1, 2, 3, 4}

	runSetupHook := func(req *fde.SetupRequest) ([]byte, error) {
		c.Check(req, DeepEquals, &fde.SetupRequest{
			Op:      "initial-setup",
			Key:     mockKey[:],
			KeyName: "some-key-name",
		})
		// needs the USK$ prefix to simulate v1 key
		return []byte("USK$sealed-key"), nil
	}

	params := &fde.InitialSetupParams{
		Key:     mockKey[:],
		KeyName: "some-key-name",
	}
	res, err := fde.InitialSetup(runSetupHook, params)
	c.Assert(err, IsNil)
	expectedHandle := json.RawMessage(`{"v1-no-handle": true}`)
<<<<<<< HEAD
=======
	c.Assert(json.Valid(expectedHandle), Equals, true)
>>>>>>> b1e9734b
	c.Check(res, DeepEquals, &fde.InitialSetupResult{
		EncryptedKey: []byte("USK$sealed-key"),
		Handle:       &expectedHandle,
	})
}

func (s *fdeSuite) TestInitialSetupBadJSON(c *C) {
	mockKey := []byte{1, 2, 3, 4}

	runSetupHook := func(req *fde.SetupRequest) ([]byte, error) {
		return []byte("bad json"), nil
	}

	params := &fde.InitialSetupParams{
		Key:     mockKey[:],
		KeyName: "some-key-name",
	}
	_, err := fde.InitialSetup(runSetupHook, params)
	c.Check(err, ErrorMatches, `cannot decode hook output "bad json": invalid char.*`)
}

func checkSystemdRunOrSkip(c *C) {
	// this test uses a real systemd-run --user so check here if that
	// actually works
	if output, err := exec.Command("systemd-run", "--user", "--wait", "--collect", "--service-type=exec", "/bin/true").CombinedOutput(); err != nil {
		c.Skip(fmt.Sprintf("systemd-run not working: %v", osutil.OutputErr(output, err)))
	}

}

func (s *fdeSuite) TestLockSealedKeysCallsFdeReveal(c *C) {
	checkSystemdRunOrSkip(c)

	restore := fde.MockFdeRevealKeyCommandExtra([]string{"--user"})
	defer restore()
	fdeRevealKeyStdin := filepath.Join(c.MkDir(), "stdin")
	mockSystemdRun := testutil.MockCommand(c, "fde-reveal-key", fmt.Sprintf(`
cat - > %s
`, fdeRevealKeyStdin))
	defer mockSystemdRun.Restore()

	err := fde.LockSealedKeys()
	c.Assert(err, IsNil)
	c.Check(mockSystemdRun.Calls(), DeepEquals, [][]string{
		{"fde-reveal-key"},
	})
	c.Check(fdeRevealKeyStdin, testutil.FileEquals, `{"op":"lock"}`)

	// ensure no tmp files are left behind
	c.Check(osutil.FileExists(filepath.Join(dirs.GlobalRootDir, "/run/fde-reveal-key")), Equals, false)
}

func (s *fdeSuite) TestLockSealedKeysHonorsRuntimeMax(c *C) {
	checkSystemdRunOrSkip(c)

	restore := fde.MockFdeRevealKeyCommandExtra([]string{"--user"})
	defer restore()
	mockSystemdRun := testutil.MockCommand(c, "fde-reveal-key", "sleep 60")
	defer mockSystemdRun.Restore()

	restore = fde.MockFdeRevealKeyPollWaitParanoiaFactor(100)
	defer restore()

	restore = fde.MockFdeRevealKeyRuntimeMax(100 * time.Millisecond)
	defer restore()

	err := fde.LockSealedKeys()
	c.Assert(err, ErrorMatches, `cannot run fde-reveal-key "lock": service result: timeout`)
}

func (s *fdeSuite) TestLockSealedKeysHonorsParanoia(c *C) {
	checkSystemdRunOrSkip(c)

	restore := fde.MockFdeRevealKeyCommandExtra([]string{"--user"})
	defer restore()
	mockSystemdRun := testutil.MockCommand(c, "fde-reveal-key", "sleep 60")
	defer mockSystemdRun.Restore()

	restore = fde.MockFdeRevealKeyPollWaitParanoiaFactor(1)
	defer restore()

	// shorter than the fdeRevealKeyPollWait time
	restore = fde.MockFdeRevealKeyRuntimeMax(1 * time.Millisecond)
	defer restore()

	err := fde.LockSealedKeys()
	c.Assert(err, ErrorMatches, `cannot run fde-reveal-key "lock": internal error: systemd-run did not honor RuntimeMax=1ms setting`)
}

func (s *fdeSuite) TestReveal(c *C) {
	checkSystemdRunOrSkip(c)

	// fix randutil outcome
	rand.Seed(1)

	restore := fde.MockFdeRevealKeyCommandExtra([]string{"--user"})
	defer restore()
	fdeRevealKeyStdin := filepath.Join(c.MkDir(), "stdin")
	mockSystemdRun := testutil.MockCommand(c, "fde-reveal-key", fmt.Sprintf(`
cat - > %s
printf "unsealed-key-from-hook"
`, fdeRevealKeyStdin))
	defer mockSystemdRun.Restore()

	sealedKey := []byte("sealed-key")
	p := fde.RevealParams{
		SealedKey: sealedKey,
	}
	res, err := fde.Reveal(&p)
	c.Assert(err, IsNil)
	c.Check(res, DeepEquals, []byte("unsealed-key-from-hook"))
	c.Check(mockSystemdRun.Calls(), DeepEquals, [][]string{
		{"fde-reveal-key"},
	})
	c.Check(fdeRevealKeyStdin, testutil.FileEquals, fmt.Sprintf(`{"op":"reveal","sealed-key":%q,"key-name":"deprecated-pw7MpXh0JB4P"}`, base64.StdEncoding.EncodeToString([]byte("sealed-key"))))

	// ensure no tmp files are left behind
	c.Check(osutil.FileExists(filepath.Join(dirs.GlobalRootDir, "/run/fde-reveal-key")), Equals, false)
}

func (s *fdeSuite) TestedRevealTruncatesStreamFiles(c *C) {
	checkSystemdRunOrSkip(c)

	// fix randutil outcome
	rand.Seed(1)

	// create the temporary output file streams with garbage data to ensure that
	// by the time the hook runs the files are emptied and recreated with the
	// right permissions
	streamFiles := []string{}
	for _, stream := range []string{"stdin", "stdout", "stderr"} {
		streamFile := filepath.Join(dirs.GlobalRootDir, "/run/fde-reveal-key/fde-reveal-key."+stream)
		streamFiles = append(streamFiles, streamFile)
		// make the dir 0700
		err := os.MkdirAll(filepath.Dir(streamFile), 0700)
		c.Assert(err, IsNil)
		// but make the file world-readable as it should be reset to 0600 before
		// the hook is run
		err = ioutil.WriteFile(streamFile, []byte("blah blah blah blah blah blah blah blah blah blah"), 0755)
		c.Assert(err, IsNil)
	}

	// the hook script only verifies that the stdout file is empty since we
	// need to write to the stderr file for performing the test, but we still
	// check the stderr file for correct permissions
	mockSystemdRun := testutil.MockCommand(c, "fde-reveal-key", fmt.Sprintf(`
# check that stdin has the right sealed key content
if [ "$(cat %[1]s)" != "{\"op\":\"reveal\",\"sealed-key\":\"AQIDBA==\",\"key-name\":\"deprecated-pw7MpXh0JB4P\"}" ]; then
	echo "test failed: stdin file has wrong content: $(cat %[1]s)" 1>&2
else
	echo "stdin file has correct content" 1>&2
fi

# check that stdout is empty
if [ -n "$(cat %[2]s)" ]; then
	echo "test failed: stdout file is not empty: $(cat %[2]s)" 1>&2
else
	echo "stdout file is correctly empty" 1>&2
fi

# check that stdin has the right 600 perms
if [ "$(stat --format=%%a %[1]s)" != "600" ]; then
	echo "test failed: stdin file has wrong permissions: $(stat --format=%%a %[1]s)" 1>&2
else
	echo "stdin file has correct 600 permissions" 1>&2
fi

# check that stdout has the right 600 perms
if [ "$(stat --format=%%a %[2]s)" != "600" ]; then
	echo "test failed: stdout file has wrong permissions: $(stat --format=%%a %[2]s)" 1>&2
else
	echo "stdout file has correct 600 permissions" 1>&2
fi

# check that stderr has the right 600 perms
if [ "$(stat --format=%%a %[3]s)" != "600" ]; then
	echo "test failed: stderr file has wrong permissions: $(stat --format=%%a %[3]s)" 1>&2
else
	echo "stderr file has correct 600 permissions" 1>&2
fi

echo "making the hook always fail for simpler test code" 1>&2

# always make the hook exit 1 for simpler test code
exit 1
`, streamFiles[0], streamFiles[1], streamFiles[2]))
	defer mockSystemdRun.Restore()
	restore := fde.MockFdeRevealKeyCommandExtra([]string{"--user"})
	defer restore()

	sealedKey := []byte{1, 2, 3, 4}
	p := fde.RevealParams{
		SealedKey: sealedKey,
	}
	_, err := fde.Reveal(&p)
	c.Assert(err, ErrorMatches, `(?s)cannot run fde-reveal-key "reveal": 
-----
stdin file has correct content
stdout file is correctly empty
stdin file has correct 600 permissions
stdout file has correct 600 permissions
stderr file has correct 600 permissions
making the hook always fail for simpler test code
service result: exit-code
-----`)
	// ensure no tmp files are left behind
	c.Check(osutil.FileExists(filepath.Join(dirs.GlobalRootDir, "/run/fde-reveal-key")), Equals, false)
}

func (s *fdeSuite) TestRevealErr(c *C) {
	checkSystemdRunOrSkip(c)

	// fix randutil outcome
	rand.Seed(1)

	mockSystemdRun := testutil.MockCommand(c, "fde-reveal-key", `echo failed 1>&2; false`)
	defer mockSystemdRun.Restore()
	restore := fde.MockFdeRevealKeyCommandExtra([]string{"--user"})
	defer restore()

	sealedKey := []byte{1, 2, 3, 4}
	p := fde.RevealParams{
		SealedKey: sealedKey,
	}
	_, err := fde.Reveal(&p)
	c.Assert(err, ErrorMatches, `(?s)cannot run fde-reveal-key "reveal": 
-----
failed
service result: exit-code
-----`)
	// ensure no tmp files are left behind
	c.Check(osutil.FileExists(filepath.Join(dirs.GlobalRootDir, "/run/fde-reveal-key")), Equals, false)
}<|MERGE_RESOLUTION|>--- conflicted
+++ resolved
@@ -91,7 +91,7 @@
 	}
 
 	params := &fde.InitialSetupParams{
-		Key:     mockKey[:],
+		Key:     mockKey,
 		KeyName: "some-key-name",
 	}
 	res, err := fde.InitialSetup(runSetupHook, params)
@@ -117,7 +117,7 @@
 	}
 
 	params := &fde.InitialSetupParams{
-		Key:     mockKey[:],
+		Key:     mockKey,
 		KeyName: "some-key-name",
 	}
 	_, err := fde.InitialSetup(runSetupHook, params)
@@ -138,16 +138,13 @@
 	}
 
 	params := &fde.InitialSetupParams{
-		Key:     mockKey[:],
+		Key:     mockKey,
 		KeyName: "some-key-name",
 	}
 	res, err := fde.InitialSetup(runSetupHook, params)
 	c.Assert(err, IsNil)
-	expectedHandle := json.RawMessage(`{"v1-no-handle": true}`)
-<<<<<<< HEAD
-=======
+	expectedHandle := json.RawMessage(`{"v1-no-handle":true}`)
 	c.Assert(json.Valid(expectedHandle), Equals, true)
->>>>>>> b1e9734b
 	c.Check(res, DeepEquals, &fde.InitialSetupResult{
 		EncryptedKey: []byte("USK$sealed-key"),
 		Handle:       &expectedHandle,
@@ -162,7 +159,7 @@
 	}
 
 	params := &fde.InitialSetupParams{
-		Key:     mockKey[:],
+		Key:     mockKey,
 		KeyName: "some-key-name",
 	}
 	_, err := fde.InitialSetup(runSetupHook, params)
@@ -243,28 +240,163 @@
 	// fix randutil outcome
 	rand.Seed(1)
 
+	sealedKey := []byte("sealed-v2-payload")
+	v2payload := []byte("unsealed-v2-payload")
+
 	restore := fde.MockFdeRevealKeyCommandExtra([]string{"--user"})
 	defer restore()
 	fdeRevealKeyStdin := filepath.Join(c.MkDir(), "stdin")
 	mockSystemdRun := testutil.MockCommand(c, "fde-reveal-key", fmt.Sprintf(`
 cat - > %s
-printf "unsealed-key-from-hook"
-`, fdeRevealKeyStdin))
-	defer mockSystemdRun.Restore()
-
-	sealedKey := []byte("sealed-key")
-	p := fde.RevealParams{
-		SealedKey: sealedKey,
+printf '{"key": "%s"}'
+`, fdeRevealKeyStdin, base64.StdEncoding.EncodeToString(v2payload)))
+	defer mockSystemdRun.Restore()
+
+	handle := json.RawMessage(`{"some": "handle"}`)
+	p := fde.RevealParams{
+		SealedKey: sealedKey,
+		Handle:    &handle,
+		V2Payload: true,
 	}
 	res, err := fde.Reveal(&p)
 	c.Assert(err, IsNil)
-	c.Check(res, DeepEquals, []byte("unsealed-key-from-hook"))
+	c.Check(res, DeepEquals, v2payload)
 	c.Check(mockSystemdRun.Calls(), DeepEquals, [][]string{
 		{"fde-reveal-key"},
 	})
+	c.Check(fdeRevealKeyStdin, testutil.FileEquals, fmt.Sprintf(`{"op":"reveal","sealed-key":%q,"handle":{"some":"handle"},"key-name":"deprecated-pw7MpXh0JB4P"}`, base64.StdEncoding.EncodeToString(sealedKey)))
+
+	// ensure no tmp files are left behind
+	c.Check(osutil.FileExists(filepath.Join(dirs.GlobalRootDir, "/run/fde-reveal-key")), Equals, false)
+}
+
+func (s *fdeSuite) TestRevealV1(c *C) {
+	// this test that v1 hooks and raw binary v1 created sealedKey files still work
+	checkSystemdRunOrSkip(c)
+
+	// fix randutil outcome
+	rand.Seed(1)
+
+	restore := fde.MockFdeRevealKeyCommandExtra([]string{"--user"})
+	defer restore()
+	fdeRevealKeyStdin := filepath.Join(c.MkDir(), "stdin")
+	mockSystemdRun := testutil.MockCommand(c, "fde-reveal-key", fmt.Sprintf(`
+cat - > %s
+printf "unsealed-key-64-chars-long-when-not-json-to-match-denver-project"
+`, fdeRevealKeyStdin))
+	defer mockSystemdRun.Restore()
+
+	sealedKey := []byte("sealed-key")
+	p := fde.RevealParams{
+		SealedKey: sealedKey,
+	}
+	res, err := fde.Reveal(&p)
+	c.Assert(err, IsNil)
+	c.Check(res, DeepEquals, []byte("unsealed-key-64-chars-long-when-not-json-to-match-denver-project"))
+	c.Check(mockSystemdRun.Calls(), DeepEquals, [][]string{
+		{"fde-reveal-key"},
+	})
 	c.Check(fdeRevealKeyStdin, testutil.FileEquals, fmt.Sprintf(`{"op":"reveal","sealed-key":%q,"key-name":"deprecated-pw7MpXh0JB4P"}`, base64.StdEncoding.EncodeToString([]byte("sealed-key"))))
 
 	// ensure no tmp files are left behind
+	c.Check(osutil.FileExists(filepath.Join(dirs.GlobalRootDir, "/run/fde-reveal-key")), Equals, false)
+}
+
+func (s *fdeSuite) TestRevealV2PayloadV1Hook(c *C) {
+	checkSystemdRunOrSkip(c)
+
+	// fix randutil outcome
+	rand.Seed(1)
+
+	sealedKey := []byte("sealed-v2-payload")
+	v2payload := []byte("unsealed-v2-payload")
+
+	restore := fde.MockFdeRevealKeyCommandExtra([]string{"--user"})
+	defer restore()
+	fdeRevealKeyStdin := filepath.Join(c.MkDir(), "stdin")
+	mockSystemdRun := testutil.MockCommand(c, "fde-reveal-key", fmt.Sprintf(`
+cat - > %s
+printf %q
+`, fdeRevealKeyStdin, v2payload))
+	defer mockSystemdRun.Restore()
+
+	handle := json.RawMessage(`{"v1-no-handle":true}`)
+	p := fde.RevealParams{
+		SealedKey: sealedKey,
+		Handle:    &handle,
+		V2Payload: true,
+	}
+	res, err := fde.Reveal(&p)
+	c.Assert(err, IsNil)
+	c.Check(res, DeepEquals, v2payload)
+	c.Check(mockSystemdRun.Calls(), DeepEquals, [][]string{
+		{"fde-reveal-key"},
+	})
+	c.Check(fdeRevealKeyStdin, testutil.FileEquals, fmt.Sprintf(`{"op":"reveal","sealed-key":%q,"key-name":"deprecated-pw7MpXh0JB4P"}`, base64.StdEncoding.EncodeToString(sealedKey)))
+
+	// ensure no tmp files are left behind
+	c.Check(osutil.FileExists(filepath.Join(dirs.GlobalRootDir, "/run/fde-reveal-key")), Equals, false)
+}
+
+func (s *fdeSuite) TestRevealV2BadJSON(c *C) {
+	// we need let higher level deal with this
+	checkSystemdRunOrSkip(c)
+
+	// fix randutil outcome
+	rand.Seed(1)
+
+	sealedKey := []byte("sealed-v2-payload")
+
+	restore := fde.MockFdeRevealKeyCommandExtra([]string{"--user"})
+	defer restore()
+	fdeRevealKeyStdin := filepath.Join(c.MkDir(), "stdin")
+	mockSystemdRun := testutil.MockCommand(c, "fde-reveal-key", fmt.Sprintf(`
+cat - > %s
+printf 'invalid-json'
+`, fdeRevealKeyStdin))
+	defer mockSystemdRun.Restore()
+
+	handle := json.RawMessage(`{"some": "handle"}`)
+	p := fde.RevealParams{
+		SealedKey: sealedKey,
+		Handle:    &handle,
+		V2Payload: true,
+	}
+	res, err := fde.Reveal(&p)
+	c.Assert(err, IsNil)
+	// we just get the bad json out
+	c.Check(res, DeepEquals, []byte("invalid-json"))
+	c.Check(mockSystemdRun.Calls(), DeepEquals, [][]string{
+		{"fde-reveal-key"},
+	})
+	c.Check(fdeRevealKeyStdin, testutil.FileEquals, fmt.Sprintf(`{"op":"reveal","sealed-key":%q,"handle":{"some":"handle"},"key-name":"deprecated-pw7MpXh0JB4P"}`, base64.StdEncoding.EncodeToString(sealedKey)))
+
+	// ensure no tmp files are left behind
+	c.Check(osutil.FileExists(filepath.Join(dirs.GlobalRootDir, "/run/fde-reveal-key")), Equals, false)
+}
+
+func (s *fdeSuite) TestRevealV1BadOutputSize(c *C) {
+	checkSystemdRunOrSkip(c)
+
+	// fix randutil outcome
+	rand.Seed(1)
+
+	restore := fde.MockFdeRevealKeyCommandExtra([]string{"--user"})
+	defer restore()
+	fdeRevealKeyStdin := filepath.Join(c.MkDir(), "stdin")
+	mockSystemdRun := testutil.MockCommand(c, "fde-reveal-key", fmt.Sprintf(`
+cat - > %s
+printf "bad-size"
+`, fdeRevealKeyStdin))
+	defer mockSystemdRun.Restore()
+
+	sealedKey := []byte("sealed-key")
+	p := fde.RevealParams{
+		SealedKey: sealedKey,
+	}
+	_, err := fde.Reveal(&p)
+	c.Assert(err, ErrorMatches, `cannot decode fde-reveal-key \"reveal\" result: .*`)
+
 	c.Check(osutil.FileExists(filepath.Join(dirs.GlobalRootDir, "/run/fde-reveal-key")), Equals, false)
 }
 
