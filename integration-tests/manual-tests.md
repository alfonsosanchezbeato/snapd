# Test gadget snap with pre-installed snaps

1. Branch snappy-systems
2. Modify the `snap.yaml` to add a snap, e.g.:

    ```diff
    === modified file 'generic-amd64/meta/snap.yaml'
    --- generic-amd64/meta/snap.yaml	2015-07-03 12:50:03 +0000
    +++ generic-amd64/meta/snap.yaml	2015-11-09 16:26:12 +0000
    @@ -7,6 +7,8 @@
     config:
         ubuntu-core:
             autopilot: true
    +    config-example-bash:
    +      msg: "huzzah\n"

     gadget:
         branding:
    @@ -20,3 +22,7 @@
             boot-assets:
                 files:
                     - path: grub.cfg
    +
    +    software:
    +      built-in:
    +        - config-example-bash.canonical
    ```

  (for amd64, or modify for other arch).

3. Build the gadget snap.
4. Create an image using the gadget snap.
5. Boot the image
6. Run:

        sudo journalctl -u snapd.firstboot.service

    * Check that it shows no errors.


7. Run:

        config-example-bash.hello

    * Check that it prints `huzzah`.

# Test gadget snap with modules

1. Branch snappy-systems
2. Modify the `snap.yaml` to add a module, e.g.:

    ```diff
    === modified file 'generic-amd64/meta/snap.yaml'
    --- generic-amd64/meta/snap.yaml	2015-07-03 12:50:03 +0000
    +++ generic-amd64/meta/snap.yaml	2015-11-12 10:14:30 +0000
    @@ -7,6 +7,7 @@
     config:
         ubuntu-core:
             autopilot: true
    +        load-kernel-modules: [tea]

     gadget:
         branding:

    ```

3. Build the gadget snap.
4. Create an image using the gadget snap.
5. Boot the image.
6. Run:

        sudo journalctl -u snapd.firstboot.service

    * Check that it shows no errors.


7. Check that the output of `lsmod` includes the module you requested. With the above example,

        lsmod | grep tea

# Test resize of writable partition

1. Get the start of the *writable* partition:

        parted /path/to/ubuntu-snappy.img unit b print

    * Note down the number of bytes in the *Start* column for the *writable* partition.

2. Make a loopback block device for the writable partition, replacing *{start}* with the number
   from the previous step:

        sudo losetup -f --show -o {start} /path/to/ubuntu-snappy.img

    * Note down the loop device.

3. Shrink the file system to the minimum, replacing *{dev}* with the device from the previous
   step:

        sudo e2fsck -f {dev}
        sudo resize2fs -M {dev}

4. Delete the loopback block device:

        sudo losetup -d {dev}

5. Get the end of the *writable* partition:

        parted /path/to/ubuntu-snappy.img unit b print

    * Note down the *Number* of the *writable* partition and the number of bytes in the *End*
      column.

6. Resize the *writable* partition, using the partition *{number}* from the last step, and
   replacing the *{end}* with a value that leaves more than 10% space free at the end.

        parted /path/to/ubuntu-snappy.img unit b resizepart {number} {end*85%}

7. Boot the image.

8. Print the free space of the file system, replacing *{dev}* with the device that has the
   *writable* partition:

        sudo parted -s {dev} unit % print free

    * Check that the writable partition was resized to occupy all the empty space.

<<<<<<< HEAD
=======
# Test cups interface by printing something

1. Using ubuntu classic build and install a simple snap with lpr inside.

```yaml
    name: lpr
    version: 2.1.3-4
    summary: submit files for printing
    description: |
       lpr submits files for printing.  Files named on the command line are sent to
       the named printer or the default destination if no destination is specified.
       If no files are listed on the command-line, lpr reads the print file from
       the standard input.
    apps:
        lpr:
            command: lpr
            plugs: [cups]
    parts:
        lpr:
            plugin: nil
            stage-packages: [cups-bsd]
```
2. Ensure that the 'cups' interface is connected to lpr
3. Use /snap/bin/lpr to print a short text file (e.g. the snapcraft file)
4. Ensure that it was added to the queue of the default CUPS printer.  This can
   be checked in the ubuntu-control-center under the printers applet. Right
   click on the default printer and look at the queue. Ensure it contains the
   new item.

# Test Mir interface by running Mir kiosk snap examples

1. Install Virtual Machine Manager
2. Stitch together a new image
3. Build both the mir-server and the mir-client snaps from lp:~mir-team/+junk/mir-server-snap and lp:~mir-team/+junk/snapcraft-mir-client
4. Copy over the snaps and sideload install the mir-server snap, which should result in a mir-server launching black blank screen with a mouse available.
5. Now install the mir-client snap.
6. Manually connect mir-client:mir to mir-server:mir due to bug 1577897, then start the mir-client service manually.
7. This should result in the Qt clock example app being displayed.

>>>>>>> cba01f47
# Test serial-port interface using miniterm app

1. Using Ubuntu classic build and install a simple snap containing the Python
   pySerial module. Define a app that runs the module and starts miniterm.

```yaml
  name: miniterm
  version: 1
  summary: pySerial miniterm in a snap
  description: |
      Simple snap that contains the modules necessary to run
      pySerial. Useful for testing serial ports.
  confinement: strict
  apps:
      open:
        command: python3 -m serial.tools.miniterm
        plugs: [serial-port]
  parts:
      my-part:
        plugin: nil
        stage-packages:
          - python3-serial
```

2. Ensure the 'serial-port' interface is connected to miniterm
3. Use sudo miniterm.open /dev/tty<DEV> to open a serial port

# Test pulseaudio interface using paplay, pactl

1. Using a Snappy core image on a device like an RPi2/3, install the
   build and install the simple-pulseaudio snap from the following
   git repo:
   git://git.launchpad.net/~snappy-hwe-team/snappy-hwe-snaps/+git/examples
2. $ cd examples/simple-pulseaudio
3. Ensure that the 'pulseaudio' interface is connected to paplay
   $ sudo snap interfaces
4. Use /snap/bin/simple-pulseaudio.pactl stat and verify that you see
   valid output status from pulseaudio
5. Use /snap/bin/simple-pulseaudio.paplay $SNAP/usr/share/sounds/alsa/Noise.wav and verify
   that you can hear the sound playing

# Test bluetooth-control interface

1. Using Ubuntu classic build and install the bluetooth-tests snap
   from the store.

2. Stop system BlueZ service

$ sudo systemctl stop bluetooth

or if you have the bluez snap installed

$ snap remove bluez

3. Run one of the tests provided by the bluetooth-tests snap

 $ sudo /snap/bin/bluetooth-tests.hci-tester

   and verify it actually passes. If some of the tests fail
   there will be a problem with the particular kernel used on
   the device.

# Test tpm interface with tpm-tools

1. Install tpm snap from store.
2. Connect plug tpm:tpm to slot ubuntu-core:tpm.
3. Reboot the system so daemon in tpm snap can get proper permissions.
4. Use tpm.version to read from tpm device and make sure it shows no error.

        $ tpm.version
        xKV  TPM 1.2 Version Info:
          Chip Version:        1.2.5.81
          Spec Level:          2
          Errata Revision:     3
          TPM Vendor ID:       WEC
          Vendor Specific data: 0000
          TPM Version:         01010000
          Manufacturer Info:   57454300<|MERGE_RESOLUTION|>--- conflicted
+++ resolved
@@ -124,37 +124,6 @@
 
     * Check that the writable partition was resized to occupy all the empty space.
 
-<<<<<<< HEAD
-=======
-# Test cups interface by printing something
-
-1. Using ubuntu classic build and install a simple snap with lpr inside.
-
-```yaml
-    name: lpr
-    version: 2.1.3-4
-    summary: submit files for printing
-    description: |
-       lpr submits files for printing.  Files named on the command line are sent to
-       the named printer or the default destination if no destination is specified.
-       If no files are listed on the command-line, lpr reads the print file from
-       the standard input.
-    apps:
-        lpr:
-            command: lpr
-            plugs: [cups]
-    parts:
-        lpr:
-            plugin: nil
-            stage-packages: [cups-bsd]
-```
-2. Ensure that the 'cups' interface is connected to lpr
-3. Use /snap/bin/lpr to print a short text file (e.g. the snapcraft file)
-4. Ensure that it was added to the queue of the default CUPS printer.  This can
-   be checked in the ubuntu-control-center under the printers applet. Right
-   click on the default printer and look at the queue. Ensure it contains the
-   new item.
-
 # Test Mir interface by running Mir kiosk snap examples
 
 1. Install Virtual Machine Manager
@@ -165,7 +134,6 @@
 6. Manually connect mir-client:mir to mir-server:mir due to bug 1577897, then start the mir-client service manually.
 7. This should result in the Qt clock example app being displayed.
 
->>>>>>> cba01f47
 # Test serial-port interface using miniterm app
 
 1. Using Ubuntu classic build and install a simple snap containing the Python
