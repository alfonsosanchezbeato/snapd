// -*- Mode: Go; indent-tabs-mode: t -*-
// +build !excludeintegration

/*
 * Copyright (C) 2015 Canonical Ltd
 *
 * This program is free software: you can redistribute it and/or modify
 * it under the terms of the GNU General Public License version 3 as
 * published by the Free Software Foundation.
 *
 * This program is distributed in the hope that it will be useful,
 * but WITHOUT ANY WARRANTY; without even the implied warranty of
 * MERCHANTABILITY or FITNESS FOR A PARTICULAR PURPOSE.  See the
 * GNU General Public License for more details.
 *
 * You should have received a copy of the GNU General Public License
 * along with this program.  If not, see <http://www.gnu.org/licenses/>.
 *
 */

package tests

import (
	"encoding/json"
	"log"
	"os"
	"os/exec"
	"path/filepath"
	"strings"

	"github.com/ubuntu-core/snappy/integration-tests/testutils/cli"
	"github.com/ubuntu-core/snappy/integration-tests/testutils/common"
	"github.com/ubuntu-core/snappy/integration-tests/testutils/wait"

	"gopkg.in/check.v1"
)

const (
	baseURL        = "snapd://"
	httpClientSnap = "http.chipaca"
)

var _ = check.Suite(&snapdTestSuite{})

type snapdTestSuite struct {
	common.SnappySuite
	cmd *exec.Cmd
}

func (s *snapdTestSuite) SetUpTest(c *check.C) {
	s.SnappySuite.SetUpTest(c)
	cli.ExecCommand(c, "sudo", "systemctl", "stop",
		"ubuntu-snappy.snapd.service", "ubuntu-snappy.snapd.socket")

	s.cmd = exec.Command("sudo", "env", "PATH="+os.Getenv("PATH"),
		"/lib/systemd/systemd-activate",
		"-l", "/run/snapd.socket", "snapd")

	s.cmd.Start()

	common.InstallSnap(c, httpClientSnap)
}

func (s *snapdTestSuite) TearDownTest(c *check.C) {
	s.SnappySuite.TearDownTest(c)

	proc := s.cmd.Process
	if proc != nil {
		proc.Kill()
	}
	cli.ExecCommand(c, "sudo", "systemctl", "start", "ubuntu-snappy.snapd.socket")

	common.RemoveSnap(c, httpClientSnap)
}

type response struct {
	Result     interface{}
	Status     string
	Type       string
	StatusCode int `json:"status_code"`
}

type asyncResponse struct {
	Result asyncResult
	response
}

type asyncResult struct {
	CreatedAt string `json:"created_at"`
	MayCancel bool   `json:"may_cancel"`
	Output    string
	Resource  string
	Status    string
	UpdatedAt string `json:"updated_at"`
}

// type for describing interactions with the api
type apiInteraction struct {
	// payload can describe a file path or be the content to be appended to the
	// body of the request
	payload string
	// expected pattern for the response
	responsePattern string
	// expected structure of the response
	responseObject interface{}
	// for async request, the test will keep executing the waitFunction
	// until the waitPattern is received or a timeout expires
	waitPattern  string
	waitFunction func() (string, error)
}

type apiInteractions []apiInteraction

// all the api test suites must satisfy this interface
type apiExerciser interface {
	// returns the path of the resource to be tested, as in "/1.0/packages"
	resource() string
}

// concrete interface for apis exercising GET
type apiGetExerciser interface {
	getInteractions() apiInteractions
}

// concrete interface for apis exercising POST
type apiPostExerciser interface {
	postInteractions() apiInteractions
}

// concrete interface for apis exercising PUT
type apiPutExerciser interface {
	putInteractions() apiInteractions
}

// concrete interface for apis exercising DELETE
type apiDeleteExerciser interface {
	deleteInteractions() apiInteractions
}

// options passed to the request method
type requestOptions struct {
	resource, verb, payload string
}

// this is the entry point for all the api tests
func exerciseAPI(c *check.C, a apiExerciser) {
	resource := a.resource()

	do404(c, resource)

	if getInstance, ok := a.(apiGetExerciser); ok {
		doInteractions(c, resource, "GET", getInstance.getInteractions())
	} else {
		doMethodNotAllowed(c, resource, "GET")
	}

	if postInstance, ok := a.(apiPostExerciser); ok {
		doInteractions(c, resource, "POST", postInstance.postInteractions())
	} else {
		doMethodNotAllowed(c, resource, "POST")
	}

	if putInstance, ok := a.(apiPutExerciser); ok {
		doInteractions(c, resource, "PUT", putInstance.putInteractions())
	} else {
		doMethodNotAllowed(c, resource, "PUT")
	}

	if deleteInstance, ok := a.(apiDeleteExerciser); ok {
		doInteractions(c, resource, "DELETE", deleteInstance.deleteInteractions())
	} else {
		doMethodNotAllowed(c, resource, "DELETE")
	}
}

func doInteractions(c *check.C, resource, verb string, interactions apiInteractions) {
	log.Printf("*** Exercising API for resource %s with verb %s", resource, verb)

	for _, interaction := range interactions {
		doInteraction(c, resource, verb, interaction)
	}
}

// doInteraction dispatches the given interaction to the resource using the provided verb
func doInteraction(c *check.C, resource, verb string, interaction apiInteraction) {
	log.Printf("** Trying interaction %v", interaction)

	body, err := makeRequest(&requestOptions{resource: resource, verb: verb, payload: interaction.payload})
	c.Assert(err, check.IsNil, check.Commentf("Error making the request: %s", err))

	if interaction.responseObject == nil {
		interaction.responseObject = &response{}
	}
	err = json.Unmarshal(body, interaction.responseObject)
	c.Check(err, check.IsNil, check.Commentf("Error unmarshalling the response: %s", err))

	if interaction.responsePattern != "" {
		c.Check(string(body), check.Matches, interaction.responsePattern)
	}
	if interaction.waitPattern != "" {
		err = wait.ForFunction(c, interaction.waitPattern, interaction.waitFunction)
		c.Check(err, check.IsNil, check.Commentf("Error waiting for function: %s", err))
	}
}

func do404(c *check.C, resource string) {
	path := "not-a-resource"
	if resource[len(resource)-1:] != "/" {
		path = "/" + path
	}
	doInteraction(c,
		resource+path,
		"GET",
		apiInteraction{
			responsePattern: `{"result":{},"status":"Not Found","status_code":404,"type":"error"}`})
}

func doMethodNotAllowed(c *check.C, resource, verb string) {
	doInteraction(c,
		resource,
		verb,
		apiInteraction{
			responsePattern: `{"result":{},"status":"Method Not Allowed","status_code":405,"type":"error"}`})
}

// makeRequest makes a request to the API according to the provided options.
func makeRequest(options *requestOptions) (body []byte, err error) {
	cmd := []string{"sudo", "http.do",
		"--pretty", "none",
		"--body",
		"--ignore-stdin",
		options.verb, options.resource}

	if options.payload != "" {
		payload, err := determinePayload(options.payload)
		if err != nil {
			return nil, err
		}
		if strings.HasPrefix(payload, "@") {
			defer os.Remove(payload[1:])
		}
		cmd = append(cmd, payload)
	}

	bodyString, err := cli.ExecCommandErr(append(cmd, "X-Allow-Unsigned:1")...)

	return []byte(bodyString), err
}

func determinePayload(payload string) (string, error) {
	if _, err := os.Stat(payload); err == nil {
<<<<<<< HEAD
		// payload is a file, in order to make the snap file available to http we need to move it to its $SNAP_DATA path
		snapAppDataPath := filepath.Join("/var/lib/apps", httpClientSnap, "current")
=======
		// payload is a file, in order to make the snap file available to http we need to move it to its $SNAP_APP_DATA_PATH
		snapAppDataPath := filepath.Join("/var/lib/snaps", httpClientSnap, "current")
>>>>>>> 0487a31b
		if _, err := cli.ExecCommandErr("sudo", "cp", payload, snapAppDataPath); err != nil {
			return "", err
		}
		return "@" + filepath.Join(snapAppDataPath, filepath.Base(payload)), nil
	}
	// payload is a string
	return payload, nil
}<|MERGE_RESOLUTION|>--- conflicted
+++ resolved
@@ -249,13 +249,8 @@
 
 func determinePayload(payload string) (string, error) {
 	if _, err := os.Stat(payload); err == nil {
-<<<<<<< HEAD
 		// payload is a file, in order to make the snap file available to http we need to move it to its $SNAP_DATA path
-		snapAppDataPath := filepath.Join("/var/lib/apps", httpClientSnap, "current")
-=======
-		// payload is a file, in order to make the snap file available to http we need to move it to its $SNAP_APP_DATA_PATH
 		snapAppDataPath := filepath.Join("/var/lib/snaps", httpClientSnap, "current")
->>>>>>> 0487a31b
 		if _, err := cli.ExecCommandErr("sudo", "cp", payload, snapAppDataPath); err != nil {
 			return "", err
 		}
