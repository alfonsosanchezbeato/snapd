// -*- Mode: Go; indent-tabs-mode: t -*-

/*
 * Copyright (C) 2016 Canonical Ltd
 *
 * This program is free software: you can redistribute it and/or modify
 * it under the terms of the GNU General Public License version 3 as
 * published by the Free Software Foundation.
 *
 * This program is distributed in the hope that it will be useful,
 * but WITHOUT ANY WARRANTY; without even the implied warranty of
 * MERCHANTABILITY or FITNESS FOR A PARTICULAR PURPOSE.  See the
 * GNU General Public License for more details.
 *
 * You should have received a copy of the GNU General Public License
 * along with this program.  If not, see <http://www.gnu.org/licenses/>.
 *
 */

package skills_test

import (
	"fmt"

	. "gopkg.in/check.v1"

	. "github.com/ubuntu-core/snappy/skills"
)

type RepositorySuite struct {
	t         Type
<<<<<<< HEAD
=======
	skill     *Skill
>>>>>>> b343952e
	emptyRepo *Repository
	// Repository pre-populated with s.t
	testRepo *Repository
}

var _ = Suite(&RepositorySuite{
	t: &TestType{
		TypeName: "type",
	},
<<<<<<< HEAD
=======
	skill: &Skill{
		Snap:  "snap",
		Name:  "name",
		Type:  "type",
		Attrs: map[string]interface{}{"attr": "value"},
		Label: "label",
		Apps:  []string{"app"},
	},
>>>>>>> b343952e
})

func (s *RepositorySuite) SetUpTest(c *C) {
	s.emptyRepo = NewRepository()
<<<<<<< HEAD
=======
	s.testRepo = NewRepository()
	err := s.testRepo.AddType(s.t)
	c.Assert(err, IsNil)
>>>>>>> b343952e
}

// Tests for Repository.AddType()

func (s *RepositorySuite) TestAddType(c *C) {
	// Adding a valid type works
	err := s.emptyRepo.AddType(s.t)
	c.Assert(err, IsNil)
	c.Assert(s.emptyRepo.Type(s.t.Name()), Equals, s.t)
}

func (s *RepositorySuite) TestAddTypeClash(c *C) {
	t1 := &TestType{TypeName: "type"}
	t2 := &TestType{TypeName: "type"}
	err := s.emptyRepo.AddType(t1)
	c.Assert(err, IsNil)
	// Adding a type with the same name as another type is not allowed
	err = s.emptyRepo.AddType(t2)
	c.Assert(err, ErrorMatches, `cannot add skill type: "type", type name is in use`)
	c.Assert(s.emptyRepo.Type(t1.Name()), Equals, t1)
}

func (s *RepositorySuite) TestAddTypeInvalidName(c *C) {
	t := &TestType{TypeName: "bad-name-"}
	// Adding a type with invalid name is not allowed
	err := s.emptyRepo.AddType(t)
	c.Assert(err, ErrorMatches, `invalid skill name: "bad-name-"`)
	c.Assert(s.emptyRepo.Type(t.Name()), IsNil)
}

// Tests for Repository.Type()

func (s *RepositorySuite) TestType(c *C) {
	// Type returns nil when it cannot be found
	t := s.emptyRepo.Type(s.t.Name())
	c.Assert(t, IsNil)
	c.Assert(s.emptyRepo.Type(s.t.Name()), IsNil)
	err := s.emptyRepo.AddType(s.t)
	c.Assert(err, IsNil)
	// Type returns the found type
	t = s.emptyRepo.Type(s.t.Name())
	c.Assert(t, Equals, s.t)
}

func (s *RepositorySuite) TestTypeSearch(c *C) {
	ta := &TestType{TypeName: "a"}
	tb := &TestType{TypeName: "b"}
	tc := &TestType{TypeName: "c"}
	err := s.emptyRepo.AddType(ta)
	c.Assert(err, IsNil)
	err = s.emptyRepo.AddType(tb)
	c.Assert(err, IsNil)
	err = s.emptyRepo.AddType(tc)
	c.Assert(err, IsNil)
	// Type correctly finds types
	c.Assert(s.emptyRepo.Type("a"), Equals, ta)
	c.Assert(s.emptyRepo.Type("b"), Equals, tb)
	c.Assert(s.emptyRepo.Type("c"), Equals, tc)
<<<<<<< HEAD
=======
}

// Tests for Repository.AddSkill()

func (s *RepositorySuite) TestAddSkill(c *C) {
	c.Assert(s.testRepo.AllSkills(""), HasLen, 0)
	err := s.testRepo.AddSkill(s.skill)
	c.Assert(err, IsNil)
	c.Assert(s.testRepo.AllSkills(""), HasLen, 1)
	c.Assert(s.testRepo.Skill(s.skill.Snap, s.skill.Name), DeepEquals, s.skill)
}

func (s *RepositorySuite) TestAddSkillClash(c *C) {
	err := s.testRepo.AddSkill(s.skill)
	c.Assert(err, IsNil)
	err = s.testRepo.AddSkill(s.skill)
	c.Assert(err, ErrorMatches, `cannot add skill, snap "snap" already has skill "name"`)
	c.Assert(s.testRepo.AllSkills(""), HasLen, 1)
	c.Assert(s.testRepo.Skill(s.skill.Snap, s.skill.Name), DeepEquals, s.skill)
}

func (s *RepositorySuite) TestAddSkillFailsWithInvalidSnapName(c *C) {
	skill := &Skill{
		Snap: "bad-snap-",
		Name: "name",
		Type: "type",
	}
	err := s.testRepo.AddSkill(skill)
	c.Assert(err, ErrorMatches, `invalid snap name: "bad-snap-"`)
	c.Assert(s.testRepo.AllSkills(""), HasLen, 0)
}

func (s *RepositorySuite) TestAddSkillFailsWithInvalidSkillName(c *C) {
	skill := &Skill{
		Snap: "snap",
		Name: "bad-name-",
		Type: "type",
	}
	err := s.testRepo.AddSkill(skill)
	c.Assert(err, ErrorMatches, `invalid skill name: "bad-name-"`)
	c.Assert(s.testRepo.AllSkills(""), HasLen, 0)
}

func (s *RepositorySuite) TestAddSkillFailsWithUnknownType(c *C) {
	err := s.emptyRepo.AddSkill(s.skill)
	c.Assert(err, ErrorMatches, `cannot add skill, skill type "type" is not known`)
	c.Assert(s.testRepo.AllSkills(""), HasLen, 0)
}

func (s *RepositorySuite) TestAddSkillFailsWithUnsanitizedSkill(c *C) {
	t := &TestType{
		TypeName: "type",
		SanitizeCallback: func(skill *Skill) error {
			return fmt.Errorf("skill is dirty")
		},
	}
	err := s.emptyRepo.AddType(t)
	c.Assert(err, IsNil)
	err = s.emptyRepo.AddSkill(s.skill)
	c.Assert(err, ErrorMatches, "skill is dirty")
	c.Assert(s.testRepo.AllSkills(""), HasLen, 0)
}

// Tests for Repository.Skill()

func (s *RepositorySuite) TestSkill(c *C) {
	err := s.testRepo.AddSkill(s.skill)
	c.Assert(err, IsNil)
	c.Assert(s.emptyRepo.Skill(s.skill.Snap, s.skill.Name), IsNil)
	c.Assert(s.testRepo.Skill(s.skill.Snap, s.skill.Name), DeepEquals, s.skill)
}

func (s *RepositorySuite) TestSkillSearch(c *C) {
	err := s.testRepo.AddSkill(&Skill{
		Snap: "x",
		Name: "a",
		Type: s.skill.Type,
	})
	c.Assert(err, IsNil)
	err = s.testRepo.AddSkill(&Skill{
		Snap: "x",
		Name: "b",
		Type: s.skill.Type,
	})
	c.Assert(err, IsNil)
	err = s.testRepo.AddSkill(&Skill{
		Snap: "x",
		Name: "c",
		Type: s.skill.Type,
	})
	c.Assert(err, IsNil)
	err = s.testRepo.AddSkill(&Skill{
		Snap: "y",
		Name: "a",
		Type: s.skill.Type,
	})
	c.Assert(err, IsNil)
	err = s.testRepo.AddSkill(&Skill{
		Snap: "y",
		Name: "b",
		Type: s.skill.Type,
	})
	c.Assert(err, IsNil)
	err = s.testRepo.AddSkill(&Skill{
		Snap: "y",
		Name: "c",
		Type: s.skill.Type,
	})
	c.Assert(err, IsNil)
	// Skill() correctly finds skills
	c.Assert(s.testRepo.Skill("x", "a"), Not(IsNil))
	c.Assert(s.testRepo.Skill("x", "b"), Not(IsNil))
	c.Assert(s.testRepo.Skill("x", "c"), Not(IsNil))
	c.Assert(s.testRepo.Skill("y", "a"), Not(IsNil))
	c.Assert(s.testRepo.Skill("y", "b"), Not(IsNil))
	c.Assert(s.testRepo.Skill("y", "c"), Not(IsNil))
}

// Tests for Repository.RemoveSkill()

func (s *RepositorySuite) TestRemoveSkillGood(c *C) {
	err := s.testRepo.AddSkill(s.skill)
	c.Assert(err, IsNil)
	err = s.testRepo.RemoveSkill(s.skill.Snap, s.skill.Name)
	c.Assert(err, IsNil)
	c.Assert(s.testRepo.AllSkills(""), HasLen, 0)
}

func (s *RepositorySuite) TestRemoveSkillNoSuchSkill(c *C) {
	err := s.emptyRepo.RemoveSkill(s.skill.Snap, s.skill.Name)
	c.Assert(err, ErrorMatches, `cannot remove skill "name" from snap "snap", no such skill`)
}

// Tests for Repository.AllSkills()

func (s *RepositorySuite) TestAllSkillsWithoutTypeName(c *C) {
	// Note added in non-sorted order
	err := s.testRepo.AddSkill(&Skill{
		Snap: "snap-b",
		Name: "name-a",
		Type: "type",
	})
	c.Assert(err, IsNil)
	err = s.testRepo.AddSkill(&Skill{
		Snap: "snap-b",
		Name: "name-c",
		Type: "type",
	})
	c.Assert(err, IsNil)
	err = s.testRepo.AddSkill(&Skill{
		Snap: "snap-b",
		Name: "name-b",
		Type: "type",
	})
	c.Assert(err, IsNil)
	err = s.testRepo.AddSkill(&Skill{
		Snap: "snap-a",
		Name: "name-a",
		Type: "type",
	})
	c.Assert(err, IsNil)
	// The result is sorted by snap and name
	c.Assert(s.testRepo.AllSkills(""), DeepEquals, []*Skill{
		&Skill{
			Snap: "snap-a",
			Name: "name-a",
			Type: "type",
		},
		&Skill{
			Snap: "snap-b",
			Name: "name-a",
			Type: "type",
		},
		&Skill{
			Snap: "snap-b",
			Name: "name-b",
			Type: "type",
		},
		&Skill{
			Snap: "snap-b",
			Name: "name-c",
			Type: "type",
		},
	})
}

func (s *RepositorySuite) TestAllSkillsWithTypeName(c *C) {
	// Add another type so that we can look for it
	err := s.testRepo.AddType(&TestType{TypeName: "other-type"})
	c.Assert(err, IsNil)
	err = s.testRepo.AddSkill(&Skill{
		Snap: "snap",
		Name: "name-a",
		Type: "type",
	})
	c.Assert(err, IsNil)
	err = s.testRepo.AddSkill(&Skill{
		Snap: "snap",
		Name: "name-b",
		Type: "other-type",
	})
	c.Assert(err, IsNil)
	// The result is sorted by snap and name
	c.Assert(s.testRepo.AllSkills("other-type"), DeepEquals, []*Skill{
		&Skill{
			Snap: "snap",
			Name: "name-b",
			Type: "other-type",
		},
	})
}

// Tests for Repository.Skills()

func (s *RepositorySuite) TestSkills(c *C) {
	// Note added in non-sorted order
	err := s.testRepo.AddSkill(&Skill{
		Snap: "snap-b",
		Name: "name-a",
		Type: "type",
	})
	c.Assert(err, IsNil)
	err = s.testRepo.AddSkill(&Skill{
		Snap: "snap-b",
		Name: "name-c",
		Type: "type",
	})
	c.Assert(err, IsNil)
	err = s.testRepo.AddSkill(&Skill{
		Snap: "snap-b",
		Name: "name-b",
		Type: "type",
	})
	c.Assert(err, IsNil)
	err = s.testRepo.AddSkill(&Skill{
		Snap: "snap-a",
		Name: "name-a",
		Type: "type",
	})
	c.Assert(err, IsNil)
	// The result is sorted by snap and name
	c.Assert(s.testRepo.Skills("snap-b"), DeepEquals, []*Skill{
		&Skill{
			Snap: "snap-b",
			Name: "name-a",
			Type: "type",
		},
		&Skill{
			Snap: "snap-b",
			Name: "name-b",
			Type: "type",
		},
		&Skill{
			Snap: "snap-b",
			Name: "name-c",
			Type: "type",
		},
	})
	// The result is empty if the snap is not known
	c.Assert(s.testRepo.Skills("snap-x"), HasLen, 0)
>>>>>>> b343952e
}<|MERGE_RESOLUTION|>--- conflicted
+++ resolved
@@ -29,10 +29,7 @@
 
 type RepositorySuite struct {
 	t         Type
-<<<<<<< HEAD
-=======
 	skill     *Skill
->>>>>>> b343952e
 	emptyRepo *Repository
 	// Repository pre-populated with s.t
 	testRepo *Repository
@@ -42,8 +39,6 @@
 	t: &TestType{
 		TypeName: "type",
 	},
-<<<<<<< HEAD
-=======
 	skill: &Skill{
 		Snap:  "snap",
 		Name:  "name",
@@ -52,17 +47,13 @@
 		Label: "label",
 		Apps:  []string{"app"},
 	},
->>>>>>> b343952e
 })
 
 func (s *RepositorySuite) SetUpTest(c *C) {
 	s.emptyRepo = NewRepository()
-<<<<<<< HEAD
-=======
 	s.testRepo = NewRepository()
 	err := s.testRepo.AddType(s.t)
 	c.Assert(err, IsNil)
->>>>>>> b343952e
 }
 
 // Tests for Repository.AddType()
@@ -121,8 +112,6 @@
 	c.Assert(s.emptyRepo.Type("a"), Equals, ta)
 	c.Assert(s.emptyRepo.Type("b"), Equals, tb)
 	c.Assert(s.emptyRepo.Type("c"), Equals, tc)
-<<<<<<< HEAD
-=======
 }
 
 // Tests for Repository.AddSkill()
@@ -383,5 +372,4 @@
 	})
 	// The result is empty if the snap is not known
 	c.Assert(s.testRepo.Skills("snap-x"), HasLen, 0)
->>>>>>> b343952e
 }