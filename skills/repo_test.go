// -*- Mode: Go; indent-tabs-mode: t -*-

/*
 * Copyright (C) 2016 Canonical Ltd
 *
 * This program is free software: you can redistribute it and/or modify
 * it under the terms of the GNU General Public License version 3 as
 * published by the Free Software Foundation.
 *
 * This program is distributed in the hope that it will be useful,
 * but WITHOUT ANY WARRANTY; without even the implied warranty of
 * MERCHANTABILITY or FITNESS FOR A PARTICULAR PURPOSE.  See the
 * GNU General Public License for more details.
 *
 * You should have received a copy of the GNU General Public License
 * along with this program.  If not, see <http://www.gnu.org/licenses/>.
 *
 */

package skills_test

import (
	"fmt"

	. "gopkg.in/check.v1"

	. "github.com/ubuntu-core/snappy/skills"
)

type RepositorySuite struct {
	t         Type
	skill     *Skill
	slot      *Slot
	emptyRepo *Repository
	// Repository pre-populated with s.t
	testRepo *Repository
}

var _ = Suite(&RepositorySuite{
	t: &TestType{
		TypeName: "type",
	},
	skill: &Skill{
		Snap:  "provider-snap",
		Name:  "name",
		Type:  "type",
		Attrs: map[string]interface{}{"attr": "value"},
		Label: "label",
		Apps:  []string{"app"},
	},
	slot: &Slot{
		Snap:  "consumer-snap",
		Name:  "name",
		Type:  "type",
		Apps:  []string{"app"},
		Attrs: map[string]interface{}{"attr": "value"},
		Label: "label",
	},
})

func (s *RepositorySuite) SetUpTest(c *C) {
	s.emptyRepo = NewRepository()
	s.testRepo = NewRepository()
	err := s.testRepo.AddType(s.t)
	c.Assert(err, IsNil)
}

// Tests for Repository.AddType()

func (s *RepositorySuite) TestAddType(c *C) {
	// Adding a valid type works
	err := s.emptyRepo.AddType(s.t)
	c.Assert(err, IsNil)
	c.Assert(s.emptyRepo.Type(s.t.Name()), Equals, s.t)
}

func (s *RepositorySuite) TestAddTypeClash(c *C) {
	t1 := &TestType{TypeName: "type"}
	t2 := &TestType{TypeName: "type"}
	err := s.emptyRepo.AddType(t1)
	c.Assert(err, IsNil)
	// Adding a type with the same name as another type is not allowed
	err = s.emptyRepo.AddType(t2)
	c.Assert(err, ErrorMatches, `cannot add skill type: "type", type name is in use`)
	c.Assert(s.emptyRepo.Type(t1.Name()), Equals, t1)
}

func (s *RepositorySuite) TestAddTypeInvalidName(c *C) {
	t := &TestType{TypeName: "bad-name-"}
	// Adding a type with invalid name is not allowed
	err := s.emptyRepo.AddType(t)
	c.Assert(err, ErrorMatches, `invalid skill name: "bad-name-"`)
	c.Assert(s.emptyRepo.Type(t.Name()), IsNil)
}

// Tests for Repository.Type()

func (s *RepositorySuite) TestType(c *C) {
	// Type returns nil when it cannot be found
	t := s.emptyRepo.Type(s.t.Name())
	c.Assert(t, IsNil)
	c.Assert(s.emptyRepo.Type(s.t.Name()), IsNil)
	err := s.emptyRepo.AddType(s.t)
	c.Assert(err, IsNil)
	// Type returns the found type
	t = s.emptyRepo.Type(s.t.Name())
	c.Assert(t, Equals, s.t)
}

func (s *RepositorySuite) TestTypeSearch(c *C) {
	ta := &TestType{TypeName: "a"}
	tb := &TestType{TypeName: "b"}
	tc := &TestType{TypeName: "c"}
	err := s.emptyRepo.AddType(ta)
	c.Assert(err, IsNil)
	err = s.emptyRepo.AddType(tb)
	c.Assert(err, IsNil)
	err = s.emptyRepo.AddType(tc)
	c.Assert(err, IsNil)
	// Type correctly finds types
	c.Assert(s.emptyRepo.Type("a"), Equals, ta)
	c.Assert(s.emptyRepo.Type("b"), Equals, tb)
	c.Assert(s.emptyRepo.Type("c"), Equals, tc)
}

// Tests for Repository.AddSkill()

func (s *RepositorySuite) TestAddSkill(c *C) {
	c.Assert(s.testRepo.AllSkills(""), HasLen, 0)
	err := s.testRepo.AddSkill(s.skill)
	c.Assert(err, IsNil)
	c.Assert(s.testRepo.AllSkills(""), HasLen, 1)
	c.Assert(s.testRepo.Skill(s.skill.Snap, s.skill.Name), DeepEquals, s.skill)
}

func (s *RepositorySuite) TestAddSkillClash(c *C) {
	err := s.testRepo.AddSkill(s.skill)
	c.Assert(err, IsNil)
	err = s.testRepo.AddSkill(s.skill)
	c.Assert(err, ErrorMatches, `cannot add skill, skill name "name" is in use`)
	c.Assert(s.testRepo.AllSkills(""), HasLen, 1)
	c.Assert(s.testRepo.Skill(s.skill.Snap, s.skill.Name), DeepEquals, s.skill)
}

func (s *RepositorySuite) TestAddSkillFailsWithInvalidSnapName(c *C) {
	skill := &Skill{
		Snap: "bad-snap-",
		Name: "name",
		Type: "type",
	}
	err := s.testRepo.AddSkill(skill)
	c.Assert(err, ErrorMatches, `invalid snap name: "bad-snap-"`)
	c.Assert(s.testRepo.AllSkills(""), HasLen, 0)
}

func (s *RepositorySuite) TestAddSkillFailsWithInvalidSkillName(c *C) {
	skill := &Skill{
		Snap: "snap",
		Name: "bad-name-",
		Type: "type",
	}
	err := s.testRepo.AddSkill(skill)
	c.Assert(err, ErrorMatches, `invalid skill name: "bad-name-"`)
	c.Assert(s.testRepo.AllSkills(""), HasLen, 0)
}

func (s *RepositorySuite) TestAddSkillFailsWithUnknownType(c *C) {
	err := s.emptyRepo.AddSkill(s.skill)
	c.Assert(err, ErrorMatches, `cannot add skill, skill type "type" is not known`)
	c.Assert(s.testRepo.AllSkills(""), HasLen, 0)
}

func (s *RepositorySuite) TestAddSkillFailsWithUnsanitizedSkill(c *C) {
	t := &TestType{
		TypeName: "type",
		SanitizeCallback: func(skill *Skill) error {
			return fmt.Errorf("skill is dirty")
		},
	}
	err := s.emptyRepo.AddType(t)
	c.Assert(err, IsNil)
	err = s.emptyRepo.AddSkill(s.skill)
	c.Assert(err, ErrorMatches, "skill is dirty")
	c.Assert(s.testRepo.AllSkills(""), HasLen, 0)
}

// Tests for Repository.Skill()

func (s *RepositorySuite) TestSkill(c *C) {
	err := s.testRepo.AddSkill(s.skill)
	c.Assert(err, IsNil)
	c.Assert(s.emptyRepo.Skill(s.skill.Snap, s.skill.Name), IsNil)
	c.Assert(s.testRepo.Skill(s.skill.Snap, s.skill.Name), DeepEquals, s.skill)
}

func (s *RepositorySuite) TestSkillSearch(c *C) {
	err := s.testRepo.AddSkill(&Skill{
		Snap: "x",
		Name: "a",
		Type: s.skill.Type,
	})
	c.Assert(err, IsNil)
	err = s.testRepo.AddSkill(&Skill{
		Snap: "x",
		Name: "b",
		Type: s.skill.Type,
	})
	c.Assert(err, IsNil)
	err = s.testRepo.AddSkill(&Skill{
		Snap: "x",
		Name: "c",
		Type: s.skill.Type,
	})
	c.Assert(err, IsNil)
	err = s.testRepo.AddSkill(&Skill{
		Snap: "y",
		Name: "a",
		Type: s.skill.Type,
	})
	c.Assert(err, IsNil)
	err = s.testRepo.AddSkill(&Skill{
		Snap: "y",
		Name: "b",
		Type: s.skill.Type,
	})
	c.Assert(err, IsNil)
	err = s.testRepo.AddSkill(&Skill{
		Snap: "y",
		Name: "c",
		Type: s.skill.Type,
	})
	c.Assert(err, IsNil)
	// Skill() correctly finds skills
	c.Assert(s.testRepo.Skill("x", "a"), Not(IsNil))
	c.Assert(s.testRepo.Skill("x", "b"), Not(IsNil))
	c.Assert(s.testRepo.Skill("x", "c"), Not(IsNil))
	c.Assert(s.testRepo.Skill("y", "a"), Not(IsNil))
	c.Assert(s.testRepo.Skill("y", "b"), Not(IsNil))
	c.Assert(s.testRepo.Skill("y", "c"), Not(IsNil))
}

// Tests for Repository.RemoveSkill()

<<<<<<< HEAD
func (s *RepositorySuite) TestRemoveSkillSucceedsWhenSkillExistsAndIdle(c *C) {
	err := s.testRepo.AddSkill(s.skill.Snap, s.skill.Name, s.skill.Type, s.skill.Label, s.skill.Attrs)
=======
func (s *RepositorySuite) TestRemoveSkillGood(c *C) {
	err := s.testRepo.AddSkill(s.skill)
>>>>>>> c7b3c370
	c.Assert(err, IsNil)
	err = s.testRepo.RemoveSkill(s.skill.Snap, s.skill.Name)
	c.Assert(err, IsNil)
	c.Assert(s.testRepo.AllSkills(""), HasLen, 0)
}

func (s *RepositorySuite) TestRemoveSkillFailsWhenSlikkDoesntExist(c *C) {
	err := s.emptyRepo.RemoveSkill(s.skill.Snap, s.skill.Name)
	c.Assert(err, ErrorMatches, `cannot remove skill "name", no such skill`)
}

func (s *RepositorySuite) TestRemoveSkillFailsWhenSkillIsUsed(c *C) {
	err := s.testRepo.AddSkill(s.skill.Snap, s.skill.Name, s.skill.Type, s.skill.Label, s.skill.Attrs)
	c.Assert(err, IsNil)
	err = s.testRepo.AddSlot(s.slot.Snap, s.slot.Name, s.slot.Type, s.slot.Label, s.slot.Attrs, s.slot.Apps)
	c.Assert(err, IsNil)
	err = s.testRepo.Grant(s.skill.Snap, s.skill.Name, s.slot.Snap, s.slot.Name)
	c.Assert(err, IsNil)
	// Removing a skill used by a slot returns ErrSkillBusy
	err = s.testRepo.RemoveSkill(s.skill.Snap, s.skill.Name)
	c.Assert(err, Not(IsNil))
	c.Assert(err, Equals, ErrSkillBusy)
	// The skill is still there
	slot := s.testRepo.Skill(s.skill.Snap, s.skill.Name)
	c.Assert(slot, Not(IsNil))
}

// Tests for Repository.AllSkills()

func (s *RepositorySuite) TestAllSkillsWithoutTypeName(c *C) {
	// Note added in non-sorted order
	err := s.testRepo.AddSkill(&Skill{
		Snap: "snap-b",
		Name: "name-a",
		Type: "type",
	})
	c.Assert(err, IsNil)
	err = s.testRepo.AddSkill(&Skill{
		Snap: "snap-b",
		Name: "name-c",
		Type: "type",
	})
	c.Assert(err, IsNil)
	err = s.testRepo.AddSkill(&Skill{
		Snap: "snap-b",
		Name: "name-b",
		Type: "type",
	})
	c.Assert(err, IsNil)
	err = s.testRepo.AddSkill(&Skill{
		Snap: "snap-a",
		Name: "name-a",
		Type: "type",
	})
	c.Assert(err, IsNil)
	// The result is sorted by snap and name
	c.Assert(s.testRepo.AllSkills(""), DeepEquals, []*Skill{
		&Skill{
			Snap: "snap-a",
			Name: "name-a",
			Type: "type",
		},
		&Skill{
			Snap: "snap-b",
			Name: "name-a",
			Type: "type",
		},
		&Skill{
			Snap: "snap-b",
			Name: "name-b",
			Type: "type",
		},
		&Skill{
			Snap: "snap-b",
			Name: "name-c",
			Type: "type",
		},
	})
}

func (s *RepositorySuite) TestAllSkillsWithTypeName(c *C) {
	// Add another type so that we can look for it
	err := s.testRepo.AddType(&TestType{TypeName: "other-type"})
	c.Assert(err, IsNil)
	err = s.testRepo.AddSkill(&Skill{
		Snap: "snap",
		Name: "name-a",
		Type: "type",
	})
	c.Assert(err, IsNil)
	err = s.testRepo.AddSkill(&Skill{
		Snap: "snap",
		Name: "name-b",
		Type: "other-type",
	})
	c.Assert(err, IsNil)
	// The result is sorted by snap and name
	c.Assert(s.testRepo.AllSkills("other-type"), DeepEquals, []*Skill{
		&Skill{
			Snap: "snap",
			Name: "name-b",
			Type: "other-type",
		},
	})
}

// Tests for Repository.Skills()

func (s *RepositorySuite) TestSkills(c *C) {
	// Note added in non-sorted order
	err := s.testRepo.AddSkill(&Skill{
		Snap: "snap-b",
		Name: "name-a",
		Type: "type",
	})
	c.Assert(err, IsNil)
	err = s.testRepo.AddSkill(&Skill{
		Snap: "snap-b",
		Name: "name-c",
		Type: "type",
	})
	c.Assert(err, IsNil)
	err = s.testRepo.AddSkill(&Skill{
		Snap: "snap-b",
		Name: "name-b",
		Type: "type",
	})
	c.Assert(err, IsNil)
	err = s.testRepo.AddSkill(&Skill{
		Snap: "snap-a",
		Name: "name-a",
		Type: "type",
	})
	c.Assert(err, IsNil)
	// The result is sorted by snap and name
	c.Assert(s.testRepo.Skills("snap-b"), DeepEquals, []*Skill{
		&Skill{
			Snap: "snap-b",
			Name: "name-a",
			Type: "type",
		},
		&Skill{
			Snap: "snap-b",
			Name: "name-b",
			Type: "type",
		},
		&Skill{
			Snap: "snap-b",
			Name: "name-c",
			Type: "type",
		},
	})
	// The result is empty if the snap is not known
	c.Assert(s.testRepo.Skills("snap-x"), HasLen, 0)
}

// Tests for Repository.AllSlots()

func (s *RepositorySuite) TestAllSlots(c *C) {
	err := s.testRepo.AddType(&TestType{TypeName: "other-type"})
	c.Assert(err, IsNil)
	// Add some slots
	err = s.testRepo.AddSlot(&Slot{Snap: "snap-a", Name: "slot-b", Type: "type"})
	c.Assert(err, IsNil)
	err = s.testRepo.AddSlot(&Slot{Snap: "snap-b", Name: "slot-a", Type: "other-type"})
	c.Assert(err, IsNil)
	err = s.testRepo.AddSlot(&Slot{Snap: "snap-a", Name: "slot-a", Type: "type"})
	c.Assert(err, IsNil)
	// AllSlots("") returns all slots, sorted by snap and slot name
	c.Assert(s.testRepo.AllSlots(""), DeepEquals, []*Slot{
		&Slot{Snap: "snap-a", Name: "slot-a", Type: "type"},
		&Slot{Snap: "snap-a", Name: "slot-b", Type: "type"},
		&Slot{Snap: "snap-b", Name: "slot-a", Type: "other-type"},
	})
	// AllSlots("") returns all slots, sorted by snap and slot name
	c.Assert(s.testRepo.AllSlots("other-type"), DeepEquals, []*Slot{
		&Slot{Snap: "snap-b", Name: "slot-a", Type: "other-type"},
	})
}

// Tests for Repository.Slots()

func (s *RepositorySuite) TestSlots(c *C) {
	// Add some slots
	err := s.testRepo.AddSlot(&Slot{Snap: "snap-a", Name: "slot-b", Type: "type"})
	c.Assert(err, IsNil)
	err = s.testRepo.AddSlot(&Slot{Snap: "snap-b", Name: "slot-a", Type: "type"})
	c.Assert(err, IsNil)
	err = s.testRepo.AddSlot(&Slot{Snap: "snap-a", Name: "slot-a", Type: "type"})
	c.Assert(err, IsNil)
	// Slots("snap-a") returns slots present in that snap
	c.Assert(s.testRepo.Slots("snap-a"), DeepEquals, []*Slot{
		&Slot{Snap: "snap-a", Name: "slot-a", Type: "type"},
		&Slot{Snap: "snap-a", Name: "slot-b", Type: "type"},
	})
	// Slots("snap-b") returns slots present in that snap
	c.Assert(s.testRepo.Slots("snap-b"), DeepEquals, []*Slot{
		&Slot{Snap: "snap-b", Name: "slot-a", Type: "type"},
	})
	// Slots("snap-c") returns no slots (because that snap doesn't exist)
	c.Assert(s.testRepo.Slots("snap-c"), HasLen, 0)
	// Slots("") returns no slots
	c.Assert(s.testRepo.Slots(""), HasLen, 0)
}

// Tests for Repository.Slot()

func (s *RepositorySuite) TestSlotSucceedsWhenSlotExists(c *C) {
	err := s.testRepo.AddSlot(s.slot)
	c.Assert(err, IsNil)
	slot := s.testRepo.Slot(s.slot.Snap, s.slot.Name)
	c.Assert(slot, DeepEquals, s.slot)
}

func (s *RepositorySuite) TestSlotFailsWhenSlotDoesntExist(c *C) {
	slot := s.testRepo.Slot(s.slot.Snap, s.slot.Name)
	c.Assert(slot, IsNil)
}

// Tests for Repository.AddSlot()

func (s *RepositorySuite) TestAddSlotFailsWhenTypeIsUnknown(c *C) {
	err := s.emptyRepo.AddSlot(s.slot)
	c.Assert(err, ErrorMatches, `cannot add slot, skill type "type" is not known`)
}

func (s *RepositorySuite) TestAddSlotFailsWhenSlotNameIsInvalid(c *C) {
	err := s.emptyRepo.AddSlot(&Slot{Snap: s.slot.Snap, Name: "bad-name-", Type: s.slot.Type})
	c.Assert(err, ErrorMatches, `invalid skill name: "bad-name-"`)
}

func (s *RepositorySuite) TestAddSlotFailsForDuplicates(c *C) {
	// Adding the first slot succeeds
	err := s.testRepo.AddSlot(s.slot)
	c.Assert(err, IsNil)
	// Adding the slot again fails with appropriate error
	err = s.testRepo.AddSlot(s.slot)
	c.Assert(err, ErrorMatches, `cannot add slot, slot name "name" is in use`)
}

func (s *RepositorySuite) TestAddSlotStoresCorrectData(c *C) {
	err := s.testRepo.AddSlot(s.slot)
	c.Assert(err, IsNil)
	slot := s.testRepo.Slot(s.slot.Snap, s.slot.Name)
	// The added slot has the same data
	c.Assert(slot, DeepEquals, s.slot)
}

// Tests for Repository.RemoveSlot()

func (s *RepositorySuite) TestRemoveSlotSuccedsWhenSlotExistsAndVacant(c *C) {
	err := s.testRepo.AddSlot(s.slot)
	c.Assert(err, IsNil)
	// Removing a vacant slot simply works
	err = s.testRepo.RemoveSlot(s.slot.Snap, s.slot.Name)
	c.Assert(err, IsNil)
	// The slot is gone now
	slot := s.testRepo.Slot(s.slot.Snap, s.slot.Name)
	c.Assert(slot, IsNil)
}

func (s *RepositorySuite) TestRemoveSlotFailsWhenSlotDoesntExist(c *C) {
	// Removing a slot that doesn't exist returns an appropriate error
	err := s.testRepo.RemoveSlot(s.slot.Snap, s.slot.Name)
	c.Assert(err, Not(IsNil))
<<<<<<< HEAD
	c.Assert(err, Equals, ErrSlotNotFound)
}

func (s *RepositorySuite) TestRemoveSlotFailsWhenSlotIsBusy(c *C) {
	err := s.testRepo.AddSkill(s.skill.Snap, s.skill.Name, s.skill.Type, s.skill.Label, s.skill.Attrs)
	c.Assert(err, IsNil)
	err = s.testRepo.AddSlot(s.slot.Snap, s.slot.Name, s.slot.Type, s.slot.Label, s.slot.Attrs, s.slot.Apps)
	c.Assert(err, IsNil)
	err = s.testRepo.Grant(s.skill.Snap, s.skill.Name, s.slot.Snap, s.slot.Name)
	c.Assert(err, IsNil)
	// Removing a slot occupied by a skill returns ErrSlotBusy
	err = s.testRepo.RemoveSlot(s.slot.Snap, s.slot.Name)
	c.Assert(err, Not(IsNil))
	c.Assert(err, Equals, ErrSlotBusy)
	// The slot is still there
	slot := s.testRepo.Slot(s.slot.Snap, s.slot.Name)
	c.Assert(slot, Not(IsNil))
}

// Tests for Repository.Grant()

func (s *RepositorySuite) TestGrantFailsWhenSkillDoesNotExist(c *C) {
	err := s.testRepo.AddSlot(s.slot.Snap, s.slot.Name, s.slot.Type, s.slot.Label, s.slot.Attrs, s.slot.Apps)
	c.Assert(err, IsNil)
	// Granting an unknown skill returns ErrSkillNotFound
	err = s.testRepo.Grant(s.skill.Snap, s.skill.Name, s.slot.Snap, s.slot.Name)
	c.Assert(err, Not(IsNil))
	c.Assert(err, Equals, ErrSkillNotFound)
}

func (s *RepositorySuite) TestGrantFailsWhenSlotDoesNotExist(c *C) {
	err := s.testRepo.AddSkill(s.skill.Snap, s.skill.Name, s.skill.Type, s.skill.Label, s.skill.Attrs)
	c.Assert(err, IsNil)
	// Granting to an unknown slot returns ErrSlotNotFound
	err = s.testRepo.Grant(s.skill.Snap, s.skill.Name, s.slot.Snap, s.slot.Name)
	c.Assert(err, Not(IsNil))
	c.Assert(err, Equals, ErrSlotNotFound)
}

func (s *RepositorySuite) TestGrantFailsWhenIdenticalGrantExists(c *C) {
	err := s.testRepo.AddSkill(s.skill.Snap, s.skill.Name, s.skill.Type, s.skill.Label, s.skill.Attrs)
	c.Assert(err, IsNil)
	err = s.testRepo.AddSlot(s.slot.Snap, s.slot.Name, s.slot.Type, s.slot.Label, s.slot.Attrs, s.slot.Apps)
	c.Assert(err, IsNil)
	err = s.testRepo.Grant(s.skill.Snap, s.skill.Name, s.slot.Snap, s.slot.Name)
	c.Assert(err, IsNil)
	// Granting exactly the same thing twice fails with ErrDuplicate
	err = s.testRepo.Grant(s.skill.Snap, s.skill.Name, s.slot.Snap, s.slot.Name)
	c.Assert(err, Not(IsNil))
	c.Assert(err, Equals, ErrSkillAlreadyGranted)
}

func (s *RepositorySuite) TestGrantFailsWhenSlotAndSkillAreIncompatible(c *C) {
	otherType := &TestType{TypeName: "other-type"}
	err := s.testRepo.AddType(otherType)
	c.Assert(err, IsNil)
	err = s.testRepo.AddSkill(s.skill.Snap, s.skill.Name, s.skill.Type, s.skill.Label, s.skill.Attrs)
	c.Assert(err, IsNil)
	err = s.testRepo.AddSlot(s.slot.Snap, s.slot.Name, otherType.Name(), s.slot.Label, s.slot.Attrs, s.slot.Apps)
	c.Assert(err, IsNil)
	// Granting a skill to an incompatible slot fails with ErrTypeMismatch
	err = s.testRepo.Grant(s.skill.Snap, s.skill.Name, s.slot.Snap, s.slot.Name)
	c.Assert(err, Not(IsNil))
	c.Assert(err, Equals, ErrTypeMismatch)
}

func (s *RepositorySuite) TestGrantSucceeds(c *C) {
	err := s.testRepo.AddSkill(s.skill.Snap, s.skill.Name, s.skill.Type, s.skill.Label, s.skill.Attrs)
	c.Assert(err, IsNil)
	err = s.testRepo.AddSlot(s.slot.Snap, s.slot.Name, s.slot.Type, s.slot.Label, s.slot.Attrs, s.slot.Apps)
	c.Assert(err, IsNil)
	// Granting a skill works okay
	err = s.testRepo.Grant(s.skill.Snap, s.skill.Name, s.slot.Snap, s.slot.Name)
	c.Assert(err, IsNil)
}

// Tests for Repository.Revoke()

func (s *RepositorySuite) TestRevokeFailsWhenSkillDoesNotExist(c *C) {
	err := s.testRepo.AddSlot(s.slot.Snap, s.slot.Name, s.slot.Type, s.slot.Label, s.slot.Attrs, s.slot.Apps)
	c.Assert(err, IsNil)
	// Revoking an unknown skill returns ErrSkillNotFound
	err = s.testRepo.Revoke(s.skill.Snap, s.skill.Name, s.slot.Snap, s.slot.Name)
	c.Assert(err, Not(IsNil))
	c.Assert(err, Equals, ErrSkillNotFound)
}

func (s *RepositorySuite) TestRevokeFailsWhenSlotDoesNotExist(c *C) {
	err := s.testRepo.AddSkill(s.skill.Snap, s.skill.Name, s.skill.Type, s.skill.Label, s.skill.Attrs)
	c.Assert(err, IsNil)
	// Revoking to an unknown slot returns ErrSlotNotFound
	err = s.testRepo.Revoke(s.skill.Snap, s.skill.Name, s.slot.Snap, s.slot.Name)
	c.Assert(err, Not(IsNil))
	c.Assert(err, Equals, ErrSlotNotFound)
}

func (s *RepositorySuite) TestRevokeFailsWhenNotGranted(c *C) {
	err := s.testRepo.AddSkill(s.skill.Snap, s.skill.Name, s.skill.Type, s.skill.Label, s.skill.Attrs)
	c.Assert(err, IsNil)
	err = s.testRepo.AddSlot(s.slot.Snap, s.slot.Name, s.slot.Type, s.slot.Label, s.slot.Attrs, s.slot.Apps)
	c.Assert(err, IsNil)
	// Revoking a skill that is not granted returns ErrNotGranted
	err = s.testRepo.Revoke(s.skill.Snap, s.skill.Name, s.slot.Snap, s.slot.Name)
	c.Assert(err, Not(IsNil))
	c.Assert(err, Equals, ErrSkillNotGranted)
}

func (s *RepositorySuite) TestRevokeSucceeds(c *C) {
	err := s.testRepo.AddSkill(s.skill.Snap, s.skill.Name, s.skill.Type, s.skill.Label, s.skill.Attrs)
	c.Assert(err, IsNil)
	err = s.testRepo.AddSlot(s.slot.Snap, s.slot.Name, s.slot.Type, s.slot.Label, s.slot.Attrs, s.slot.Apps)
	c.Assert(err, IsNil)
	err = s.testRepo.Grant(s.skill.Snap, s.skill.Name, s.slot.Snap, s.slot.Name)
	c.Assert(err, IsNil)
	// Revoking a granted skill works okay
	err = s.testRepo.Revoke(s.skill.Snap, s.skill.Name, s.slot.Snap, s.slot.Name)
	c.Assert(err, IsNil)
}

// Test for Repository.GrantedTo()

func (s *RepositorySuite) TestGrantedReturnsNothingForUnknownSnaps(c *C) {
	// Asking about unknown snaps just returns nothing
	c.Assert(s.testRepo.GrantedTo("unknown"), HasLen, 0)
}

func (s *RepositorySuite) TestGrantedReturnsNothingForEmptyString(c *C) {
	// Asking about the empty string just returns nothing
	c.Assert(s.testRepo.GrantedTo(""), HasLen, 0)
}

func (s *RepositorySuite) TestGrantedToReturnsCorrectData(c *C) {
	err := s.testRepo.AddSkill(s.skill.Snap, s.skill.Name, s.skill.Type, s.skill.Label, s.skill.Attrs)
	c.Assert(err, IsNil)
	err = s.testRepo.AddSlot(s.slot.Snap, s.slot.Name, s.slot.Type, s.slot.Label, s.slot.Attrs, s.slot.Apps)
	c.Assert(err, IsNil)
	// After granting the result is as expected
	err = s.testRepo.Grant(s.skill.Snap, s.skill.Name, s.slot.Snap, s.slot.Name)
	c.Assert(err, IsNil)
	// NOTE: the return value has pointers to internal structures so we cannot
	// use s.slot here as it is a different pointer to an identical structure.
	slot := s.testRepo.Slot(s.slot.Snap, s.slot.Name)
	c.Assert(s.testRepo.GrantedTo(s.slot.Snap), DeepEquals, map[*Slot][]*Skill{
		slot: []*Skill{s.skill},
	})
	// After revoking the result is empty again
	err = s.testRepo.Revoke(s.skill.Snap, s.skill.Name, s.slot.Snap, s.slot.Name)
	c.Assert(err, IsNil)
	c.Assert(s.testRepo.GrantedTo(s.slot.Snap), HasLen, 0)
}

// Tests for Repository.GrantedBy()

func (s *RepositorySuite) TestGrantedByReturnsNothingForUnknownSnaps(c *C) {
	// Asking about unknown snaps just returns an empty map
	c.Assert(s.testRepo.GrantedTo("unknown"), HasLen, 0)
}

func (s *RepositorySuite) TestGrantedByReturnsNothingForEmptyString(c *C) {
	// Asking about the empty string just returns an empty map
	c.Assert(s.testRepo.GrantedTo(""), HasLen, 0)
}

func (s *RepositorySuite) TestGrantedByReturnsCorrectData(c *C) {
	err := s.testRepo.AddSkill(s.skill.Snap, s.skill.Name, s.skill.Type, s.skill.Label, s.skill.Attrs)
	c.Assert(err, IsNil)
	err = s.testRepo.AddSlot(s.slot.Snap, s.slot.Name, s.slot.Type, s.slot.Label, s.slot.Attrs, s.slot.Apps)
	c.Assert(err, IsNil)
	// After granting the result is as expected
	err = s.testRepo.Grant(s.skill.Snap, s.skill.Name, s.slot.Snap, s.slot.Name)
	c.Assert(err, IsNil)
	// NOTE: the return value has pointers to internal structures so we cannot
	// use s.skill here as it is a different pointer to an identical structure.
	grants := s.testRepo.GrantedBy(s.skill.Snap)
	skill := s.testRepo.Skill(s.skill.Snap, s.skill.Name)
	c.Assert(grants, DeepEquals, map[*Skill][]*Slot{
		skill: []*Slot{s.slot},
	})
	// After revoking the result is empty again
	err = s.testRepo.Revoke(s.skill.Snap, s.skill.Name, s.slot.Snap, s.slot.Name)
	c.Assert(err, IsNil)
	c.Assert(s.testRepo.GrantedBy(s.skill.Snap), HasLen, 0)
=======
	c.Assert(err, ErrorMatches, `cannot remove slot "name", no such slot`)
>>>>>>> c7b3c370
}<|MERGE_RESOLUTION|>--- conflicted
+++ resolved
@@ -241,13 +241,8 @@
 
 // Tests for Repository.RemoveSkill()
 
-<<<<<<< HEAD
 func (s *RepositorySuite) TestRemoveSkillSucceedsWhenSkillExistsAndIdle(c *C) {
-	err := s.testRepo.AddSkill(s.skill.Snap, s.skill.Name, s.skill.Type, s.skill.Label, s.skill.Attrs)
-=======
-func (s *RepositorySuite) TestRemoveSkillGood(c *C) {
-	err := s.testRepo.AddSkill(s.skill)
->>>>>>> c7b3c370
+	err := s.testRepo.AddSkill(s.skill)
 	c.Assert(err, IsNil)
 	err = s.testRepo.RemoveSkill(s.skill.Snap, s.skill.Name)
 	c.Assert(err, IsNil)
@@ -260,9 +255,9 @@
 }
 
 func (s *RepositorySuite) TestRemoveSkillFailsWhenSkillIsUsed(c *C) {
-	err := s.testRepo.AddSkill(s.skill.Snap, s.skill.Name, s.skill.Type, s.skill.Label, s.skill.Attrs)
-	c.Assert(err, IsNil)
-	err = s.testRepo.AddSlot(s.slot.Snap, s.slot.Name, s.slot.Type, s.slot.Label, s.slot.Attrs, s.slot.Apps)
+	err := s.testRepo.AddSkill(s.skill)
+	c.Assert(err, IsNil)
+	err = s.testRepo.AddSlot(s.slot)
 	c.Assert(err, IsNil)
 	err = s.testRepo.Grant(s.skill.Snap, s.skill.Name, s.slot.Snap, s.slot.Name)
 	c.Assert(err, IsNil)
@@ -513,14 +508,13 @@
 	// Removing a slot that doesn't exist returns an appropriate error
 	err := s.testRepo.RemoveSlot(s.slot.Snap, s.slot.Name)
 	c.Assert(err, Not(IsNil))
-<<<<<<< HEAD
-	c.Assert(err, Equals, ErrSlotNotFound)
+	c.Assert(err, ErrorMatches, `cannot remove slot "name", no such slot`)
 }
 
 func (s *RepositorySuite) TestRemoveSlotFailsWhenSlotIsBusy(c *C) {
-	err := s.testRepo.AddSkill(s.skill.Snap, s.skill.Name, s.skill.Type, s.skill.Label, s.skill.Attrs)
-	c.Assert(err, IsNil)
-	err = s.testRepo.AddSlot(s.slot.Snap, s.slot.Name, s.slot.Type, s.slot.Label, s.slot.Attrs, s.slot.Apps)
+	err := s.testRepo.AddSkill(s.skill)
+	c.Assert(err, IsNil)
+	err = s.testRepo.AddSlot(s.slot)
 	c.Assert(err, IsNil)
 	err = s.testRepo.Grant(s.skill.Snap, s.skill.Name, s.slot.Snap, s.slot.Name)
 	c.Assert(err, IsNil)
@@ -536,7 +530,7 @@
 // Tests for Repository.Grant()
 
 func (s *RepositorySuite) TestGrantFailsWhenSkillDoesNotExist(c *C) {
-	err := s.testRepo.AddSlot(s.slot.Snap, s.slot.Name, s.slot.Type, s.slot.Label, s.slot.Attrs, s.slot.Apps)
+	err := s.testRepo.AddSlot(s.slot)
 	c.Assert(err, IsNil)
 	// Granting an unknown skill returns ErrSkillNotFound
 	err = s.testRepo.Grant(s.skill.Snap, s.skill.Name, s.slot.Snap, s.slot.Name)
@@ -545,7 +539,7 @@
 }
 
 func (s *RepositorySuite) TestGrantFailsWhenSlotDoesNotExist(c *C) {
-	err := s.testRepo.AddSkill(s.skill.Snap, s.skill.Name, s.skill.Type, s.skill.Label, s.skill.Attrs)
+	err := s.testRepo.AddSkill(s.skill)
 	c.Assert(err, IsNil)
 	// Granting to an unknown slot returns ErrSlotNotFound
 	err = s.testRepo.Grant(s.skill.Snap, s.skill.Name, s.slot.Snap, s.slot.Name)
@@ -554,9 +548,9 @@
 }
 
 func (s *RepositorySuite) TestGrantFailsWhenIdenticalGrantExists(c *C) {
-	err := s.testRepo.AddSkill(s.skill.Snap, s.skill.Name, s.skill.Type, s.skill.Label, s.skill.Attrs)
-	c.Assert(err, IsNil)
-	err = s.testRepo.AddSlot(s.slot.Snap, s.slot.Name, s.slot.Type, s.slot.Label, s.slot.Attrs, s.slot.Apps)
+	err := s.testRepo.AddSkill(s.skill)
+	c.Assert(err, IsNil)
+	err = s.testRepo.AddSlot(s.slot)
 	c.Assert(err, IsNil)
 	err = s.testRepo.Grant(s.skill.Snap, s.skill.Name, s.slot.Snap, s.slot.Name)
 	c.Assert(err, IsNil)
@@ -570,9 +564,9 @@
 	otherType := &TestType{TypeName: "other-type"}
 	err := s.testRepo.AddType(otherType)
 	c.Assert(err, IsNil)
-	err = s.testRepo.AddSkill(s.skill.Snap, s.skill.Name, s.skill.Type, s.skill.Label, s.skill.Attrs)
-	c.Assert(err, IsNil)
-	err = s.testRepo.AddSlot(s.slot.Snap, s.slot.Name, otherType.Name(), s.slot.Label, s.slot.Attrs, s.slot.Apps)
+	err = s.testRepo.AddSkill(&Skill{Snap: s.skill.Snap, Name: s.skill.Name, Type: "other-type"})
+	c.Assert(err, IsNil)
+	err = s.testRepo.AddSlot(s.slot)
 	c.Assert(err, IsNil)
 	// Granting a skill to an incompatible slot fails with ErrTypeMismatch
 	err = s.testRepo.Grant(s.skill.Snap, s.skill.Name, s.slot.Snap, s.slot.Name)
@@ -581,9 +575,9 @@
 }
 
 func (s *RepositorySuite) TestGrantSucceeds(c *C) {
-	err := s.testRepo.AddSkill(s.skill.Snap, s.skill.Name, s.skill.Type, s.skill.Label, s.skill.Attrs)
-	c.Assert(err, IsNil)
-	err = s.testRepo.AddSlot(s.slot.Snap, s.slot.Name, s.slot.Type, s.slot.Label, s.slot.Attrs, s.slot.Apps)
+	err := s.testRepo.AddSkill(s.skill)
+	c.Assert(err, IsNil)
+	err = s.testRepo.AddSlot(s.slot)
 	c.Assert(err, IsNil)
 	// Granting a skill works okay
 	err = s.testRepo.Grant(s.skill.Snap, s.skill.Name, s.slot.Snap, s.slot.Name)
@@ -593,7 +587,7 @@
 // Tests for Repository.Revoke()
 
 func (s *RepositorySuite) TestRevokeFailsWhenSkillDoesNotExist(c *C) {
-	err := s.testRepo.AddSlot(s.slot.Snap, s.slot.Name, s.slot.Type, s.slot.Label, s.slot.Attrs, s.slot.Apps)
+	err := s.testRepo.AddSlot(s.slot)
 	c.Assert(err, IsNil)
 	// Revoking an unknown skill returns ErrSkillNotFound
 	err = s.testRepo.Revoke(s.skill.Snap, s.skill.Name, s.slot.Snap, s.slot.Name)
@@ -602,7 +596,7 @@
 }
 
 func (s *RepositorySuite) TestRevokeFailsWhenSlotDoesNotExist(c *C) {
-	err := s.testRepo.AddSkill(s.skill.Snap, s.skill.Name, s.skill.Type, s.skill.Label, s.skill.Attrs)
+	err := s.testRepo.AddSkill(s.skill)
 	c.Assert(err, IsNil)
 	// Revoking to an unknown slot returns ErrSlotNotFound
 	err = s.testRepo.Revoke(s.skill.Snap, s.skill.Name, s.slot.Snap, s.slot.Name)
@@ -611,9 +605,9 @@
 }
 
 func (s *RepositorySuite) TestRevokeFailsWhenNotGranted(c *C) {
-	err := s.testRepo.AddSkill(s.skill.Snap, s.skill.Name, s.skill.Type, s.skill.Label, s.skill.Attrs)
-	c.Assert(err, IsNil)
-	err = s.testRepo.AddSlot(s.slot.Snap, s.slot.Name, s.slot.Type, s.slot.Label, s.slot.Attrs, s.slot.Apps)
+	err := s.testRepo.AddSkill(s.skill)
+	c.Assert(err, IsNil)
+	err = s.testRepo.AddSlot(s.slot)
 	c.Assert(err, IsNil)
 	// Revoking a skill that is not granted returns ErrNotGranted
 	err = s.testRepo.Revoke(s.skill.Snap, s.skill.Name, s.slot.Snap, s.slot.Name)
@@ -622,9 +616,9 @@
 }
 
 func (s *RepositorySuite) TestRevokeSucceeds(c *C) {
-	err := s.testRepo.AddSkill(s.skill.Snap, s.skill.Name, s.skill.Type, s.skill.Label, s.skill.Attrs)
-	c.Assert(err, IsNil)
-	err = s.testRepo.AddSlot(s.slot.Snap, s.slot.Name, s.slot.Type, s.slot.Label, s.slot.Attrs, s.slot.Apps)
+	err := s.testRepo.AddSkill(s.skill)
+	c.Assert(err, IsNil)
+	err = s.testRepo.AddSlot(s.slot)
 	c.Assert(err, IsNil)
 	err = s.testRepo.Grant(s.skill.Snap, s.skill.Name, s.slot.Snap, s.slot.Name)
 	c.Assert(err, IsNil)
@@ -646,9 +640,9 @@
 }
 
 func (s *RepositorySuite) TestGrantedToReturnsCorrectData(c *C) {
-	err := s.testRepo.AddSkill(s.skill.Snap, s.skill.Name, s.skill.Type, s.skill.Label, s.skill.Attrs)
-	c.Assert(err, IsNil)
-	err = s.testRepo.AddSlot(s.slot.Snap, s.slot.Name, s.slot.Type, s.slot.Label, s.slot.Attrs, s.slot.Apps)
+	err := s.testRepo.AddSkill(s.skill)
+	c.Assert(err, IsNil)
+	err = s.testRepo.AddSlot(s.slot)
 	c.Assert(err, IsNil)
 	// After granting the result is as expected
 	err = s.testRepo.Grant(s.skill.Snap, s.skill.Name, s.slot.Snap, s.slot.Name)
@@ -678,9 +672,9 @@
 }
 
 func (s *RepositorySuite) TestGrantedByReturnsCorrectData(c *C) {
-	err := s.testRepo.AddSkill(s.skill.Snap, s.skill.Name, s.skill.Type, s.skill.Label, s.skill.Attrs)
-	c.Assert(err, IsNil)
-	err = s.testRepo.AddSlot(s.slot.Snap, s.slot.Name, s.slot.Type, s.slot.Label, s.slot.Attrs, s.slot.Apps)
+	err := s.testRepo.AddSkill(s.skill)
+	c.Assert(err, IsNil)
+	err = s.testRepo.AddSlot(s.slot)
 	c.Assert(err, IsNil)
 	// After granting the result is as expected
 	err = s.testRepo.Grant(s.skill.Snap, s.skill.Name, s.slot.Snap, s.slot.Name)
@@ -696,7 +690,4 @@
 	err = s.testRepo.Revoke(s.skill.Snap, s.skill.Name, s.slot.Snap, s.slot.Name)
 	c.Assert(err, IsNil)
 	c.Assert(s.testRepo.GrantedBy(s.skill.Snap), HasLen, 0)
-=======
-	c.Assert(err, ErrorMatches, `cannot remove slot "name", no such slot`)
->>>>>>> c7b3c370
 }