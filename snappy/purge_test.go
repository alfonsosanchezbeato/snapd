--- conflicted
+++ resolved
@@ -76,13 +76,8 @@
 	default:
 		panic("dunno what to do with args")
 	}
-<<<<<<< HEAD
-	app := "hello-app." + testDeveloper
-	yaml := "version: 1.0\nname: hello-app\nversion: " + version + "\n" + extra
-=======
-	app := "hello-snap." + testOrigin
+	app := "hello-snap." + testDeveloper
 	yaml := "version: 1.0\nname: hello-snap\nversion: " + version + "\n" + extra
->>>>>>> 5b49dc0c
 	yamlFile, err := makeInstalledMockSnap(s.tempdir, yaml)
 	c.Assert(err, IsNil)
 
