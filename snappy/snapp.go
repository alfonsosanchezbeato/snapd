/*
 * Copyright (C) 2014-2015 Canonical Ltd
 *
 * This program is free software: you can redistribute it and/or modify
 * it under the terms of the GNU General Public License version 3 as
 * published by the Free Software Foundation.
 *
 * This program is distributed in the hope that it will be useful,
 * but WITHOUT ANY WARRANTY; without even the implied warranty of
 * MERCHANTABILITY or FITNESS FOR A PARTICULAR PURPOSE.  See the
 * GNU General Public License for more details.
 *
 * You should have received a copy of the GNU General Public License
 * along with this program.  If not, see <http://www.gnu.org/licenses/>.
 *
 */

package snappy

import (
	"bytes"
	"encoding/json"
	"errors"
	"fmt"
	"io"
	"io/ioutil"
	"log"
	"net/http"
	"net/url"
	"os"
	"os/exec"
	"path/filepath"
	"reflect"
	"regexp"
	"sort"
	"strings"
	"time"

	"launchpad.net/snappy/clickdeb"
	"launchpad.net/snappy/helpers"
	"launchpad.net/snappy/progress"
	"launchpad.net/snappy/systemd"

	"gopkg.in/yaml.v2"
)

const (
	// the postfix we append to the release that is send to the store
	// FIXME: find a better way to detect the postfix
	releasePostfix = "-core"

	// the namespace for sideloaded snaps
	sideloadedNamespace = "sideload"
)

// Port is used to declare the Port and Negotiable status of such port
// that is bound to a Service.
type Port struct {
	Port       string `yaml:"port,omitempty"`
	Negotiable bool   `yaml:"negotiable,omitempty"`
}

// Ports is a representation of Internal and External ports mapped with a Port.
type Ports struct {
	Internal map[string]Port `yaml:"internal,omitempty" json:"internal,omitempty"`
	External map[string]Port `yaml:"external,omitempty" json:"external,omitempty"`
}

// SecurityOverrideDefinition is used to override apparmor or seccomp
// security defaults
type SecurityOverrideDefinition struct {
	Apparmor string `yaml:"apparmor" json:"apparmor"`
}

// SecurityDefinitions contains the common apparmor/seccomp definitions
type SecurityDefinitions struct {
	// SecurityTemplate is a template like "default"
	SecurityTemplate string `yaml:"security-template,omitempty" json:"security-template,omitempty"`
	// SecurityOverride is a override for the high level security json
	SecurityOverride *SecurityOverrideDefinition `yaml:"security-override,omitempty" json:"security-override,omitempty"`
	// SecurityPolicy is a hand-crafted low-level policy
	SecurityPolicy *SecurityOverrideDefinition `yaml:"security-policy,omitempty" json:"security-policy,omitempty"`

	// SecurityCaps is are the apparmor/seccomp capabilities for an app
	SecurityCaps []string `yaml:"caps,omitempty" json:"caps,omitempty"`
}

// Service represents a service inside a SnapPart
type Service struct {
	Name        string `yaml:"name" json:"name,omitempty"`
	Description string `yaml:"description,omitempty" json:"description,omitempty"`

	Start       string  `yaml:"start,omitempty" json:"start,omitempty"`
	Stop        string  `yaml:"stop,omitempty" json:"stop,omitempty"`
	PostStop    string  `yaml:"poststop,omitempty" json:"poststop,omitempty"`
	StopTimeout Timeout `yaml:"stop-timeout,omitempty" json:"stop-timeout,omitempty"`

	// must be a pointer so that it can be "nil" and omitempty works
	Ports *Ports `yaml:"ports,omitempty" json:"ports,omitempty"`

	SecurityDefinitions `yaml:",inline"`
}

// Binary represents a single binary inside the binaries: package.yaml
type Binary struct {
	Name string `yaml:"name"`
	Exec string `yaml:"exec"`

	SecurityDefinitions `yaml:",inline"`
}

// SnapPart represents a generic snap type
type SnapPart struct {
	m           *packageYaml
	namespace   string
	hash        string
	isActive    bool
	isInstalled bool

	basedir string
}

var commasplitter = regexp.MustCompile(`\s*,\s*`).Split

type packageYaml struct {
	Name    string
	Version string
	Vendor  string
	Icon    string
	Type    SnapType

	// the spec allows a string or a list here *ick* so we need
	// to convert that into something sensible via reflect
	DeprecatedArchitecture interface{} `yaml:"architecture"`
	Architectures          []string    `yaml:"architectures"`

	DeprecatedFramework string   `yaml:"framework,omitempty"`
	Frameworks          []string `yaml:"frameworks,omitempty"`

	Services []Service `yaml:"services,omitempty"`
	Binaries []Binary  `yaml:"binaries,omitempty"`

	// oem snap only
	OEM struct {
		Store struct {
			ID string `yaml:"id,omitempty"`
		} `yaml:"store,omitempty"`
	} `yaml:"oem,omitempty"`
	Config SystemConfig `yaml:"config,omitempty"`

	// this is a bit ugly, but right now integration is a one:one
	// mapping of click hooks
	Integration map[string]clickAppHook

	ExplicitLicenseAgreement bool   `yaml:"explicit-license-agreement,omitempty"`
	LicenseVersion           string `yaml:"license-version,omitempty"`
}

type remoteSnap struct {
	Publisher       string  `json:"publisher,omitempty"`
	Name            string  `json:"name"`
	Title           string  `json:"title"`
	IconURL         string  `json:"icon_url"`
	Price           float64 `json:"price,omitempty"`
	Content         string  `json:"content,omitempty"`
	RatingsAverage  float64 `json:"ratings_average,omitempty"`
	Version         string  `json:"version"`
	AnonDownloadURL string  `json:"anon_download_url, omitempty"`
	DownloadURL     string  `json:"download_url, omitempty"`
	DownloadSha512  string  `json:"download_sha512, omitempty"`
	LastUpdated     string  `json:"last_updated, omitempty"`
	DownloadSize    int64   `json:"binary_filesize, omitempty"`
}

type searchResults struct {
	Payload struct {
		Packages []remoteSnap `json:"clickindex:package"`
	} `json:"_embedded"`
}

func parsePackageYamlFile(yamlPath string) (*packageYaml, error) {

	yamlData, err := ioutil.ReadFile(yamlPath)
	if err != nil {
		return nil, err
	}

	return parsePackageYamlData(yamlData)
}

func parsePackageYamlData(yamlData []byte) (*packageYaml, error) {
	var m packageYaml
	err := yaml.Unmarshal(yamlData, &m)
	if err != nil {
		log.Printf("Can not parse '%s'", yamlData)
		return nil, err
	}

	// parse the architecture: field that is either a string or a list
	// or empty (yes, you read that correctly)
	if m.Architectures == nil {
		v := reflect.ValueOf(m.DeprecatedArchitecture)
		switch v.Kind() {
		case reflect.Invalid:
			m.Architectures = []string{"all"}
		case reflect.String:
			m.Architectures = []string{v.String()}
		case reflect.Slice:
			v2 := m.DeprecatedArchitecture.([]interface{})
			for _, arch := range v2 {
				m.Architectures = append(m.Architectures, arch.(string))
			}
		}
	}

	if m.DeprecatedFramework != "" {
		log.Printf(`Use of deprecated "framework" key in yaml`)
		if len(m.Frameworks) != 0 {
			return nil, ErrInvalidFrameworkSpecInYaml
		}

		m.Frameworks = commasplitter(m.DeprecatedFramework, -1)
		m.DeprecatedFramework = ""
	}

<<<<<<< HEAD
	// do all checks here
	for _, binary := range m.Binaries {
		if err := verifyBinariesYaml(binary); err != nil {
			return nil, err
		}
	}

	for _, service := range m.Services {
		if err := verifyServiceYaml(service); err != nil {
			return nil, err
=======
	// For backward compatiblity we allow that there is no "exec:" line
	// in the binary definition and that its derived from the name.
	//
	// Generate the right exec line here
	for i := range m.Binaries {
		if m.Binaries[i].Exec == "" {
			m.Binaries[i].Exec = m.Binaries[i].Name
			m.Binaries[i].Name = filepath.Base(m.Binaries[i].Exec)
		}
	}

	for i := range m.Services {
		if m.Services[i].StopTimeout == 0 {
			m.Services[i].StopTimeout = DefaultTimeout
>>>>>>> ce79fdde
		}
	}

	return &m, nil
}

func (m *packageYaml) checkForNameClashes() error {
	d := make(map[string]struct{})
	for _, bin := range m.Binaries {
		d[bin.Name] = struct{}{}
	}
	for _, svc := range m.Services {
		if _, ok := d[svc.Name]; ok {
			return ErrNameClash(svc.Name)
		}
	}

	return nil
}

func (m *packageYaml) FrameworksForClick() string {
	return strings.Join(m.Frameworks, ",")
}

func (m *packageYaml) checkForFrameworks() error {
	installed, err := ActiveSnapNamesByType(SnapTypeFramework)
	if err != nil {
		return err
	}
	sort.Strings(installed)

	missing := make([]string, 0, len(m.Frameworks))

	for _, f := range m.Frameworks {
		i := sort.SearchStrings(installed, f)
		if i >= len(installed) || installed[i] != f {
			missing = append(missing, f)
		}
	}

	if len(missing) > 0 {
		return ErrMissingFrameworks(missing)
	}

	return nil
}

// checkLicenseAgreement returns nil if it's ok to proceed with installing the
// package, as deduced from the license agreement (which might involve asking
// the user), or an error that explains the reason why installation should not
// proceed.
func (m *packageYaml) checkLicenseAgreement(ag agreer, d *clickdeb.ClickDeb, currentActiveDir string) error {
	if !m.ExplicitLicenseAgreement {
		return nil
	}

	if ag == nil {
		return ErrLicenseNotAccepted
	}

	license, err := d.MetaMember("license.txt")
	if err != nil || len(license) == 0 {
		return ErrLicenseNotProvided
	}

	oldM, err := parsePackageYamlFile(filepath.Join(currentActiveDir, "meta", "package.yaml"))
	if err != nil && !os.IsNotExist(err) {
		return err
	}

	// don't ask for the license if
	// * the previous version also asked for license confirmation, and
	// * the license version is the same
	if err == nil && oldM.ExplicitLicenseAgreement && oldM.LicenseVersion == m.LicenseVersion {
		return nil
	}

	msg := fmt.Sprintf("%s requires that you accept the following license before continuing", m.Name)
	if !ag.Agreed(msg, string(license)) {
		return ErrLicenseNotAccepted
	}

	return nil
}

// NewInstalledSnapPart returns a new SnapPart from the given yamlPath
func NewInstalledSnapPart(yamlPath, namespace string) *SnapPart {
	m, err := parsePackageYamlFile(yamlPath)
	if err != nil {
		return nil
	}

	return NewSnapPartFromYaml(yamlPath, namespace, m)
}

// NewSnapPartFromYaml returns a new SnapPart from the given *packageYaml at yamlPath
func NewSnapPartFromYaml(yamlPath, namespace string, m *packageYaml) *SnapPart {
	part := &SnapPart{
		basedir:     filepath.Dir(filepath.Dir(yamlPath)),
		isInstalled: true,
		namespace:   namespace,
		m:           m,
	}

	// check if the part is active
	allVersionsDir := filepath.Dir(part.basedir)
	p, _ := filepath.EvalSymlinks(filepath.Join(allVersionsDir, "current"))
	if p == part.basedir {
		part.isActive = true
	}

	// read hash, its ok if its not there, some older versions of
	// snappy did not write this file
	hashesData, err := ioutil.ReadFile(filepath.Join(part.basedir, "meta", "hashes.yaml"))
	if err == nil {
		var h hashesYaml
		err = yaml.Unmarshal(hashesData, &h)
		if err == nil {
			part.hash = h.ArchiveSha512
		}
	}

	return part
}

// Type returns the type of the SnapPart (app, oem, ...)
func (s *SnapPart) Type() SnapType {
	if s.m.Type != "" {
		return s.m.Type
	}

	// if not declared its a app
	return "app"
}

// Name returns the name
func (s *SnapPart) Name() string {
	return s.m.Name
}

// Version returns the version
func (s *SnapPart) Version() string {
	return s.m.Version
}

// Description returns the description
func (s *SnapPart) Description() string {
	// TODO: implement.
	return "NOT IMPLEMENTED"
}

// Namespace returns the namespace
func (s *SnapPart) Namespace() string {
	return s.namespace
}

// Hash returns the hash
func (s *SnapPart) Hash() string {
	return s.hash
}

// Channel returns the channel used
func (s *SnapPart) Channel() string {
	// FIXME: real channel support
	return "edge"
}

// Icon returns the path to the icon
func (s *SnapPart) Icon() string {
	return filepath.Join(s.basedir, s.m.Icon)
}

// IsActive returns true if the snap is active
func (s *SnapPart) IsActive() bool {
	return s.isActive
}

// IsInstalled returns true if the snap is installed
func (s *SnapPart) IsInstalled() bool {
	return s.isInstalled
}

// InstalledSize returns the size of the installed snap
func (s *SnapPart) InstalledSize() int64 {
	// FIXME: cache this at install time maybe?
	totalSize := int64(0)
	f := func(_ string, info os.FileInfo, err error) error {
		totalSize += info.Size()
		return err
	}
	filepath.Walk(s.basedir, f)
	return totalSize
}

// DownloadSize returns the dowload size
func (s *SnapPart) DownloadSize() int64 {
	return -1
}

// Date returns the last update date
func (s *SnapPart) Date() time.Time {
	st, err := os.Stat(s.basedir)
	if err != nil {
		return time.Time{}
	}

	return st.ModTime()
}

// Services return a list of Service the package declares
func (s *SnapPart) Services() []Service {
	return s.m.Services
}

// OemConfig return a list of packages to configure
func (s *SnapPart) OemConfig() SystemConfig {
	return s.m.Config
}

// Install installs the snap
func (s *SnapPart) Install(pb progress.Meter, flags InstallFlags) (name string, err error) {
	return "", errors.New("Install of a local part is not possible")
}

// SetActive sets the snap active
func (s *SnapPart) SetActive(pb progress.Meter) (err error) {
	return setActiveClick(s.basedir, false, pb)
}

// Uninstall remove the snap from the system
func (s *SnapPart) Uninstall(pb progress.Meter) (err error) {
	// OEM snaps should not be removed as they are a key
	// building block for OEMs. Prunning non active ones
	// is acceptible.
	if s.m.Type == SnapTypeOem && s.IsActive() {
		return ErrPackageNotRemovable
	}

	deps, err := s.DependentNames()
	if err != nil {
		return err
	}
	if len(deps) != 0 {
		return ErrFrameworkInUse(deps)
	}

	return removeClick(s.basedir, pb)
}

// Config is used to to configure the snap
func (s *SnapPart) Config(configuration []byte) (new string, err error) {
	return snapConfig(s.basedir, s.namespace, string(configuration))
}

// NeedsReboot returns true if the snap becomes active on the next reboot
func (s *SnapPart) NeedsReboot() bool {
	return false
}

// Frameworks returns the list of frameworks needed by the snap
func (s *SnapPart) Frameworks() ([]string, error) {
	return s.m.Frameworks, nil
}

// DependentNames returns a list of the names of apps installed that
// depend on this one
//
// /!\ not part of the Part interface.
func (s *SnapPart) DependentNames() ([]string, error) {
	deps, err := s.Dependents()
	if err != nil {
		return nil, err
	}

	names := make([]string, len(deps))
	for i, dep := range deps {
		names[i] = dep.Name()
	}

	return names, nil
}

// Dependents gives the list of apps installed that depend on this one
//
// /!\ not part of the Part interface.
func (s *SnapPart) Dependents() ([]*SnapPart, error) {
	if s.Type() != SnapTypeFramework {
		// only frameworks are depended on
		return nil, nil
	}

	var needed []*SnapPart

	installed, err := NewMetaRepository().Installed()
	if err != nil {
		return nil, err
	}

	name := s.Name()
	for _, part := range installed {
		fmks, err := part.Frameworks()
		if err != nil {
			return nil, err
		}
		for _, fmk := range fmks {
			if fmk == name {
				part, ok := part.(*SnapPart)
				if !ok {
					return nil, ErrInstalledNonSnapPart
				}
				needed = append(needed, part)
			}
		}
	}

	return needed, nil
}

var timestampUpdater = helpers.UpdateTimestamp

// UpdateAppArmorJSONTimestamp updates the timestamp on the snap's apparmor json symlink
func (s *SnapPart) UpdateAppArmorJSONTimestamp() error {
	// TODO: receive a list of policies that have changed, and only touch
	// things if we use one of those policies

	fns, err := filepath.Glob(filepath.Join(snapAppArmorDir, fmt.Sprintf("%s_*.json", s.Name())))
	if err != nil {
		return err
	}

	for _, fn := range fns {
		if err := timestampUpdater(fn); err != nil {
			return err
		}
	}

	return nil
}

type restartJob struct {
	name    string
	timeout time.Duration
}

// RefreshDependentsSecurity refreshes the security policies of dependent snaps
func (s *SnapPart) RefreshDependentsSecurity(inter interacter) error {
	deps, err := s.Dependents()
	if err != nil {
		return err
	}

	var restart []restartJob

	for _, dep := range deps {
		if err := dep.UpdateAppArmorJSONTimestamp(); err != nil {
			return err
		}
		for _, svc := range dep.Services() {
			svcName := generateServiceFileName(dep.m, svc)
			restart = append(restart, restartJob{svcName, time.Duration(svc.StopTimeout)})
		}
	}

	if err := exec.Command(aaClickHookCmd).Run(); err != nil {
		return err
	}

	sysd := systemd.New(globalRootDir, inter)
	for _, r := range restart {
		sysd.Restart(r.name, r.timeout)
	}

	return nil
}

// SnapLocalRepository is the type for a local snap repository
type SnapLocalRepository struct {
	path string
}

// NewLocalSnapRepository returns a new SnapLocalRepository for the given
// path
func NewLocalSnapRepository(path string) *SnapLocalRepository {
	if s, err := os.Stat(path); err != nil || !s.IsDir() {
		return nil
	}
	return &SnapLocalRepository{path: path}
}

// Description describes the local repository
func (s *SnapLocalRepository) Description() string {
	return fmt.Sprintf("Snap local repository for %s", s.path)
}

// Search searches the local repository
func (s *SnapLocalRepository) Search(terms string) (versions []Part, err error) {
	return versions, err
}

// Details returns details for the given snap
func (s *SnapLocalRepository) Details(name string) (versions []Part, err error) {
	if !strings.ContainsRune(name, '.') {
		name += ".*"
	}

	globExpr := filepath.Join(s.path, name, "*", "meta", "package.yaml")
	parts, err := s.partsForGlobExpr(globExpr)

	if len(parts) == 0 {
		return nil, ErrPackageNotFound
	}

	return parts, nil
}

// Updates returns the available updates
func (s *SnapLocalRepository) Updates() (parts []Part, err error) {
	return nil, err
}

// Installed returns the installed snaps from this repository
func (s *SnapLocalRepository) Installed() (parts []Part, err error) {
	globExpr := filepath.Join(s.path, "*", "*", "meta", "package.yaml")
	return s.partsForGlobExpr(globExpr)
}

func (s *SnapLocalRepository) partsForGlobExpr(globExpr string) (parts []Part, err error) {
	matches, err := filepath.Glob(globExpr)
	if err != nil {
		return nil, err
	}
	for _, yamlfile := range matches {

		// skip "current" and similar symlinks
		realpath, err := filepath.EvalSymlinks(yamlfile)
		if err != nil {
			return nil, err
		}
		if realpath != yamlfile {
			continue
		}

		namespace, err := namespaceFromPath(realpath)
		if err != nil {
			return nil, err
		}

		snap := NewInstalledSnapPart(yamlfile, namespace)
		if snap != nil {
			parts = append(parts, snap)
		}
	}

	return parts, nil
}

func namespaceFromPath(path string) (string, error) {
	namespace := filepath.Ext(filepath.Dir(filepath.Join(path, "..", "..")))

	if len(namespace) < 1 {
		return "", errors.New("invalid package on system")
	}

	return namespace[1:], nil
}

// RemoteSnapPart represents a snap available on the server
type RemoteSnapPart struct {
	pkg remoteSnap
}

// Type returns the type of the SnapPart (app, oem, ...)
func (s *RemoteSnapPart) Type() SnapType {
	// FIXME: the store does not publish this info
	return SnapTypeApp
}

// Name returns the name
func (s *RemoteSnapPart) Name() string {
	return s.pkg.Name
}

// Version returns the version
func (s *RemoteSnapPart) Version() string {
	return s.pkg.Version
}

// Description returns the description
func (s *RemoteSnapPart) Description() string {
	return s.pkg.Title
}

// Namespace is the origin
func (s *RemoteSnapPart) Namespace() string {
	// TODO: implement.
	return "{NOT_IMPLEMENTED}"
}

// Hash returns the hash
func (s *RemoteSnapPart) Hash() string {
	return s.pkg.DownloadSha512
}

// Channel returns the channel used
func (s *RemoteSnapPart) Channel() string {
	// FIXME: real channel support, this requires server work
	return "edge"
}

// Icon returns the icon
func (s *RemoteSnapPart) Icon() string {
	return s.pkg.IconURL
}

// IsActive returns true if the snap is active
func (s *RemoteSnapPart) IsActive() bool {
	return false
}

// IsInstalled returns true if the snap is installed
func (s *RemoteSnapPart) IsInstalled() bool {
	return false
}

// InstalledSize returns the size of the installed snap
func (s *RemoteSnapPart) InstalledSize() int64 {
	return -1
}

// DownloadSize returns the dowload size
func (s *RemoteSnapPart) DownloadSize() int64 {
	return s.pkg.DownloadSize
}

// Date returns the last update time
func (s *RemoteSnapPart) Date() time.Time {
	p, err := time.Parse("2006-01-02T15:04:05.000000Z", s.pkg.LastUpdated)
	if err != nil {
		return time.Time{}
	}

	return p
}

// Download downloads the snap and returns the filename
func (s *RemoteSnapPart) Download(pbar progress.Meter) (string, error) {

	w, err := ioutil.TempFile("", s.pkg.Name)
	if err != nil {
		return "", err
	}
	defer func() {
		if err != nil {
			os.Remove(w.Name())
		}
	}()

	// try anonymous download first and fallback to authenticated
	url := s.pkg.AnonDownloadURL
	if url == "" {
		url = s.pkg.DownloadURL
	}
	req, err := http.NewRequest("GET", url, nil)
	if err != nil {
		return "", err
	}
	setUbuntuStoreHeaders(req)

	client := &http.Client{}
	resp, err := client.Do(req)
	if err != nil {
		return "", err
	}
	defer resp.Body.Close()
	if resp.StatusCode != 200 {
		return "", fmt.Errorf("Unexpected status code %v", resp.StatusCode)
	}

	if pbar != nil {
		pbar.Start(float64(resp.ContentLength))
		mw := io.MultiWriter(w, pbar)
		_, err = io.Copy(mw, resp.Body)
		pbar.Finished()
	} else {
		_, err = io.Copy(w, resp.Body)
	}

	if err != nil {
		return "", err
	}

	return w.Name(), w.Sync()
}

// Install installs the snap
func (s *RemoteSnapPart) Install(pbar progress.Meter, flags InstallFlags) (string, error) {
	downloadedSnap, err := s.Download(pbar)
	if err != nil {
		return "", err
	}
	defer os.Remove(downloadedSnap)

	return installClick(downloadedSnap, flags, pbar, s.Namespace())
}

// SetActive sets the snap active
func (s *RemoteSnapPart) SetActive(progress.Meter) error {
	return ErrNotInstalled
}

// Uninstall remove the snap from the system
func (s *RemoteSnapPart) Uninstall(progress.Meter) error {
	return ErrNotInstalled
}

// Config is used to to configure the snap
func (s *RemoteSnapPart) Config(configuration []byte) (new string, err error) {
	return "", err
}

// NeedsReboot returns true if the snap becomes active on the next reboot
func (s *RemoteSnapPart) NeedsReboot() bool {
	return false
}

// Frameworks returns the list of frameworks needed by the snap
func (s *RemoteSnapPart) Frameworks() ([]string, error) {
	return nil, ErrNotImplemented
}

// NewRemoteSnapPart returns a new RemoteSnapPart from the given
// remoteSnap data
func NewRemoteSnapPart(data remoteSnap) *RemoteSnapPart {
	return &RemoteSnapPart{pkg: data}
}

// SnapUbuntuStoreRepository represents the ubuntu snap store
type SnapUbuntuStoreRepository struct {
	searchURI  *url.URL
	detailsURI *url.URL
	bulkURI    string
}

var (
	storeSearchURI  *url.URL
	storeDetailsURI *url.URL
	storeBulkURI    *url.URL
)

func init() {
	storeBaseURI, err := url.Parse("https://search.apps.ubuntu.com/api/v1/")
	if err != nil {
		panic(err)
	}

	storeSearchURI, err = storeBaseURI.Parse("search")
	if err != nil {
		panic(err)
	}

	storeDetailsURI, err = storeBaseURI.Parse("package/")
	if err != nil {
		panic(err)
	}

	storeBulkURI, err = storeBaseURI.Parse("click-metadata")
	if err != nil {
		panic(err)
	}
}

// NewUbuntuStoreSnapRepository creates a new SnapUbuntuStoreRepository
func NewUbuntuStoreSnapRepository() *SnapUbuntuStoreRepository {
	if storeSearchURI == nil && storeDetailsURI == nil && storeBulkURI == nil {
		return nil
	}
	// see https://wiki.ubuntu.com/AppStore/Interfaces/ClickPackageIndex
	return &SnapUbuntuStoreRepository{
		searchURI:  storeSearchURI,
		detailsURI: storeDetailsURI,
		bulkURI:    storeBulkURI.String(),
	}
}

// small helper that sets the correct http headers for the ubuntu store
func setUbuntuStoreHeaders(req *http.Request) {
	req.Header.Set("Accept", "application/hal+json")

	// frameworks
	frameworks, _ := ActiveSnapNamesByType(SnapTypeFramework)
	req.Header.Set("X-Ubuntu-Frameworks", strings.Join(frameworks, ","))
	req.Header.Set("X-Ubuntu-Architecture", string(Architecture()))
	req.Header.Set("X-Ubuntu-Release", helpers.LsbRelease()+releasePostfix)

	// check if the oem part sets a custom store-id
	oems, _ := ActiveSnapsByType(SnapTypeOem)
	if len(oems) == 1 {
		storeID := oems[0].(*SnapPart).m.OEM.Store.ID
		if storeID != "" {
			req.Header.Set("X-Ubuntu-Store", storeID)
		}
	}

	// sso
	ssoToken, err := ReadStoreToken()
	if err == nil {
		req.Header.Set("Authorization", makeOauthPlaintextSignature(req, ssoToken))
	}
}

// Description describes the repository
func (s *SnapUbuntuStoreRepository) Description() string {
	return fmt.Sprintf("Snap remote repository for %s", s.searchURI)
}

// Details returns details for the given snap in this repository
func (s *SnapUbuntuStoreRepository) Details(snapName string) (parts []Part, err error) {
	url, err := s.detailsURI.Parse(snapName)
	if err != nil {
		return nil, err
	}
	req, err := http.NewRequest("GET", url.String(), nil)
	if err != nil {
		return nil, err
	}

	// set headers
	setUbuntuStoreHeaders(req)

	client := &http.Client{}
	resp, err := client.Do(req)
	if err != nil {
		return nil, err
	}
	defer resp.Body.Close()

	// check statusCode
	switch {
	case resp.StatusCode == 404:
		return nil, ErrPackageNotFound
	case resp.StatusCode != 200:
		return parts, fmt.Errorf("SnapUbuntuStoreRepository: unexpected http statusCode %v for %s", resp.StatusCode, snapName)
	}

	// and decode json
	var detailsData remoteSnap
	dec := json.NewDecoder(resp.Body)
	if err := dec.Decode(&detailsData); err != nil {
		return nil, err
	}

	snap := NewRemoteSnapPart(detailsData)
	parts = append(parts, snap)

	return parts, nil
}

// Search searches the repository for the given searchTerm
func (s *SnapUbuntuStoreRepository) Search(searchTerm string) (parts []Part, err error) {
	q := s.searchURI.Query()
	q.Set("q", searchTerm)
	s.searchURI.RawQuery = q.Encode()
	req, err := http.NewRequest("GET", s.searchURI.String(), nil)
	if err != nil {
		return nil, err
	}

	// set headers
	setUbuntuStoreHeaders(req)

	client := &http.Client{}
	resp, err := client.Do(req)
	if err != nil {
		return nil, err
	}
	defer resp.Body.Close()

	var searchData searchResults

	dec := json.NewDecoder(resp.Body)
	if err := dec.Decode(&searchData); err != nil {
		return nil, err
	}

	for _, pkg := range searchData.Payload.Packages {
		snap := NewRemoteSnapPart(pkg)
		parts = append(parts, snap)
	}

	return parts, nil
}

// Updates returns the available updates
func (s *SnapUbuntuStoreRepository) Updates() (parts []Part, err error) {
	// the store only supports apps and framworks currently, so no
	// sense in sending it our ubuntu-core snap
	installed, err := ActiveSnapNamesByType(SnapTypeApp, SnapTypeFramework)
	if err != nil || len(installed) == 0 {
		return nil, err
	}
	jsonData, err := json.Marshal(map[string][]string{"name": installed})
	if err != nil {
		return nil, err
	}

	req, err := http.NewRequest("POST", s.bulkURI, bytes.NewBuffer([]byte(jsonData)))
	if err != nil {
		return nil, err
	}
	// set headers
	setUbuntuStoreHeaders(req)
	// the updates call is a special snowflake right now
	// (see LP: #1427155)
	req.Header.Set("Accept", "application/json")

	client := &http.Client{}
	resp, err := client.Do(req)
	if err != nil {
		return nil, err
	}
	defer resp.Body.Close()

	var updateData []remoteSnap
	dec := json.NewDecoder(resp.Body)
	if err := dec.Decode(&updateData); err != nil {
		return nil, err
	}

	for _, pkg := range updateData {
		current := ActiveSnapByName(pkg.Name)
		if current == nil || current.Version() != pkg.Version {
			snap := NewRemoteSnapPart(pkg)
			parts = append(parts, snap)
		}
	}

	return parts, nil
}

// Installed returns the installed snaps from this repository
func (s *SnapUbuntuStoreRepository) Installed() (parts []Part, err error) {
	return nil, err
}

// makeSnapHookEnv returns an environment suitable for passing to
// os/exec.Cmd.Env
//
// The returned environment contains additional SNAP_* variables that
// are required when calling a meta/hook/ script and that will override
// any already existing SNAP_* variables in os.Environment()
func makeSnapHookEnv(part *SnapPart) (env []string) {
	snapDataDir := filepath.Join(snapDataDir, part.Name(), part.Version())
	snapEnv := map[string]string{
		"SNAP_NAME":          part.Name(),
		"SNAP_VERSION":       part.Version(),
		"SNAP_APP_PATH":      part.basedir,
		"SNAP_APP_DATA_PATH": snapDataDir,
	}

	// merge regular env and new snapEnv
	envMap := helpers.MakeMapFromEnvList(os.Environ())
	for k, v := range snapEnv {
		envMap[k] = v
	}

	// flatten
	for k, v := range envMap {
		env = append(env, fmt.Sprintf("%s=%s", k, v))
	}

	return env
}<|MERGE_RESOLUTION|>--- conflicted
+++ resolved
@@ -223,18 +223,18 @@
 		m.DeprecatedFramework = ""
 	}
 
-<<<<<<< HEAD
 	// do all checks here
 	for _, binary := range m.Binaries {
 		if err := verifyBinariesYaml(binary); err != nil {
 			return nil, err
 		}
 	}
-
 	for _, service := range m.Services {
 		if err := verifyServiceYaml(service); err != nil {
 			return nil, err
-=======
+		}
+	}
+
 	// For backward compatiblity we allow that there is no "exec:" line
 	// in the binary definition and that its derived from the name.
 	//
@@ -249,7 +249,6 @@
 	for i := range m.Services {
 		if m.Services[i].StopTimeout == 0 {
 			m.Services[i].StopTimeout = DefaultTimeout
->>>>>>> ce79fdde
 		}
 	}
 
