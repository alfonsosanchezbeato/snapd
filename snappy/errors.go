--- conflicted
+++ resolved
@@ -32,11 +32,10 @@
 	// that is already in the hwaccess list
 	ErrHWAccessAlreadyAdded = errors.New("device is already in hw-access list")
 
-<<<<<<< HEAD
 	// ErrReadmeInvalid is returned if the package contains a invalid
 	// meta/readme.md
 	ErrReadmeInvalid = errors.New("meta/readme.md invalid")
-=======
+
 	// ErrAuthenticationNeeds2fa is returned if the authentication
 	// needs 2factor
 	ErrAuthenticationNeeds2fa = errors.New("authentication needs second factor")
@@ -46,5 +45,4 @@
 
 	// ErrInvalidCredentials is returned on login error
 	ErrInvalidCredentials = errors.New("invalid credentials")
->>>>>>> 2f4163c8
 )