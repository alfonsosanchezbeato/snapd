--- conflicted
+++ resolved
@@ -4,17 +4,6 @@
 	"io/ioutil"
 	"os"
 	"strings"
-)
-
-// InstallFlags can be used to pass additional flags to the install of a
-// snap
-type InstallFlags uint
-
-const (
-	// AllowUnauthenticated allows to install a snap even if it can not be authenticated
-	AllowUnauthenticated InstallFlags = 1 << iota
-	// InhibitHooks will ensure that the hooks are not run
-	InhibitHooks
 )
 
 // InstallFlags can be used to pass additional flags to the install of a
@@ -53,15 +42,12 @@
 // Install the givens snap names provided via args. This can be local
 // files or snaps that are queried from the store
 func Install(name string, flags InstallFlags) (err error) {
-<<<<<<< HEAD
 	if os.Getenv("SNAPPY_ALLOW_UNAUTHENTICATED") != "" {
 		flags |= AllowUnauthenticated
 	}
 	if os.Getenv("SNAPPY_INHIBIT_HOOKS") != "" {
 		flags |= InhibitHooks
 	}
-=======
->>>>>>> 8c5e470d
 
 	// consume local parts
 	if _, err := os.Stat(name); err == nil {
