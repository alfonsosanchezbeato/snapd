// -*- Mode: Go; indent-tabs-mode: t -*-

/*
 * Copyright (C) 2015 Canonical Ltd
 *
 * This program is free software: you can redistribute it and/or modify
 * it under the terms of the GNU General Public License version 3 as
 * published by the Free Software Foundation.
 *
 * This program is distributed in the hope that it will be useful,
 * but WITHOUT ANY WARRANTY; without even the implied warranty of
 * MERCHANTABILITY or FITNESS FOR A PARTICULAR PURPOSE.  See the
 * GNU General Public License for more details.
 *
 * You should have received a copy of the GNU General Public License
 * along with this program.  If not, see <http://www.gnu.org/licenses/>.
 *
 */

// Package asserts implements snappy assertions and a database
// abstraction for managing and holding them.
package asserts

import (
	"errors"
	"fmt"
	"io/ioutil"
	"net/url"
	"os"
	"path/filepath"
	"regexp"
	"strings"
	"time"

	"github.com/ubuntu-core/snappy/helpers"
)

// DatabaseConfig for an assertion database.
type DatabaseConfig struct {
	// database backstore path
	Path string
<<<<<<< HEAD
	// trusted keys maps authority-ids to list of trusted keys.
	TrustedKeys map[string][]*AccountKey
=======
	// trusted account keys
	TrustedKeys []*AccountKey
>>>>>>> 53f58384
}

// Well-known errors
var (
	ErrNotFound = errors.New("assertion not found")
)

// A consistencyChecker performs further checks based on the full
// assertion database knowledge and its own signing key.
type consistencyChecker interface {
	checkConsistency(db *Database, signingKey *AccountKey) error
}

// Database holds assertions and can be used to sign or check
// further assertions.
type Database struct {
	root        string
	trustedKeys map[string][]*AccountKey
}

const (
	privateKeysLayoutVersion = "v0"
	privateKeysRoot          = "private-keys-" + privateKeysLayoutVersion
	assertionsLayoutVersion  = "v0"
	assertionsRoot           = "asserts-" + assertionsLayoutVersion
)

// OpenDatabase opens the assertion database based on the configuration.
func OpenDatabase(cfg *DatabaseConfig) (*Database, error) {
	err := os.MkdirAll(cfg.Path, 0775)
	if err != nil {
		return nil, fmt.Errorf("failed to create assert database root: %v", err)
	}
	info, err := os.Stat(cfg.Path)
	if err != nil {
		return nil, fmt.Errorf("failed to create assert database root: %v", err)
	}
	if info.Mode().Perm()&0002 != 0 {
		return nil, fmt.Errorf("assert database root unexpectedly world-writable: %v", cfg.Path)
	}
	trustedKeys := make(map[string][]*AccountKey)
	for _, accKey := range cfg.TrustedKeys {
		authID := accKey.AccountID()
		trustedKeys[authID] = append(trustedKeys[authID], accKey)
	}
	return &Database{root: cfg.Path, trustedKeys: trustedKeys}, nil
}

func (db *Database) atomicWriteEntry(data []byte, secret bool, subpath ...string) error {
	fpath := filepath.Join(db.root, filepath.Join(subpath...))
	dir := filepath.Dir(fpath)
	err := os.MkdirAll(dir, 0775)
	if err != nil {
		return err
	}
	fperm := 0664
	if secret {
		fperm = 0600
	}
	return helpers.AtomicWriteFile(fpath, data, os.FileMode(fperm), 0)
}

func (db *Database) readEntry(subpath ...string) ([]byte, error) {
	fpath := filepath.Join(db.root, filepath.Join(subpath...))
	return ioutil.ReadFile(fpath)
}

// GenerateKey generates a private/public key pair for identity and
// stores it returning its fingerprint.
func (db *Database) GenerateKey(authorityID string) (fingerprint string, err error) {
	// TODO: support specifying different key types/algorithms
	privKey, err := generatePrivateKey()
	if err != nil {
		return "", fmt.Errorf("failed to generate private key: %v", err)
	}

	return db.ImportKey(authorityID, OpenPGPPrivateKey(privKey))
}

// ImportKey stores the given private/public key pair for identity and
// returns its fingerprint
func (db *Database) ImportKey(authorityID string, privKey PrivateKey) (fingerprint string, err error) {
	encoded, err := encodePrivateKey(privKey)
	if err != nil {
		return "", fmt.Errorf("failed to store private key: %v", err)
	}

	fingerp := privKey.PublicKey().Fingerprint()
	err = db.atomicWriteEntry(encoded, true, privateKeysRoot, authorityID, fingerp)
	if err != nil {
		return "", fmt.Errorf("failed to store private key: %v", err)
	}
	return fingerp, nil
}

// findPrivateKey will return an error if not eactly one private key is found
func (db *Database) findPrivateKey(authorityID, fingerprintWildcard string) (PrivateKey, error) {
	keyPath := ""
	foundPrivKeyCb := func(relpath string) error {
		if keyPath != "" {
			return fmt.Errorf("ambiguous search, more than one key pair found: %q and %q", keyPath, relpath)

		}
		keyPath = relpath
		return nil
	}
	privKeysTop := filepath.Join(db.root, privateKeysRoot)
	err := findWildcard(privKeysTop, []string{authorityID, fingerprintWildcard}, foundPrivKeyCb)
	if err != nil {
		return nil, err
	}
	if keyPath == "" {
		return nil, fmt.Errorf("no matching key pair found")
	}
	encoded, err := db.readEntry(privateKeysRoot, keyPath)
	if err != nil {
		return nil, fmt.Errorf("failed to read key pair: %v", err)
	}
	privKey, err := decodePrivateKey(encoded)
	if err != nil {
		return nil, fmt.Errorf("failed to decode key pair: %v", err)
	}
	return privKey, nil
}

var (
	// for sanity checking of fingerprint-like strings
	fingerprintLike = regexp.MustCompile("^[0-9a-f]*$")
)

// PublicKey exports the public part of a stored key pair for identity
// by matching the given fingerprint suffix, it is an error if no or more
// than one key pair is found.
func (db *Database) PublicKey(authorityID string, fingerprintSuffix string) (PublicKey, error) {
	if !fingerprintLike.MatchString(fingerprintSuffix) {
		return nil, fmt.Errorf("fingerprint suffix contains unexpected chars: %q", fingerprintSuffix)
	}
	privKey, err := db.findPrivateKey(authorityID, "*"+fingerprintSuffix)
	if err != nil {
		return nil, err
	}
	return privKey.PublicKey(), nil
}

// Sign builds an assertion with the provided information and signs it
// with the private key from `headers["authority-id"]` that has the provided fingerprint.
func (db *Database) Sign(assertType AssertionType, headers map[string]string, body []byte, fingerprint string) (Assertion, error) {
	if fingerprint == "" {
		return nil, fmt.Errorf("fingerprint is empty")
	}
	if !fingerprintLike.MatchString(fingerprint) {
		return nil, fmt.Errorf("fingerprint contains unexpected chars: %q", fingerprint)
	}
	authorityID, err := checkMandatory(headers, "authority-id")
	if err != nil {
		return nil, err
	}
	privKey, err := db.findPrivateKey(authorityID, fingerprint)
	if err != nil {
		return nil, err
	}
	return buildAndSign(assertType, headers, body, privKey)
}

// use a generalized matching style along what PGP does where keys can be
// retrieved by giving suffixes of their fingerprint,
// for safety suffix must be at least 64 bits though
// TODO: may need more details about the kind of key we are looking for
// and use an interface for the results.
func (db *Database) findAccountKeys(authorityID, fingerprintSuffix string) ([]*AccountKey, error) {
	suffixLen := len(fingerprintSuffix)
	if suffixLen%2 == 1 {
		return nil, fmt.Errorf("key id/fingerprint suffix cannot specify a half byte")
	}
	if suffixLen < 16 {
		return nil, fmt.Errorf("key id/fingerprint suffix must be at least 64 bits")
	}
	res := make([]*AccountKey, 0, 1)
<<<<<<< HEAD
	cands := db.cfg.TrustedKeys[authorityID]
=======
	cands := db.trustedKeys[authorityID]
>>>>>>> 53f58384
	for _, cand := range cands {
		if strings.HasSuffix(cand.Fingerprint(), fingerprintSuffix) {
			res = append(res, cand)
		}
	}
	// consider stored account keys
	accountKeysTop := filepath.Join(db.root, assertionsRoot, string(AccountKeyType))
	foundKeyCb := func(primaryPath string) error {
		a, err := db.readAssertion(AccountKeyType, primaryPath)
		if err != nil {
			return err
		}
		var accKey *AccountKey
		switch acck := a.(type) {
		case *AccountKey:
			accKey = acck
		default:
			return fmt.Errorf("something that is not an account-key under their storage tree")
		}
		res = append(res, accKey)
		return nil
	}
	err := findWildcard(accountKeysTop, []string{url.QueryEscape(authorityID), "*" + fingerprintSuffix}, foundKeyCb)
	if err != nil {
		return nil, fmt.Errorf("broken assertion storage, scanning: %v", err)
	}

	return res, nil
}

// Check tests whether the assertion is properly signed and consistent with all the stored knowledge.
func (db *Database) Check(assert Assertion) error {
	content, signature := assert.Signature()
	sig, err := decodeSignature(signature)
	if err != nil {
		return err
	}
	// TODO: later may need to consider type of assert to find candidate keys
	accKeys, err := db.findAccountKeys(assert.AuthorityID(), sig.KeyID())
	if err != nil {
		return fmt.Errorf("error finding matching public key for signature: %v", err)
	}
	now := time.Now()
	var lastErr error
	for _, accKey := range accKeys {
		if accKey.isKeyValidAt(now) {
			err := accKey.publicKey().verify(content, sig)
			if err == nil {
				// see if the assertion requires further checks
				if checker, ok := assert.(consistencyChecker); ok {
					err := checker.checkConsistency(db, accKey)
					if err != nil {
						return fmt.Errorf("signature verifies but assertion violates other knowledge: %v", err)
					}
				}
				return nil
			}
			lastErr = err
		}
	}
	if lastErr == nil {
		return fmt.Errorf("no valid known public key verifies assertion")
	}
	return fmt.Errorf("failed signature verification: %v", lastErr)
}

func (db *Database) readAssertion(assertType AssertionType, primaryPath string) (Assertion, error) {
	encoded, err := db.readEntry(assertionsRoot, string(assertType), primaryPath)
	if os.IsNotExist(err) {
		return nil, ErrNotFound
	}
	if err != nil {
		return nil, fmt.Errorf("broken assertion storage, failed to read assertion: %v", err)
	}
	assert, err := Decode(encoded)
	if err != nil {
		return nil, fmt.Errorf("broken assertion storage, failed to decode assertion: %v", err)
	}
	return assert, nil
}

// Add persists the assertion after ensuring it is properly signed and consistent with all the stored knowledge.
// It will return an error when trying to add an older revision of the assertion than the one currently stored.
func (db *Database) Add(assert Assertion) error {
	reg, err := checkAssertType(assert.Type())
	if err != nil {
		return err
	}
	err = db.Check(assert)
	if err != nil {
		return err
	}
	primaryKey := make([]string, len(reg.primaryKey))
	for i, k := range reg.primaryKey {
		keyVal := assert.Header(k)
		if keyVal == "" {
			return fmt.Errorf("missing primary key header: %v", k)
		}
		// safety against '/' etc
		primaryKey[i] = url.QueryEscape(keyVal)
	}
	primaryPath := filepath.Join(primaryKey...)
	curAssert, err := db.readAssertion(assert.Type(), primaryPath)
	if err == nil {
		curRev := curAssert.Revision()
		rev := assert.Revision()
		if curRev >= rev {
			return fmt.Errorf("assertion added must have more recent revision than current one (adding %d, currently %d)", rev, curRev)
		}
	} else if err != ErrNotFound {
		return err
	}
	err = db.atomicWriteEntry(Encode(assert), false, assertionsRoot, string(assert.Type()), primaryPath)
	if err != nil {
		return fmt.Errorf("broken assertion storage, failed to write assertion: %v", err)
	}
	return nil
}

// Find an assertion based on arbitrary headers.
// Provided headers must contain the primary key for the assertion type.
// It returns ErrNotFound if the assertion cannot be found.
func (db *Database) Find(assertionType AssertionType, headers map[string]string) (Assertion, error) {
	reg, err := checkAssertType(assertionType)
	if err != nil {
		return nil, err
	}
	primaryKey := make([]string, len(reg.primaryKey))
	for i, k := range reg.primaryKey {
		keyVal := headers[k]
		if keyVal == "" {
			return nil, fmt.Errorf("must provide primary key: %v", k)
		}
		primaryKey[i] = url.QueryEscape(keyVal)
	}
	primaryPath := filepath.Join(primaryKey...)
	assert, err := db.readAssertion(assertionType, primaryPath)
	if err != nil {
		return nil, err
	}
	// check non-primary-key headers as well
	for expectedKey, expectedValue := range headers {
		if assert.Header(expectedKey) != expectedValue {
			return nil, ErrNotFound
		}
	}
	return assert, nil
}<|MERGE_RESOLUTION|>--- conflicted
+++ resolved
@@ -39,13 +39,8 @@
 type DatabaseConfig struct {
 	// database backstore path
 	Path string
-<<<<<<< HEAD
-	// trusted keys maps authority-ids to list of trusted keys.
-	TrustedKeys map[string][]*AccountKey
-=======
 	// trusted account keys
 	TrustedKeys []*AccountKey
->>>>>>> 53f58384
 }
 
 // Well-known errors
@@ -224,11 +219,7 @@
 		return nil, fmt.Errorf("key id/fingerprint suffix must be at least 64 bits")
 	}
 	res := make([]*AccountKey, 0, 1)
-<<<<<<< HEAD
-	cands := db.cfg.TrustedKeys[authorityID]
-=======
 	cands := db.trustedKeys[authorityID]
->>>>>>> 53f58384
 	for _, cand := range cands {
 		if strings.HasSuffix(cand.Fingerprint(), fingerprintSuffix) {
 			res = append(res, cand)
