// -*- Mode: Go; indent-tabs-mode: t -*-

/*
 * Copyright (C) 2016 Canonical Ltd
 *
 * This program is free software: you can redistribute it and/or modify
 * it under the terms of the GNU General Public License version 3 as
 * published by the Free Software Foundation.
 *
 * This program is distributed in the hope that it will be useful,
 * but WITHOUT ANY WARRANTY; without even the implied warranty of
 * MERCHANTABILITY or FITNESS FOR A PARTICULAR PURPOSE.  See the
 * GNU General Public License for more details.
 *
 * You should have received a copy of the GNU General Public License
 * along with this program.  If not, see <http://www.gnu.org/licenses/>.
 *
 */

package asserts

import (
	"bytes"
	"errors"
	"fmt"
	"os"
	"os/exec"
	"path/filepath"
	"strconv"
	"strings"

	"github.com/snapcore/snapd/osutil"
)

func ensureGPGHomeDirectory() (string, error) {
	real, err := osutil.RealUser()
	if err != nil {
		return "", err
	}

	uid, err := strconv.Atoi(real.Uid)
	if err != nil {
		return "", err
	}

	gid, err := strconv.Atoi(real.Gid)
	if err != nil {
		return "", err
	}

	homedir := os.Getenv("SNAP_GNUPG_HOME")
	if homedir == "" {
		homedir = filepath.Join(real.HomeDir, ".snap", "gnupg")
	}

	if err := osutil.MkdirAllChown(homedir, 0700, uid, gid); err != nil {
		return "", err
	}
	return homedir, nil
}

// findGPGCommand returns the path to a suitable GnuPG binary to use.
// GnuPG 2 is mainly intended for desktop use, and is hard for us to use
// here: in particular, it's extremely difficult to use it to delete a
// secret key without a pinentry prompt (which would be necessary in our
// test suite).  GnuPG 1 is still supported so it's reasonable to continue
// using that for now.
func findGPGCommand() (string, error) {
	if path := os.Getenv("SNAP_GNUPG_CMD"); path != "" {
		return path, nil
	}

	path, err := exec.LookPath("gpg1")
	if err != nil {
		path, err = exec.LookPath("gpg")
	}
	return path, err
}

func runGPGImpl(input []byte, args ...string) ([]byte, error) {
	homedir, err := ensureGPGHomeDirectory()
	if err != nil {
		return nil, err
	}

	// Ensure the gpg-agent knows what tty to talk to to ask for
	// the passphrase. This is needed because we drive gpg over
	// a pipe and if the agent is not already started it will
	// fail to be able to ask for a password.
	if os.Getenv("GPG_TTY") == "" {
		tty, err := os.Readlink("/proc/self/fd/0")
		if err != nil {
			return nil, err
		}
		os.Setenv("GPG_TTY", tty)
	}

	general := []string{"--homedir", homedir, "-q", "--no-auto-check-trustdb"}
	allArgs := append(general, args...)

	path, err := findGPGCommand()
	if err != nil {
		return nil, err
	}
	cmd := exec.Command(path, allArgs...)
	var outBuf bytes.Buffer
	var errBuf bytes.Buffer

	if len(input) != 0 {
		cmd.Stdin = bytes.NewBuffer(input)
	}

	cmd.Stdout = &outBuf
	cmd.Stderr = &errBuf

	if err := cmd.Run(); err != nil {
		return nil, fmt.Errorf("%s %s failed: %v (%q)", path, strings.Join(args, " "), err, errBuf.Bytes())
	}

	return outBuf.Bytes(), nil
}

var runGPG = runGPGImpl

// A key pair manager backed by a local GnuPG setup.
type GPGKeypairManager struct{}

func (gkm *GPGKeypairManager) gpg(input []byte, args ...string) ([]byte, error) {
	return runGPG(input, args...)
}

// NewGPGKeypairManager creates a new key pair manager backed by a local GnuPG setup.
// Importing keys through the keypair manager interface is not
// suppored.
// Main purpose is allowing signing using keys from a GPG setup.
func NewGPGKeypairManager() *GPGKeypairManager {
	return &GPGKeypairManager{}
}

func (gkm *GPGKeypairManager) retrieve(fpr string) (PrivateKey, error) {
	out, err := gkm.gpg(nil, "--batch", "--export", "--export-options", "export-minimal,export-clean,no-export-attributes", "0x"+fpr)
	if err != nil {
		return nil, err
	}
	if len(out) == 0 {
		return nil, fmt.Errorf("cannot retrieve key with fingerprint %q in GPG keyring", fpr)
	}

	pubKeyBuf := bytes.NewBuffer(out)
	privKey, err := newExtPGPPrivateKey(pubKeyBuf, "GPG", func(content []byte) ([]byte, error) {
		return gkm.sign(fpr, content)
	})
	if err != nil {
		return nil, fmt.Errorf("cannot load GPG public key with fingerprint %q: %v", fpr, err)
	}
	gotFingerprint := privKey.fingerprint()
	if gotFingerprint != fpr {
		return nil, fmt.Errorf("got wrong public key from GPG, expected fingerprint %q: %s", fpr, gotFingerprint)
	}
	return privKey, nil
}

// Walk iterates over all the RSA private keys in the local GPG setup calling the provided callback until this returns an error
func (gkm *GPGKeypairManager) Walk(consider func(privk PrivateKey, fingerprint string, uid string) error) error {
	// see GPG source doc/DETAILS
	out, err := gkm.gpg(nil, "--batch", "--list-secret-keys", "--fingerprint", "--with-colons", "--fixed-list-mode")
	if err != nil {
		return err
	}
	lines := strings.Split(string(out), "\n")
	n := len(lines)
	if n > 0 && lines[n-1] == "" {
		n--
	}
	if n == 0 {
		return nil
	}
	lines = lines[:n]
	for j := 0; j < n; j++ {
		// sec: line
		line := lines[j]
		if !strings.HasPrefix(line, "sec:") {
			continue
		}
		secFields := strings.Split(line, ":")
		if len(secFields) < 5 {
			continue
		}
		if secFields[3] != "1" { // not RSA
			continue
		}
		keyID := secFields[4]
		uid := ""
		fpr := ""
		var privKey PrivateKey
		// look for fpr:, uid: lines, order may vary and gpg2.1
		// may springle additional lines in (like gpr:)
	Loop:
		for k := j + 1; k < n && !strings.HasPrefix(lines[k], "sec:"); k++ {
			switch {
			case strings.HasPrefix(lines[k], "fpr:"):
				fprFields := strings.Split(lines[k], ":")
<<<<<<< HEAD
=======
				// extract "Field 10 - User-ID"
				// A FPR record stores the fingerprint here.
>>>>>>> 28bc5580
				if len(fprFields) < 10 {
					break Loop
				}
				fpr = fprFields[9]
				if !strings.HasSuffix(fpr, keyID) {
					break // strange, skip
				}
				privKey, err = gkm.retrieve(fpr)
				if err != nil {
					return err
				}
			case strings.HasPrefix(lines[k], "uid:"):
				uidFields := strings.Split(lines[k], ":")
<<<<<<< HEAD
=======
				// extract "*** Field 10 - User-ID"
>>>>>>> 28bc5580
				if len(uidFields) < 10 {
					break Loop
				}
				uid = uidFields[9]
			}
		}
		// sanity checking
		if privKey == nil || uid == "" {
			continue
		}
		// collected it all
		err = consider(privKey, fpr, uid)
		if err != nil {
			return err
		}
	}
	return nil
}

func (gkm *GPGKeypairManager) Put(privKey PrivateKey) error {
	// NOTE: we don't need this initially at least and this keypair mgr is not for general arbitrary usage
	return fmt.Errorf("cannot import private key into GPG keyring")
}

func (gkm *GPGKeypairManager) Get(keyID string) (PrivateKey, error) {
	stop := errors.New("stop marker")
	var hit PrivateKey
	match := func(privk PrivateKey, fpr string, uid string) error {
		if privk.PublicKey().ID() == keyID {
			hit = privk
			return stop
		}
		return nil
	}
	err := gkm.Walk(match)
	if err == stop {
		return hit, nil
	}
	if err != nil {
		return nil, err
	}
	return nil, fmt.Errorf("cannot find key %q in GPG keyring", keyID)
}

func (gkm *GPGKeypairManager) sign(fingerprint string, content []byte) ([]byte, error) {
	out, err := gkm.gpg(content, "--personal-digest-preferences", "SHA512", "--default-key", "0x"+fingerprint, "--detach-sign")
	if err != nil {
		return nil, fmt.Errorf("cannot sign using GPG: %v", err)
	}
	return out, nil
}

type gpgKeypairInfo struct {
	privKey     PrivateKey
	fingerprint string
}

func (gkm *GPGKeypairManager) findByName(name string) (*gpgKeypairInfo, error) {
	stop := errors.New("stop marker")
	var hit *gpgKeypairInfo
	match := func(privk PrivateKey, fpr string, uid string) error {
		if uid == name {
			hit = &gpgKeypairInfo{
				privKey:     privk,
				fingerprint: fpr,
			}
			return stop
		}
		return nil
	}
	err := gkm.Walk(match)
	if err == stop {
		return hit, nil
	}
	if err != nil {
		return nil, err
	}
	return nil, fmt.Errorf("cannot find key named %q in GPG keyring", name)
}

// GetByName looks up a private key by name and returns it.
func (gkm *GPGKeypairManager) GetByName(name string) (PrivateKey, error) {
	keyInfo, err := gkm.findByName(name)
	if err != nil {
		return nil, err
	}
	return keyInfo.privKey, nil
}

var generateTemplate = `
Key-Type: RSA
Key-Length: 4096
Name-Real: %s
Creation-Date: seconds=%d
Preferences: SHA512
`

func (gkm *GPGKeypairManager) parametersForGenerate(passphrase string, name string) string {
	fixedCreationTime := v1FixedTimestamp.Unix()
	generateParams := fmt.Sprintf(generateTemplate, name, fixedCreationTime)
	if passphrase != "" {
		generateParams += "Passphrase: " + passphrase + "\n"
	}
	return generateParams
}

// Generate creates a new key with the given passphrase and name.
func (gkm *GPGKeypairManager) Generate(passphrase string, name string) error {
	_, err := gkm.findByName(name)
	if err == nil {
		return fmt.Errorf("key named %q already exists in GPG keyring", name)
	}
	generateParams := gkm.parametersForGenerate(passphrase, name)
	_, err = gkm.gpg([]byte(generateParams), "--batch", "--gen-key")
	if err != nil {
		return err
	}
	return nil
}

// Export returns the encoded text of the named public key.
func (gkm *GPGKeypairManager) Export(name string) ([]byte, error) {
	keyInfo, err := gkm.findByName(name)
	if err != nil {
		return nil, err
	}
	return EncodePublicKey(keyInfo.privKey.PublicKey())
}

// Delete removes the named key pair from GnuPG's storage.
func (gkm *GPGKeypairManager) Delete(name string) error {
	keyInfo, err := gkm.findByName(name)
	if err != nil {
		return err
	}
	_, err = gkm.gpg(nil, "--batch", "--delete-secret-and-public-key", "0x"+keyInfo.fingerprint)
	if err != nil {
		return err
	}
	return nil
}<|MERGE_RESOLUTION|>--- conflicted
+++ resolved
@@ -200,11 +200,8 @@
 			switch {
 			case strings.HasPrefix(lines[k], "fpr:"):
 				fprFields := strings.Split(lines[k], ":")
-<<<<<<< HEAD
-=======
 				// extract "Field 10 - User-ID"
 				// A FPR record stores the fingerprint here.
->>>>>>> 28bc5580
 				if len(fprFields) < 10 {
 					break Loop
 				}
@@ -218,10 +215,7 @@
 				}
 			case strings.HasPrefix(lines[k], "uid:"):
 				uidFields := strings.Split(lines[k], ":")
-<<<<<<< HEAD
-=======
 				// extract "*** Field 10 - User-ID"
->>>>>>> 28bc5580
 				if len(uidFields) < 10 {
 					break Loop
 				}
