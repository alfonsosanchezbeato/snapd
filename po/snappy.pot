--- conflicted
+++ resolved
@@ -7,11 +7,7 @@
 msgid   ""
 msgstr  "Project-Id-Version: snappy\n"
         "Report-Msgid-Bugs-To: snappy-devel@lists.ubuntu.com\n"
-<<<<<<< HEAD
-        "POT-Creation-Date: 2016-04-29 10:07+0200\n"
-=======
-        "POT-Creation-Date: 2016-05-02 07:53+0200\n"
->>>>>>> 367140fb
+        "POT-Creation-Date: 2016-05-02 14:48+0200\n"
         "PO-Revision-Date: YEAR-MO-DA HO:MI+ZONE\n"
         "Last-Translator: FULL NAME <EMAIL@ADDRESS>\n"
         "Language-Team: LANGUAGE <LL@li.org>\n"
