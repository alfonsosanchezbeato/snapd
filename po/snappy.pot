--- conflicted
+++ resolved
@@ -7,11 +7,7 @@
 msgid   ""
 msgstr  "Project-Id-Version: snappy\n"
         "Report-Msgid-Bugs-To: snappy-devel@lists.ubuntu.com\n"
-<<<<<<< HEAD
-        "POT-Creation-Date: 2016-05-17 15:35+0200\n"
-=======
-        "POT-Creation-Date: 2016-05-11 18:25-0700\n"
->>>>>>> 3b0d632b
+        "POT-Creation-Date: 2016-05-18 23:53-0300\n"
         "PO-Revision-Date: YEAR-MO-DA HO:MI+ZONE\n"
         "Last-Translator: FULL NAME <EMAIL@ADDRESS>\n"
         "Language-Team: LANGUAGE <LL@li.org>\n"
@@ -350,13 +346,6 @@
 msgid   "no interfaces found"
 msgstr  ""
 
-<<<<<<< HEAD
-msgid   "no snaps found"
-=======
-msgid   "produces manpage"
->>>>>>> 3b0d632b
-msgstr  ""
-
 #, c-format
 msgid   "unsupported shell %v"
 msgstr  ""
