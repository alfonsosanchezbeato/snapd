--- conflicted
+++ resolved
@@ -315,11 +315,8 @@
 	cleanupAfter
 	maybeCore
 	runCoreConfigure
-<<<<<<< HEAD
+	doesReRefresh
 	noConfigure
-=======
-	doesReRefresh
->>>>>>> e1b5d24f
 )
 
 func taskKinds(tasks []*state.Task) []string {
