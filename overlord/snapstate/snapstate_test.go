// -*- Mode: Go; indent-tabs-mode: t -*-

/*
 * Copyright (C) 2016-2018 Canonical Ltd
 *
 * This program is free software: you can redistribute it and/or modify
 * it under the terms of the GNU General Public License version 3 as
 * published by the Free Software Foundation.
 *
 * This program is distributed in the hope that it will be useful,
 * but WITHOUT ANY WARRANTY; without even the implied warranty of
 * MERCHANTABILITY or FITNESS FOR A PARTICULAR PURPOSE.  See the
 * GNU General Public License for more details.
 *
 * You should have received a copy of the GNU General Public License
 * along with this program.  If not, see <http://www.gnu.org/licenses/>.
 *
 */

package snapstate_test

import (
	"encoding/json"
	"errors"
	"fmt"
	"io/ioutil"
	"os"
	"path/filepath"
	"sort"
	"testing"
	"time"

	"golang.org/x/net/context"

	. "gopkg.in/check.v1"

	"github.com/snapcore/snapd/dirs"
	"github.com/snapcore/snapd/interfaces"
	"github.com/snapcore/snapd/logger"
	"github.com/snapcore/snapd/overlord"
	"github.com/snapcore/snapd/overlord/auth"
	"github.com/snapcore/snapd/overlord/configstate/config"
	"github.com/snapcore/snapd/overlord/hookstate"
	"github.com/snapcore/snapd/overlord/ifacestate/ifacerepo"
	"github.com/snapcore/snapd/overlord/snapstate"
	"github.com/snapcore/snapd/overlord/snapstate/backend"
	"github.com/snapcore/snapd/overlord/state"
	"github.com/snapcore/snapd/release"
	"github.com/snapcore/snapd/snap"
	"github.com/snapcore/snapd/snap/snaptest"
	"github.com/snapcore/snapd/store"
	"github.com/snapcore/snapd/testutil"
	"github.com/snapcore/snapd/timeutil"

	// So it registers Configure.
	_ "github.com/snapcore/snapd/overlord/configstate"
)

func TestSnapManager(t *testing.T) { TestingT(t) }

type snapmgrTestSuite struct {
	testutil.BaseTest
	o       *overlord.Overlord
	state   *state.State
	snapmgr *snapstate.SnapManager

	fakeBackend *fakeSnappyBackend
	fakeStore   *fakeStore

	user  *auth.UserState
	user2 *auth.UserState
}

func (s *snapmgrTestSuite) settle(c *C) {
	err := s.o.Settle(5 * time.Second)
	c.Assert(err, IsNil)
}

var _ = Suite(&snapmgrTestSuite{})

var fakeRevDateEpoch = time.Date(2018, 1, 0, 0, 0, 0, 0, time.UTC)

func (s *snapmgrTestSuite) SetUpTest(c *C) {
	s.BaseTest.SetUpTest(c)
	dirs.SetRootDir(c.MkDir())

	s.o = overlord.Mock()
	s.state = s.o.State()

	s.BaseTest.AddCleanup(snap.MockSanitizePlugsSlots(func(snapInfo *snap.Info) {}))

	s.fakeBackend = &fakeSnappyBackend{}
	s.fakeBackend.emptyContainer = emptyContainer(c)
	s.fakeStore = &fakeStore{
		fakeCurrentProgress: 75,
		fakeTotalProgress:   100,
		fakeBackend:         s.fakeBackend,
		state:               s.state,
	}

	oldSetupInstallHook := snapstate.SetupInstallHook
	oldSetupPreRefreshHook := snapstate.SetupPreRefreshHook
	oldSetupPostRefreshHook := snapstate.SetupPostRefreshHook
	oldSetupRemoveHook := snapstate.SetupRemoveHook
	snapstate.SetupInstallHook = hookstate.SetupInstallHook
	snapstate.SetupPreRefreshHook = hookstate.SetupPreRefreshHook
	snapstate.SetupPostRefreshHook = hookstate.SetupPostRefreshHook
	snapstate.SetupRemoveHook = hookstate.SetupRemoveHook

	var err error
	s.snapmgr, err = snapstate.Manager(s.state)
	c.Assert(err, IsNil)
	s.snapmgr.AddForeignTaskHandlers(s.fakeBackend)

	snapstate.SetSnapManagerBackend(s.snapmgr, s.fakeBackend)

	s.o.AddManager(s.snapmgr)

	s.BaseTest.AddCleanup(snapstate.MockReadInfo(s.fakeBackend.ReadInfo))
	s.BaseTest.AddCleanup(snapstate.MockOpenSnapFile(s.fakeBackend.OpenSnapFile))
	revDate := func(info *snap.Info) time.Time {
		if info.Revision.Local() {
			panic("no local revision should reach revisionDate")
		}
		// for convenience a date derived from the revision
		return fakeRevDateEpoch.AddDate(0, 0, info.Revision.N)
	}
	s.BaseTest.AddCleanup(snapstate.MockRevisionDate(revDate))

	s.BaseTest.AddCleanup(func() {
		snapstate.SetupInstallHook = oldSetupInstallHook
		snapstate.SetupPreRefreshHook = oldSetupPreRefreshHook
		snapstate.SetupPostRefreshHook = oldSetupPostRefreshHook
		snapstate.SetupRemoveHook = oldSetupRemoveHook

		dirs.SetRootDir("/")
	})

	s.state.Lock()
	snapstate.ReplaceStore(s.state, s.fakeStore)
	s.user, err = auth.NewUser(s.state, "username", "email@test.com", "macaroon", []string{"discharge"})
	c.Assert(err, IsNil)
	s.user2, err = auth.NewUser(s.state, "username2", "email2@test.com", "macaroon2", []string{"discharge2"})
	c.Assert(err, IsNil)

	s.state.Set("seed-time", time.Now())
	snapstate.Set(s.state, "core", &snapstate.SnapState{
		Active: true,
		Sequence: []*snap.SideInfo{
			{RealName: "core", Revision: snap.R(1)},
		},
		Current:  snap.R(1),
		SnapType: "os",
	})
	s.state.Unlock()

	snapstate.AutoAliases = func(*state.State, *snap.Info) (map[string]string, error) {
		return nil, nil
	}
}

func (s *snapmgrTestSuite) TearDownTest(c *C) {
	s.BaseTest.TearDownTest(c)
	snapstate.ValidateRefreshes = nil
	snapstate.AutoAliases = nil
	snapstate.CanAutoRefresh = nil
}

func (s *snapmgrTestSuite) TestKnownTaskKinds(c *C) {
	kinds := s.snapmgr.KnownTaskKinds()
	sort.Strings(kinds)
	c.Assert(kinds, DeepEquals, []string{
		"alias",
		"auto-connect",
		"cleanup",
		"clear-aliases",
		"clear-snap",
		"configure-snapd",
		"copy-snap-data",
		"disable-aliases",
		"discard-conns",
		"discard-snap",
		"download-snap",
		"error-trigger",
		"link-snap",
		"mount-snap",
		"nop",
		"prefer-aliases",
		"prepare-snap",
		"prerequisites",
		"prune-auto-aliases",
		"refresh-aliases",
		"remove-aliases",
		"remove-profiles",
		"run-hook",
		"set-auto-aliases",
		"setup-aliases",
		"setup-profiles",
		"start-snap-services",
		"stop-snap-services",
		"switch-snap",
		"switch-snap-channel",
		"toggle-snap-flags",
		"transition-ubuntu-core",
		"unalias",
		"unlink-current-snap",
		"unlink-snap",
		"validate-snap"})
}

func (s *snapmgrTestSuite) TestStore(c *C) {
	s.state.Lock()
	defer s.state.Unlock()

	sto := &store.Store{}
	snapstate.ReplaceStore(s.state, sto)
	store1 := snapstate.Store(s.state)
	c.Check(store1, Equals, sto)

	// cached
	store2 := snapstate.Store(s.state)
	c.Check(store2, Equals, sto)
}

func (s *snapmgrTestSuite) TestUserFromUserID(c *C) {
	s.state.Lock()
	defer s.state.Unlock()

	tests := []struct {
		ids     []int
		u       *auth.UserState
		invalid bool
	}{
		{[]int{0}, nil, false},
		{[]int{2}, s.user2, false},
		{[]int{99}, nil, true},
		{[]int{1, 99}, s.user, false},
		{[]int{99, 0}, nil, false},
		{[]int{99, 2}, s.user2, false},
		{[]int{99, 100}, nil, true},
	}

	for _, t := range tests {
		u, err := snapstate.UserFromUserID(s.state, t.ids...)
		c.Check(u, DeepEquals, t.u)
		if t.invalid {
			c.Check(err, Equals, auth.ErrInvalidUser)
		} else {
			c.Check(err, IsNil)
		}
	}
}

const (
	unlinkBefore = 1 << iota
	cleanupAfter
	maybeCore
	runCoreConfigure
)

func taskKinds(tasks []*state.Task) []string {
	kinds := make([]string, len(tasks))
	for i, task := range tasks {
		k := task.Kind()
		if k == "run-hook" {
			var hooksup hookstate.HookSetup
			if err := task.Get("hook-setup", &hooksup); err != nil {
				panic(err)
			}
			k = fmt.Sprintf("%s[%s]", k, hooksup.Hook)
		}
		kinds[i] = k
	}
	return kinds
}

func verifyInstallTasks(c *C, opts, discards int, ts *state.TaskSet, st *state.State) {
	kinds := taskKinds(ts.Tasks())

	expected := []string{
		"prerequisites",
		"download-snap",
		"validate-snap",
		"mount-snap",
	}
	if opts&unlinkBefore != 0 {
		expected = append(expected,
			"stop-snap-services",
			"remove-aliases",
			"unlink-current-snap",
		)
	}
	expected = append(expected,
		"copy-snap-data",
		"setup-profiles",
		"link-snap",
	)
	if opts&maybeCore != 0 {
		expected = append(expected,
			"setup-profiles",
		)
	}
	expected = append(expected,
		"auto-connect",
		"set-auto-aliases",
		"setup-aliases",
		"run-hook[install]",
		"start-snap-services")
	for i := 0; i < discards; i++ {
		expected = append(expected,
			"clear-snap",
			"discard-snap",
		)
	}
	if opts&cleanupAfter != 0 {
		expected = append(expected,
			"cleanup",
		)
	}
	expected = append(expected,
		"run-hook[configure]",
	)

	c.Assert(kinds, DeepEquals, expected)
}

func verifyUpdateTasks(c *C, opts, discards int, ts *state.TaskSet, st *state.State) {
	kinds := taskKinds(ts.Tasks())

	expected := []string{
		"prerequisites",
		"download-snap",
		"validate-snap",
		"mount-snap",
	}
	expected = append(expected, "run-hook[pre-refresh]")
	if opts&unlinkBefore != 0 {
		expected = append(expected,
			"stop-snap-services",
		)
	}
	if opts&unlinkBefore != 0 {
		expected = append(expected,
			"remove-aliases",
			"unlink-current-snap",
		)
	}
	expected = append(expected,
		"copy-snap-data",
		"setup-profiles",
		"link-snap",
	)
	if opts&maybeCore != 0 {
		expected = append(expected, "setup-profiles")
	}
	expected = append(expected,
		"auto-connect",
		"set-auto-aliases",
		"setup-aliases",
		"run-hook[post-refresh]",
		"start-snap-services")

	c.Assert(ts.Tasks()[len(expected)-2].Summary(), Matches, `Run post-refresh hook of .*`)
	for i := 0; i < discards; i++ {
		expected = append(expected,
			"clear-snap",
			"discard-snap",
		)
	}
	if opts&cleanupAfter != 0 {
		expected = append(expected,
			"cleanup",
		)
	}
	expected = append(expected,
		"run-hook[configure]",
	)

	c.Assert(kinds, DeepEquals, expected)
}

func verifyRemoveTasks(c *C, ts *state.TaskSet) {
	c.Assert(taskKinds(ts.Tasks()), DeepEquals, []string{
		"stop-snap-services",
		"run-hook[remove]",
		"remove-aliases",
		"unlink-snap",
		"remove-profiles",
		"clear-snap",
		"discard-snap",
		"discard-conns",
	})
	verifyStopReason(c, ts, "remove")
}

func (s *snapmgrTestSuite) TestLastIndexFindsLast(c *C) {
	snapst := &snapstate.SnapState{Sequence: []*snap.SideInfo{
		{Revision: snap.R(7)},
		{Revision: snap.R(11)},
		{Revision: snap.R(11)},
	}}
	c.Check(snapst.LastIndex(snap.R(11)), Equals, 2)
}

func (s *snapmgrTestSuite) TestInstallDevModeConfinementFiltering(c *C) {
	s.state.Lock()
	defer s.state.Unlock()

	// if a snap is devmode, you can't install it without --devmode
	_, err := snapstate.Install(s.state, "some-snap", "channel-for-devmode", snap.R(0), s.user.ID, snapstate.Flags{})
	c.Assert(err, ErrorMatches, `.* requires devmode or confinement override`)

	// if a snap is devmode, you *can* install it with --devmode
	_, err = snapstate.Install(s.state, "some-snap", "channel-for-devmode", snap.R(0), s.user.ID, snapstate.Flags{DevMode: true})
	c.Assert(err, IsNil)

	// if a snap is *not* devmode, you can still install it with --devmode
	_, err = snapstate.Install(s.state, "some-snap", "channel-for-strict", snap.R(0), s.user.ID, snapstate.Flags{DevMode: true})
	c.Assert(err, IsNil)
}

func (s *snapmgrTestSuite) TestInstallClassicConfinementFiltering(c *C) {
	if !dirs.SupportsClassicConfinement() {
		c.Skip("no support for classic")
	}

	s.state.Lock()
	defer s.state.Unlock()

	// if a snap is classic, you can't install it without --classic
	_, err := snapstate.Install(s.state, "some-snap", "channel-for-classic", snap.R(0), s.user.ID, snapstate.Flags{})
	c.Assert(err, ErrorMatches, `.* requires classic confinement`)

	// if a snap is classic, you *can* install it with --classic
	_, err = snapstate.Install(s.state, "some-snap", "channel-for-classic", snap.R(0), s.user.ID, snapstate.Flags{Classic: true})
	c.Assert(err, IsNil)

	// if a snap is *not* classic, you can still install it with --classic
	_, err = snapstate.Install(s.state, "some-snap", "channel-for-strict", snap.R(0), s.user.ID, snapstate.Flags{Classic: true})
	c.Assert(err, IsNil)
}

func (s *snapmgrTestSuite) TestInstallFailsWhenClassicSnapsAreNotSupported(c *C) {
	s.state.Lock()
	defer s.state.Unlock()

	reset := release.MockReleaseInfo(&release.OS{
		ID: "fedora",
	})
	defer reset()

	// this needs doing because dirs depends on the release info
	dirs.SetRootDir(dirs.GlobalRootDir)

	_, err := snapstate.Install(s.state, "some-snap", "channel-for-classic", snap.R(0), s.user.ID, snapstate.Flags{Classic: true})
	c.Assert(err, ErrorMatches, "classic confinement requires snaps under /snap or symlink from /snap to "+dirs.SnapMountDir)
}

func (s *snapmgrTestSuite) TestInstallTasks(c *C) {
	s.state.Lock()
	defer s.state.Unlock()

	ts, err := snapstate.Install(s.state, "some-snap", "some-channel", snap.R(0), 0, snapstate.Flags{})
	c.Assert(err, IsNil)

	verifyInstallTasks(c, 0, 0, ts, s.state)
	c.Assert(s.state.TaskCount(), Equals, len(ts.Tasks()))
}

func (s *snapmgrTestSuite) TestInstallHookNotRunForInstalledSnap(c *C) {
	s.state.Lock()
	defer s.state.Unlock()

	snapstate.Set(s.state, "some-snap", &snapstate.SnapState{
		Active: true,
		Sequence: []*snap.SideInfo{
			{RealName: "some-snap", Revision: snap.R(7)},
		},
		Current:  snap.R(7),
		SnapType: "app",
	})

	mockSnap := makeTestSnap(c, `name: some-snap
version: 1.0`)
	ts, err := snapstate.InstallPath(s.state, &snap.SideInfo{RealName: "some-snap", SnapID: "some-snap-id", Revision: snap.R(8)}, mockSnap, "", snapstate.Flags{})
	c.Assert(err, IsNil)

	runHooks := tasksWithKind(ts, "run-hook")
	// hook tasks for refresh and for configure hook only; no install hook
	c.Assert(runHooks, HasLen, 3)
	c.Assert(runHooks[0].Summary(), Equals, `Run pre-refresh hook of "some-snap" snap if present`)
	c.Assert(runHooks[1].Summary(), Equals, `Run post-refresh hook of "some-snap" snap if present`)
	c.Assert(runHooks[2].Summary(), Equals, `Run configure hook of "some-snap" snap if present`)
}

func (s *snapmgrTestSuite) TestCoreInstallTasks(c *C) {
	s.state.Lock()
	defer s.state.Unlock()

	ts, err := snapstate.Install(s.state, "some-core", "some-channel", snap.R(0), 0, snapstate.Flags{})
	c.Assert(err, IsNil)

	verifyInstallTasks(c, maybeCore, 0, ts, s.state)
	c.Assert(s.state.TaskCount(), Equals, len(ts.Tasks()))
	var phase2 *state.Task
	for _, t := range ts.Tasks() {
		if t.Kind() == "setup-profiles" {
			phase2 = t
		}
	}
	c.Assert(phase2, NotNil)
	var flag bool
	err = phase2.Get("core-phase-2", &flag)
	c.Assert(err, IsNil)
	c.Check(flag, Equals, true)
}

type fullFlags struct{ before, change, after, setup snapstate.Flags }

func (s *snapmgrTestSuite) testRevertTasksFullFlags(flags fullFlags, c *C) {
	s.state.Lock()
	defer s.state.Unlock()

	snapstate.Set(s.state, "some-snap", &snapstate.SnapState{
		Active: true,
		Sequence: []*snap.SideInfo{
			{RealName: "some-snap", Revision: snap.R(7)},
			{RealName: "some-snap", Revision: snap.R(11)},
		},
		Flags:    flags.before,
		Current:  snap.R(11),
		SnapType: "app",
	})

	ts, err := snapstate.Revert(s.state, "some-snap", flags.change)
	c.Assert(err, IsNil)

	tasks := ts.Tasks()
	c.Assert(s.state.TaskCount(), Equals, len(tasks))
	c.Assert(taskKinds(tasks), DeepEquals, []string{
		"prerequisites",
		"prepare-snap",
		"stop-snap-services",
		"remove-aliases",
		"unlink-current-snap",
		"setup-profiles",
		"link-snap",
		"auto-connect",
		"set-auto-aliases",
		"setup-aliases",
		"start-snap-services",
		"run-hook[configure]",
	})
	// a revert is a special refresh
	verifyStopReason(c, ts, "refresh")

	snapsup, err := snapstate.TaskSnapSetup(tasks[0])
	c.Assert(err, IsNil)
	flags.setup.Revert = true
	c.Check(snapsup.Flags, Equals, flags.setup)

	chg := s.state.NewChange("revert", "revert snap")
	chg.AddAll(ts)

	s.state.Unlock()
	defer s.snapmgr.Stop()
	s.settle(c)
	s.state.Lock()

	var snapst snapstate.SnapState
	err = snapstate.Get(s.state, "some-snap", &snapst)
	c.Assert(err, IsNil)
	c.Check(snapst.Flags, Equals, flags.after)
}

func (s *snapmgrTestSuite) testRevertTasks(flags snapstate.Flags, c *C) {
	s.testRevertTasksFullFlags(fullFlags{before: flags, change: flags, after: flags, setup: flags}, c)
}

func (s *snapmgrTestSuite) TestRevertTasks(c *C) {
	s.testRevertTasks(snapstate.Flags{}, c)
}

func (s *snapmgrTestSuite) TestRevertTasksFromDevMode(c *C) {
	// the snap is installed in devmode, but the request to revert does not specify devmode
	s.testRevertTasksFullFlags(fullFlags{
		before: snapstate.Flags{DevMode: true}, // the snap is installed in devmode
		change: snapstate.Flags{},              // the request to revert does not specify devmode
		after:  snapstate.Flags{DevMode: true}, // the reverted snap is installed in devmode
		setup:  snapstate.Flags{DevMode: true}, // because setup said so
	}, c)
}

func (s *snapmgrTestSuite) TestRevertTasksFromJailMode(c *C) {
	// the snap is installed in jailmode, but the request to revert does not specify jailmode
	s.testRevertTasksFullFlags(fullFlags{
		before: snapstate.Flags{JailMode: true}, // the snap is installed in jailmode
		change: snapstate.Flags{},               // the request to revert does not specify jailmode
		after:  snapstate.Flags{JailMode: true}, // the reverted snap is installed in jailmode
		setup:  snapstate.Flags{JailMode: true}, // because setup said so
	}, c)
}

func (s *snapmgrTestSuite) TestRevertTasksFromClassic(c *C) {
	if !dirs.SupportsClassicConfinement() {
		c.Skip("no support for classic")
	}

	// the snap is installed in classic, but the request to revert does not specify classic
	s.testRevertTasksFullFlags(fullFlags{
		before: snapstate.Flags{Classic: true}, // the snap is installed in classic
		change: snapstate.Flags{},              // the request to revert does not specify classic
		after:  snapstate.Flags{Classic: true}, // the reverted snap is installed in classic
		setup:  snapstate.Flags{Classic: true}, // because setup said so
	}, c)
}

func (s *snapmgrTestSuite) TestRevertTasksDevMode(c *C) {
	s.testRevertTasks(snapstate.Flags{DevMode: true}, c)
}

func (s *snapmgrTestSuite) TestRevertTasksJailMode(c *C) {
	s.testRevertTasks(snapstate.Flags{JailMode: true}, c)
}

func (s *snapmgrTestSuite) TestRevertTasksClassic(c *C) {
	if !dirs.SupportsClassicConfinement() {
		c.Skip("no support for classic")
	}
	s.testRevertTasks(snapstate.Flags{Classic: true}, c)
}

func (s *snapmgrTestSuite) TestUpdateCreatesGCTasks(c *C) {
	s.state.Lock()
	defer s.state.Unlock()

	snapstate.Set(s.state, "some-snap", &snapstate.SnapState{
		Active: true,
		Sequence: []*snap.SideInfo{
			{RealName: "some-snap", SnapID: "some-snap-id", Revision: snap.R(1)},
			{RealName: "some-snap", SnapID: "some-snap-id", Revision: snap.R(2)},
			{RealName: "some-snap", SnapID: "some-snap-id", Revision: snap.R(3)},
			{RealName: "some-snap", SnapID: "some-snap-id", Revision: snap.R(4)},
		},
		Current:  snap.R(4),
		SnapType: "app",
	})

	ts, err := snapstate.Update(s.state, "some-snap", "", snap.R(0), 0, snapstate.Flags{})
	c.Assert(err, IsNil)

	verifyUpdateTasks(c, unlinkBefore|cleanupAfter, 2, ts, s.state)
	c.Assert(s.state.TaskCount(), Equals, len(ts.Tasks()))
}

func (s snapmgrTestSuite) TestInstallFailsOnDisabledSnap(c *C) {
	snapst := &snapstate.SnapState{
		Active:   false,
		Channel:  "channel",
		Sequence: []*snap.SideInfo{{RealName: "some-snap", SnapID: "some-snap-id", Revision: snap.R(2)}},
		Current:  snap.R(2),
		SnapType: "app",
	}
	snapsup := &snapstate.SnapSetup{SideInfo: &snap.SideInfo{RealName: "some-snap", SnapID: "some-snap-id", Revision: snap.R(1)}}
	_, err := snapstate.DoInstall(s.state, snapst, snapsup, 0)
	c.Assert(err, NotNil)
	c.Assert(err, ErrorMatches, `cannot update disabled snap "some-snap"`)
}

func (s snapmgrTestSuite) TestInstallFailsOnSystem(c *C) {
	snapsup := &snapstate.SnapSetup{SideInfo: &snap.SideInfo{RealName: "system", SnapID: "some-snap-id", Revision: snap.R(1)}}
	_, err := snapstate.DoInstall(s.state, nil, snapsup, 0)
	c.Assert(err, NotNil)
	c.Assert(err, ErrorMatches, `cannot install reserved snap name 'system'`)
}

func (s *snapmgrTestSuite) TestUpdateCreatesDiscardAfterCurrentTasks(c *C) {
	s.state.Lock()
	defer s.state.Unlock()

	snapstate.Set(s.state, "some-snap", &snapstate.SnapState{
		Active: true,
		Sequence: []*snap.SideInfo{
			{RealName: "some-snap", SnapID: "some-snap-id", Revision: snap.R(1)},
			{RealName: "some-snap", SnapID: "some-snap-id", Revision: snap.R(2)},
			{RealName: "some-snap", SnapID: "some-snap-id", Revision: snap.R(3)},
			{RealName: "some-snap", SnapID: "some-snap-id", Revision: snap.R(4)},
		},
		Current:  snap.R(1),
		SnapType: "app",
	})

	ts, err := snapstate.Update(s.state, "some-snap", "", snap.R(0), 0, snapstate.Flags{})
	c.Assert(err, IsNil)

	verifyUpdateTasks(c, unlinkBefore|cleanupAfter, 3, ts, s.state)
	c.Assert(s.state.TaskCount(), Equals, len(ts.Tasks()))
}

func (s *snapmgrTestSuite) TestUpdateMany(c *C) {
	s.state.Lock()
	defer s.state.Unlock()

	snapstate.Set(s.state, "some-snap", &snapstate.SnapState{
		Active: true,
		Sequence: []*snap.SideInfo{
			{RealName: "some-snap", SnapID: "some-snap-id", Revision: snap.R(1)},
			{RealName: "some-snap", SnapID: "some-snap-id", Revision: snap.R(2)},
			{RealName: "some-snap", SnapID: "some-snap-id", Revision: snap.R(3)},
			{RealName: "some-snap", SnapID: "some-snap-id", Revision: snap.R(4)},
		},
		Current:  snap.R(1),
		SnapType: "app",
	})

	updates, tts, err := snapstate.UpdateMany(context.TODO(), s.state, nil, 0)
	c.Assert(err, IsNil)
	c.Assert(tts, HasLen, 1)
	c.Check(updates, DeepEquals, []string{"some-snap"})

	ts := tts[0]
	verifyUpdateTasks(c, unlinkBefore|cleanupAfter, 3, ts, s.state)

	// check that the tasks are in non-default lane
	for _, t := range ts.Tasks() {
		c.Assert(t.Lanes(), DeepEquals, []int{1})
	}
	c.Assert(s.state.TaskCount(), Equals, len(ts.Tasks()))
}

func (s *snapmgrTestSuite) TestUpdateManyDevModeConfinementFiltering(c *C) {
	s.state.Lock()
	defer s.state.Unlock()

	snapstate.Set(s.state, "some-snap", &snapstate.SnapState{
		Active:   true,
		Channel:  "channel-for-devmode",
		Sequence: []*snap.SideInfo{{RealName: "some-snap", SnapID: "some-snap-id", Revision: snap.R(7)}},
		Current:  snap.R(7),
		SnapType: "app",
	})

	// updated snap is devmode, updatemany doesn't update it
	_, tts, _ := snapstate.UpdateMany(context.TODO(), s.state, []string{"some-snap"}, s.user.ID)
	// FIXME: UpdateMany will not error out in this case (daemon catches this case, with a weird error)
	c.Assert(tts, HasLen, 0)
}

func (s *snapmgrTestSuite) TestUpdateManyClassicConfinementFiltering(c *C) {
	if !dirs.SupportsClassicConfinement() {
		c.Skip("no support for classic")
	}

	s.state.Lock()
	defer s.state.Unlock()

	snapstate.Set(s.state, "some-snap", &snapstate.SnapState{
		Active:   true,
		Channel:  "channel-for-classic",
		Sequence: []*snap.SideInfo{{RealName: "some-snap", SnapID: "some-snap-id", Revision: snap.R(7)}},
		Current:  snap.R(7),
		SnapType: "app",
	})

	// if a snap installed without --classic gets a classic update it isn't installed
	_, tts, _ := snapstate.UpdateMany(context.TODO(), s.state, []string{"some-snap"}, s.user.ID)
	// FIXME: UpdateMany will not error out in this case (daemon catches this case, with a weird error)
	c.Assert(tts, HasLen, 0)
}

func (s *snapmgrTestSuite) TestUpdateManyClassic(c *C) {
	if !dirs.SupportsClassicConfinement() {
		c.Skip("no support for classic")
	}

	s.state.Lock()
	defer s.state.Unlock()

	snapstate.Set(s.state, "some-snap", &snapstate.SnapState{
		Active:   true,
		Channel:  "channel-for-classic",
		Sequence: []*snap.SideInfo{{RealName: "some-snap", SnapID: "some-snap-id", Revision: snap.R(7)}},
		Current:  snap.R(7),
		SnapType: "app",
		Flags:    snapstate.Flags{Classic: true},
	})

	// snap installed with classic: refresh gets classic
	_, tts, err := snapstate.UpdateMany(context.TODO(), s.state, []string{"some-snap"}, s.user.ID)
	c.Assert(err, IsNil)
	c.Assert(tts, HasLen, 1)
}

func (s *snapmgrTestSuite) TestUpdateManyDevMode(c *C) {
	s.state.Lock()
	defer s.state.Unlock()

	snapstate.Set(s.state, "some-snap", &snapstate.SnapState{
		Active: true,
		Flags:  snapstate.Flags{DevMode: true},
		Sequence: []*snap.SideInfo{
			{RealName: "some-snap", SnapID: "some-snap-id", Revision: snap.R(1)},
		},
		Current:  snap.R(1),
		SnapType: "app",
	})

	updates, _, err := snapstate.UpdateMany(context.TODO(), s.state, []string{"some-snap"}, 0)
	c.Assert(err, IsNil)
	c.Check(updates, HasLen, 1)
}

func (s *snapmgrTestSuite) TestUpdateAllDevMode(c *C) {
	s.state.Lock()
	defer s.state.Unlock()

	snapstate.Set(s.state, "some-snap", &snapstate.SnapState{
		Active: true,
		Flags:  snapstate.Flags{DevMode: true},
		Sequence: []*snap.SideInfo{
			{RealName: "some-snap", SnapID: "some-snap-id", Revision: snap.R(1)},
		},
		Current:  snap.R(1),
		SnapType: "app",
	})

	updates, _, err := snapstate.UpdateMany(context.TODO(), s.state, nil, 0)
	c.Assert(err, IsNil)
	c.Check(updates, HasLen, 0)
}

func (s *snapmgrTestSuite) TestByKindOrder(c *C) {
	core := &snap.Info{Type: snap.TypeOS}
	base := &snap.Info{Type: snap.TypeBase}
	app := &snap.Info{Type: snap.TypeApp}

	c.Check(snapstate.ByKindOrder(base, core), DeepEquals, []*snap.Info{core, base})
	c.Check(snapstate.ByKindOrder(app, core), DeepEquals, []*snap.Info{core, app})
	c.Check(snapstate.ByKindOrder(app, base), DeepEquals, []*snap.Info{base, app})
	c.Check(snapstate.ByKindOrder(app, base, core), DeepEquals, []*snap.Info{core, base, app})
	c.Check(snapstate.ByKindOrder(app, core, base), DeepEquals, []*snap.Info{core, base, app})
}

func (s *snapmgrTestSuite) TestUpdateManyWaitForBases(c *C) {
	s.state.Lock()
	defer s.state.Unlock()

	snapstate.Set(s.state, "core", &snapstate.SnapState{
		Active: true,
		Sequence: []*snap.SideInfo{
			{RealName: "core", SnapID: "core-snap-id", Revision: snap.R(1)},
		},
		Current:  snap.R(1),
		SnapType: "os",
	})

	snapstate.Set(s.state, "some-base", &snapstate.SnapState{
		Active: true,
		Sequence: []*snap.SideInfo{
			{RealName: "some-base", SnapID: "some-base-id", Revision: snap.R(1)},
		},
		Current:  snap.R(1),
		SnapType: "base",
	})

	snapstate.Set(s.state, "some-snap", &snapstate.SnapState{
		Active: true,
		Sequence: []*snap.SideInfo{
			{RealName: "some-snap", SnapID: "some-snap-id", Revision: snap.R(1)},
		},
		Current:  snap.R(1),
		SnapType: "app",
		Channel:  "channel-for-base",
	})

	updates, tts, err := snapstate.UpdateMany(context.TODO(), s.state, []string{"some-snap", "core", "some-base"}, 0)
	c.Assert(err, IsNil)
	c.Assert(tts, HasLen, 3)
	c.Check(updates, HasLen, 3)

	// to make TaskSnapSetup work
	chg := s.state.NewChange("refresh", "...")
	for _, ts := range tts {
		chg.AddAll(ts)
	}

	prereqTotal := len(tts[0].Tasks()) + len(tts[1].Tasks())
	prereqs := map[string]bool{}
	for i, task := range tts[2].Tasks() {
		waitTasks := task.WaitTasks()
		if i == 0 {
			c.Check(len(waitTasks), Equals, prereqTotal)
		} else if task.Kind() == "link-snap" {
			c.Check(len(waitTasks), Equals, prereqTotal+1)
			for _, pre := range waitTasks {
				if pre.Kind() == "link-snap" {
					snapsup, err := snapstate.TaskSnapSetup(pre)
					c.Assert(err, IsNil)
					prereqs[snapsup.Name()] = true
				}
			}
		}
	}

	c.Check(prereqs, DeepEquals, map[string]bool{
		"core":      true,
		"some-base": true,
	})
}

func (s *snapmgrTestSuite) TestUpdateManyValidateRefreshes(c *C) {
	s.state.Lock()
	defer s.state.Unlock()

	snapstate.Set(s.state, "some-snap", &snapstate.SnapState{
		Active: true,
		Sequence: []*snap.SideInfo{
			{RealName: "some-snap", SnapID: "some-snap-id", Revision: snap.R(1)},
		},
		Current:  snap.R(1),
		SnapType: "app",
	})

	validateCalled := false
	validateRefreshes := func(st *state.State, refreshes []*snap.Info, ignoreValidation map[string]bool, userID int) ([]*snap.Info, error) {
		validateCalled = true
		c.Check(refreshes, HasLen, 1)
		c.Check(refreshes[0].SnapID, Equals, "some-snap-id")
		c.Check(refreshes[0].Revision, Equals, snap.R(11))
		c.Check(ignoreValidation, HasLen, 0)
		return refreshes, nil
	}
	// hook it up
	snapstate.ValidateRefreshes = validateRefreshes

	updates, tts, err := snapstate.UpdateMany(context.TODO(), s.state, nil, 0)
	c.Assert(err, IsNil)
	c.Assert(tts, HasLen, 1)
	c.Check(updates, DeepEquals, []string{"some-snap"})
	verifyUpdateTasks(c, unlinkBefore|cleanupAfter, 0, tts[0], s.state)

	c.Check(validateCalled, Equals, true)
}

func (s *snapmgrTestSuite) TestUpdateManyValidateRefreshesUnhappy(c *C) {
	s.state.Lock()
	defer s.state.Unlock()

	snapstate.Set(s.state, "some-snap", &snapstate.SnapState{
		Active: true,
		Sequence: []*snap.SideInfo{
			{RealName: "some-snap", SnapID: "some-snap-id", Revision: snap.R(1)},
		},
		Current: snap.R(1),
	})

	validateErr := errors.New("refresh control error")
	validateRefreshes := func(st *state.State, refreshes []*snap.Info, ignoreValidation map[string]bool, userID int) ([]*snap.Info, error) {
		c.Check(refreshes, HasLen, 1)
		c.Check(refreshes[0].SnapID, Equals, "some-snap-id")
		c.Check(refreshes[0].Revision, Equals, snap.R(11))
		c.Check(ignoreValidation, HasLen, 0)
		return nil, validateErr
	}
	// hook it up
	snapstate.ValidateRefreshes = validateRefreshes

	// refresh all => no error
	updates, tts, err := snapstate.UpdateMany(context.TODO(), s.state, nil, 0)
	c.Assert(err, IsNil)
	c.Check(tts, HasLen, 0)
	c.Check(updates, HasLen, 0)

	// refresh some-snap => report error
	updates, tts, err = snapstate.UpdateMany(context.TODO(), s.state, []string{"some-snap"}, 0)
	c.Assert(err, Equals, validateErr)
	c.Check(tts, HasLen, 0)
	c.Check(updates, HasLen, 0)

}

func (s *snapmgrTestSuite) TestRevertCreatesNoGCTasks(c *C) {
	s.state.Lock()
	defer s.state.Unlock()

	snapstate.Set(s.state, "some-snap", &snapstate.SnapState{
		Active:   true,
		SnapType: "app",
		Sequence: []*snap.SideInfo{
			{RealName: "some-snap", Revision: snap.R(1)},
			{RealName: "some-snap", Revision: snap.R(2)},
			{RealName: "some-snap", Revision: snap.R(3)},
			{RealName: "some-snap", Revision: snap.R(4)},
		},
		Current: snap.R(2),
	})

	ts, err := snapstate.RevertToRevision(s.state, "some-snap", snap.R(4), snapstate.Flags{})
	c.Assert(err, IsNil)

	// ensure that we do not run any form of garbage-collection
	c.Assert(s.state.TaskCount(), Equals, len(ts.Tasks()))
	c.Assert(taskKinds(ts.Tasks()), DeepEquals, []string{
		"prerequisites",
		"prepare-snap",
		"stop-snap-services",
		"remove-aliases",
		"unlink-current-snap",
		"setup-profiles",
		"link-snap",
		"auto-connect",
		"set-auto-aliases",
		"setup-aliases",
		"start-snap-services",
		"run-hook[configure]",
	})
}

func (s *snapmgrTestSuite) TestEnableTasks(c *C) {
	s.state.Lock()
	defer s.state.Unlock()

	snapstate.Set(s.state, "some-snap", &snapstate.SnapState{
		Sequence: []*snap.SideInfo{
			{RealName: "some-snap", Revision: snap.R(11)},
		},
		Current: snap.R(11),
		Active:  false,
	})

	ts, err := snapstate.Enable(s.state, "some-snap")
	c.Assert(err, IsNil)

	c.Assert(s.state.TaskCount(), Equals, len(ts.Tasks()))
	c.Assert(taskKinds(ts.Tasks()), DeepEquals, []string{
		"prepare-snap",
		"setup-profiles",
		"link-snap",
		"setup-aliases",
		"start-snap-services",
	})
}

func (s *snapmgrTestSuite) TestSwitchTasks(c *C) {
	s.state.Lock()
	defer s.state.Unlock()

	snapstate.Set(s.state, "some-snap", &snapstate.SnapState{
		Sequence: []*snap.SideInfo{
			{RealName: "some-snap", Revision: snap.R(11)},
		},
		Current: snap.R(11),
		Active:  false,
	})

	ts, err := snapstate.Switch(s.state, "some-snap", "some-channel")
	c.Assert(err, IsNil)

	c.Assert(s.state.TaskCount(), Equals, len(ts.Tasks()))
	c.Assert(taskKinds(ts.Tasks()), DeepEquals, []string{"switch-snap"})
}

func (s *snapmgrTestSuite) TestSwitchConflict(c *C) {
	s.state.Lock()
	defer s.state.Unlock()

	snapstate.Set(s.state, "some-snap", &snapstate.SnapState{
		Sequence: []*snap.SideInfo{
			{RealName: "some-snap", Revision: snap.R(11)},
		},
		Current: snap.R(11),
		Active:  false,
	})

	ts, err := snapstate.Switch(s.state, "some-snap", "some-channel")
	c.Assert(err, IsNil)
	// need a change to make the tasks visible
	s.state.NewChange("switch-snap", "...").AddAll(ts)

	_, err = snapstate.Switch(s.state, "some-snap", "other-channel")
	c.Check(err, ErrorMatches, `snap "some-snap" has "switch-snap" change in progress`)
}

func (s *snapmgrTestSuite) TestSwitchUnhappy(c *C) {
	s.state.Lock()
	defer s.state.Unlock()

	_, err := snapstate.Switch(s.state, "non-existing-snap", "some-channel")
	c.Assert(err, ErrorMatches, `snap "non-existing-snap" is not installed`)
}

func (s *snapmgrTestSuite) TestDisableTasks(c *C) {
	s.state.Lock()
	defer s.state.Unlock()

	snapstate.Set(s.state, "some-snap", &snapstate.SnapState{
		Sequence: []*snap.SideInfo{
			{RealName: "some-snap", Revision: snap.R(11)},
		},
		Current: snap.R(11),
		Active:  true,
	})

	ts, err := snapstate.Disable(s.state, "some-snap")
	c.Assert(err, IsNil)

	c.Assert(s.state.TaskCount(), Equals, len(ts.Tasks()))
	c.Assert(taskKinds(ts.Tasks()), DeepEquals, []string{
		"stop-snap-services",
		"remove-aliases",
		"unlink-snap",
		"remove-profiles",
	})
	verifyStopReason(c, ts, "disable")
}

func (s *snapmgrTestSuite) TestEnableConflict(c *C) {
	s.state.Lock()
	defer s.state.Unlock()

	snapstate.Set(s.state, "some-snap", &snapstate.SnapState{
		Sequence: []*snap.SideInfo{
			{RealName: "some-snap", Revision: snap.R(11)},
		},
		Current: snap.R(11),
		Active:  false,
	})

	ts, err := snapstate.Enable(s.state, "some-snap")
	c.Assert(err, IsNil)
	// need a change to make the tasks visible
	s.state.NewChange("enable", "...").AddAll(ts)

	_, err = snapstate.Enable(s.state, "some-snap")
	c.Assert(err, ErrorMatches, `snap "some-snap" has "enable" change in progress`)
}

func (s *snapmgrTestSuite) TestDisableConflict(c *C) {
	s.state.Lock()
	defer s.state.Unlock()

	snapstate.Set(s.state, "some-snap", &snapstate.SnapState{
		Sequence: []*snap.SideInfo{
			{RealName: "some-snap", Revision: snap.R(11)},
		},
		Current: snap.R(11),
		Active:  true,
	})

	ts, err := snapstate.Disable(s.state, "some-snap")
	c.Assert(err, IsNil)
	// need a change to make the tasks visible
	s.state.NewChange("install", "...").AddAll(ts)

	_, err = snapstate.Disable(s.state, "some-snap")
	c.Assert(err, ErrorMatches, `snap "some-snap" has "install" change in progress`)
}

func (s *snapmgrTestSuite) TestDoInstallChannelDefault(c *C) {
	s.state.Lock()
	defer s.state.Unlock()

	ts, err := snapstate.Install(s.state, "some-snap", "", snap.R(0), 0, snapstate.Flags{})
	c.Assert(err, IsNil)

	var snapsup snapstate.SnapSetup
	err = ts.Tasks()[0].Get("snap-setup", &snapsup)
	c.Assert(err, IsNil)

	c.Check(snapsup.Channel, Equals, "stable")
}

func (s *snapmgrTestSuite) TestInstallRevision(c *C) {
	s.state.Lock()
	defer s.state.Unlock()

	ts, err := snapstate.Install(s.state, "some-snap", "", snap.R(7), 0, snapstate.Flags{})
	c.Assert(err, IsNil)

	var snapsup snapstate.SnapSetup
	err = ts.Tasks()[0].Get("snap-setup", &snapsup)
	c.Assert(err, IsNil)

	c.Check(snapsup.Revision(), Equals, snap.R(7))
}

func (s *snapmgrTestSuite) TestInstallConflict(c *C) {
	s.state.Lock()
	defer s.state.Unlock()

	ts, err := snapstate.Install(s.state, "some-snap", "some-channel", snap.R(0), 0, snapstate.Flags{})
	c.Assert(err, IsNil)
	// need a change to make the tasks visible
	s.state.NewChange("install", "...").AddAll(ts)

	_, err = snapstate.Install(s.state, "some-snap", "some-channel", snap.R(0), 0, snapstate.Flags{})
	c.Assert(err, ErrorMatches, `snap "some-snap" has "install" change in progress`)
}

func (s *snapmgrTestSuite) TestInstallAliasConflict(c *C) {
	s.state.Lock()
	defer s.state.Unlock()

	snapstate.Set(s.state, "otherfoosnap", &snapstate.SnapState{
		Sequence: []*snap.SideInfo{
			{RealName: "otherfoosnap", Revision: snap.R(30)},
		},
		Current: snap.R(30),
		Active:  true,
		Aliases: map[string]*snapstate.AliasTarget{
			"foo.bar": {Manual: "bar"},
		},
		SnapType: "app",
	})

	_, err := snapstate.Install(s.state, "foo", "some-channel", snap.R(0), 0, snapstate.Flags{})
	c.Assert(err, ErrorMatches, `snap "foo" command namespace conflicts with alias "foo\.bar" for "otherfoosnap" snap`)
}

// A sneakyStore changes the state when called
type sneakyStore struct {
	*fakeStore
	state *state.State
}

func (s sneakyStore) SnapAction(ctx context.Context, currentSnaps []*store.CurrentSnap, actions []*store.SnapAction, user *auth.UserState, opts *store.RefreshOptions) ([]*snap.Info, error) {
	s.state.Lock()
	snapstate.Set(s.state, "some-snap", &snapstate.SnapState{
		Active:   true,
		Channel:  "edge",
		Sequence: []*snap.SideInfo{{RealName: "some-snap", SnapID: "some-snap-id", Revision: snap.R(1)}},
		Current:  snap.R(1),
		SnapType: "app",
	})
	s.state.Unlock()
	return s.fakeStore.SnapAction(ctx, currentSnaps, actions, user, opts)
}

func (s *snapmgrTestSuite) TestInstallStateConflict(c *C) {
	s.state.Lock()
	defer s.state.Unlock()

	snapstate.ReplaceStore(s.state, sneakyStore{fakeStore: s.fakeStore, state: s.state})

	_, err := snapstate.Install(s.state, "some-snap", "some-channel", snap.R(0), 0, snapstate.Flags{})
	c.Assert(err, ErrorMatches, `snap "some-snap" state changed during install preparations`)
}

func (s *snapmgrTestSuite) TestInstallPathConflict(c *C) {
	s.state.Lock()
	defer s.state.Unlock()

	ts, err := snapstate.Install(s.state, "some-snap", "some-channel", snap.R(0), 0, snapstate.Flags{})
	c.Assert(err, IsNil)
	// need a change to make the tasks visible
	s.state.NewChange("install", "...").AddAll(ts)

	mockSnap := makeTestSnap(c, "name: some-snap\nversion: 1.0")
	_, err = snapstate.InstallPath(s.state, &snap.SideInfo{RealName: "some-snap"}, mockSnap, "", snapstate.Flags{})
	c.Assert(err, ErrorMatches, `snap "some-snap" has "install" change in progress`)
}

func (s *snapmgrTestSuite) TestInstallPathMissingName(c *C) {
	s.state.Lock()
	defer s.state.Unlock()

	mockSnap := makeTestSnap(c, "name: some-snap\nversion: 1.0")
	_, err := snapstate.InstallPath(s.state, &snap.SideInfo{}, mockSnap, "", snapstate.Flags{})
	c.Assert(err, ErrorMatches, fmt.Sprintf(`internal error: snap name to install %q not provided`, mockSnap))
}

func (s *snapmgrTestSuite) TestInstallPathSnapIDRevisionUnset(c *C) {
	s.state.Lock()
	defer s.state.Unlock()

	mockSnap := makeTestSnap(c, "name: some-snap\nversion: 1.0")
	_, err := snapstate.InstallPath(s.state, &snap.SideInfo{RealName: "some-snap", SnapID: "snapididid"}, mockSnap, "", snapstate.Flags{})
	c.Assert(err, ErrorMatches, fmt.Sprintf(`internal error: snap id set to install %q but revision is unset`, mockSnap))
}

func (s *snapmgrTestSuite) TestUpdateTasksPropagatesErrors(c *C) {
	s.state.Lock()
	defer s.state.Unlock()

	snapstate.Set(s.state, "some-snap", &snapstate.SnapState{
		Active:   true,
		Channel:  "edge",
		Sequence: []*snap.SideInfo{{RealName: "some-snap", SnapID: "fakestore-please-error-on-refresh", Revision: snap.R(7)}},
		Current:  snap.R(7),
	})

	_, err := snapstate.Update(s.state, "some-snap", "some-channel", snap.R(0), s.user.ID, snapstate.Flags{})
	c.Assert(err, ErrorMatches, `failing as requested`)
}

func (s *snapmgrTestSuite) TestUpdateTasks(c *C) {
	s.state.Lock()
	defer s.state.Unlock()

	snapstate.Set(s.state, "some-snap", &snapstate.SnapState{
		Active:   true,
		Channel:  "edge",
		Sequence: []*snap.SideInfo{{RealName: "some-snap", SnapID: "some-snap-id", Revision: snap.R(7)}},
		Current:  snap.R(7),
		SnapType: "app",
	})

	validateCalled := false
	happyValidateRefreshes := func(st *state.State, refreshes []*snap.Info, ignoreValidation map[string]bool, userID int) ([]*snap.Info, error) {
		validateCalled = true
		return refreshes, nil
	}
	// hook it up
	snapstate.ValidateRefreshes = happyValidateRefreshes

	ts, err := snapstate.Update(s.state, "some-snap", "some-channel", snap.R(0), s.user.ID, snapstate.Flags{})
	c.Assert(err, IsNil)
	verifyUpdateTasks(c, unlinkBefore|cleanupAfter, 0, ts, s.state)
	c.Assert(s.state.TaskCount(), Equals, len(ts.Tasks()))

	c.Check(validateCalled, Equals, true)

	var snapsup snapstate.SnapSetup
	err = ts.Tasks()[0].Get("snap-setup", &snapsup)
	c.Assert(err, IsNil)

	c.Check(snapsup.Channel, Equals, "some-channel")
}

func (s *snapmgrTestSuite) TestUpdateTasksCoreSetsIgnoreOnConfigure(c *C) {
	s.state.Lock()
	defer s.state.Unlock()

	snapstate.Set(s.state, "core", &snapstate.SnapState{
		Active:   true,
		Channel:  "edge",
		Sequence: []*snap.SideInfo{{RealName: "core", SnapID: "core-snap-id", Revision: snap.R(7)}},
		Current:  snap.R(7),
		SnapType: "os",
	})

	oldConfigure := snapstate.Configure
	defer func() { snapstate.Configure = oldConfigure }()

	var configureFlags int
	snapstate.Configure = func(st *state.State, snapName string, patch map[string]interface{}, flags int) *state.TaskSet {
		configureFlags = flags
		return state.NewTaskSet()
	}

	_, err := snapstate.Update(s.state, "core", "some-channel", snap.R(0), s.user.ID, snapstate.Flags{})
	c.Assert(err, IsNil)

	// ensure the core snap sets the "ignore-hook-error" flag
	c.Check(configureFlags&snapstate.IgnoreHookError, Equals, 1)
}

func (s *snapmgrTestSuite) TestUpdateDevModeConfinementFiltering(c *C) {
	if !dirs.SupportsClassicConfinement() {
		c.Skip("no support for classic")
	}

	s.state.Lock()
	defer s.state.Unlock()

	snapstate.Set(s.state, "some-snap", &snapstate.SnapState{
		Active:   true,
		Channel:  "channel-for-devmode",
		Sequence: []*snap.SideInfo{{RealName: "some-snap", SnapID: "some-snap-id", Revision: snap.R(7)}},
		Current:  snap.R(7),
		SnapType: "app",
	})

	// updated snap is devmode, refresh without --devmode, do nothing
	// TODO: better error message here
	_, err := snapstate.Update(s.state, "some-snap", "", snap.R(0), s.user.ID, snapstate.Flags{})
	c.Assert(err, ErrorMatches, `.* requires devmode or confinement override`)

	// updated snap is devmode, refresh with --devmode
	_, err = snapstate.Update(s.state, "some-snap", "", snap.R(0), s.user.ID, snapstate.Flags{DevMode: true})
	c.Assert(err, IsNil)
}

func (s *snapmgrTestSuite) TestUpdateClassicConfinementFiltering(c *C) {
	if !dirs.SupportsClassicConfinement() {
		c.Skip("no support for classic")
	}

	s.state.Lock()
	defer s.state.Unlock()

	snapstate.Set(s.state, "some-snap", &snapstate.SnapState{
		Active:   true,
		Channel:  "channel-for-classic",
		Sequence: []*snap.SideInfo{{RealName: "some-snap", SnapID: "some-snap-id", Revision: snap.R(7)}},
		Current:  snap.R(7),
		SnapType: "app",
	})

	// updated snap is classic, refresh without --classic, do nothing
	// TODO: better error message here
	_, err := snapstate.Update(s.state, "some-snap", "", snap.R(0), s.user.ID, snapstate.Flags{})
	c.Assert(err, ErrorMatches, `.* requires classic confinement`)

	// updated snap is classic, refresh with --classic
	ts, err := snapstate.Update(s.state, "some-snap", "", snap.R(0), s.user.ID, snapstate.Flags{Classic: true})
	c.Assert(err, IsNil)

	chg := s.state.NewChange("refresh", "refresh snap")
	chg.AddAll(ts)

	s.state.Unlock()
	defer s.snapmgr.Stop()
	s.settle(c)
	s.state.Lock()

	// verify snap is in classic
	var snapst snapstate.SnapState
	err = snapstate.Get(s.state, "some-snap", &snapst)
	c.Assert(err, IsNil)
	c.Check(snapst.Classic, Equals, true)
}

func (s *snapmgrTestSuite) TestUpdateClassicFromClassic(c *C) {
	if !dirs.SupportsClassicConfinement() {
		c.Skip("no support for classic")
	}

	s.state.Lock()
	defer s.state.Unlock()

	snapstate.Set(s.state, "some-snap", &snapstate.SnapState{
		Active:   true,
		Channel:  "channel-for-classic",
		Sequence: []*snap.SideInfo{{RealName: "some-snap", SnapID: "some-snap-id", Revision: snap.R(7)}},
		Current:  snap.R(7),
		SnapType: "app",
		Flags:    snapstate.Flags{Classic: true},
	})

	// snap installed with --classic, update needs classic, refresh with --classic works
	ts, err := snapstate.Update(s.state, "some-snap", "", snap.R(0), s.user.ID, snapstate.Flags{Classic: true})
	c.Assert(err, IsNil)
	c.Assert(ts.Tasks(), Not(HasLen), 0)
	snapsup, err := snapstate.TaskSnapSetup(ts.Tasks()[0])
	c.Assert(err, IsNil)
	c.Check(snapsup.Flags.Classic, Equals, true)

	// devmode overrides the snapsetup classic flag
	ts, err = snapstate.Update(s.state, "some-snap", "", snap.R(0), s.user.ID, snapstate.Flags{DevMode: true})
	c.Assert(err, IsNil)
	c.Assert(ts.Tasks(), Not(HasLen), 0)
	snapsup, err = snapstate.TaskSnapSetup(ts.Tasks()[0])
	c.Assert(err, IsNil)
	c.Check(snapsup.Flags.Classic, Equals, false)

	// jailmode overrides it too (you need to provide both)
	ts, err = snapstate.Update(s.state, "some-snap", "", snap.R(0), s.user.ID, snapstate.Flags{JailMode: true})
	c.Assert(err, IsNil)
	c.Assert(ts.Tasks(), Not(HasLen), 0)
	snapsup, err = snapstate.TaskSnapSetup(ts.Tasks()[0])
	c.Assert(err, IsNil)
	c.Check(snapsup.Flags.Classic, Equals, false)

	// jailmode and classic together gets you both
	ts, err = snapstate.Update(s.state, "some-snap", "", snap.R(0), s.user.ID, snapstate.Flags{JailMode: true, Classic: true})
	c.Assert(err, IsNil)
	c.Assert(ts.Tasks(), Not(HasLen), 0)
	snapsup, err = snapstate.TaskSnapSetup(ts.Tasks()[0])
	c.Assert(err, IsNil)
	c.Check(snapsup.Flags.Classic, Equals, true)

	// snap installed with --classic, update needs classic, refresh without --classic works
	ts, err = snapstate.Update(s.state, "some-snap", "", snap.R(0), s.user.ID, snapstate.Flags{})
	c.Assert(err, IsNil)
	c.Assert(ts.Tasks(), Not(HasLen), 0)
	snapsup, err = snapstate.TaskSnapSetup(ts.Tasks()[0])
	c.Assert(err, IsNil)
	c.Check(snapsup.Flags.Classic, Equals, true)

	chg := s.state.NewChange("refresh", "refresh snap")
	chg.AddAll(ts)

	s.state.Unlock()
	defer s.snapmgr.Stop()
	s.settle(c)
	s.state.Lock()

	// verify snap is in classic
	var snapst snapstate.SnapState
	err = snapstate.Get(s.state, "some-snap", &snapst)
	c.Assert(err, IsNil)
	c.Check(snapst.Classic, Equals, true)
}

func (s *snapmgrTestSuite) TestUpdateStrictFromClassic(c *C) {
	if !dirs.SupportsClassicConfinement() {
		c.Skip("no support for classic")
	}

	s.state.Lock()
	defer s.state.Unlock()

	snapstate.Set(s.state, "some-snap", &snapstate.SnapState{
		Active:   true,
		Channel:  "channel",
		Sequence: []*snap.SideInfo{{RealName: "some-snap", SnapID: "some-snap-id", Revision: snap.R(7)}},
		Current:  snap.R(7),
		SnapType: "app",
		Flags:    snapstate.Flags{Classic: true},
	})

	// snap installed with --classic, update does not need classic, refresh works without --classic
	_, err := snapstate.Update(s.state, "some-snap", "", snap.R(0), s.user.ID, snapstate.Flags{})
	c.Assert(err, IsNil)

	// snap installed with --classic, update does not need classic, refresh works with --classic
	_, err = snapstate.Update(s.state, "some-snap", "", snap.R(0), s.user.ID, snapstate.Flags{Classic: true})
	c.Assert(err, IsNil)
}

func (s *snapmgrTestSuite) TestUpdateChannelFallback(c *C) {
	s.state.Lock()
	defer s.state.Unlock()

	snapstate.Set(s.state, "some-snap", &snapstate.SnapState{
		Active:   true,
		Channel:  "edge",
		Sequence: []*snap.SideInfo{{RealName: "some-snap", SnapID: "some-snap-id", Revision: snap.R(7)}},
		Current:  snap.R(7),
		SnapType: "app",
	})

	ts, err := snapstate.Update(s.state, "some-snap", "", snap.R(0), s.user.ID, snapstate.Flags{})
	c.Assert(err, IsNil)

	var snapsup snapstate.SnapSetup
	err = ts.Tasks()[0].Get("snap-setup", &snapsup)
	c.Assert(err, IsNil)

	c.Check(snapsup.Channel, Equals, "edge")
}

func (s *snapmgrTestSuite) TestUpdateConflict(c *C) {
	s.state.Lock()
	defer s.state.Unlock()

	snapstate.Set(s.state, "some-snap", &snapstate.SnapState{
		Active:   true,
		Sequence: []*snap.SideInfo{{RealName: "some-snap", SnapID: "some-snap-id", Revision: snap.R(7)}},
		Current:  snap.R(7),
		SnapType: "app",
	})

	ts, err := snapstate.Update(s.state, "some-snap", "some-channel", snap.R(0), s.user.ID, snapstate.Flags{})
	c.Assert(err, IsNil)
	// need a change to make the tasks visible
	s.state.NewChange("refresh", "...").AddAll(ts)

	_, err = snapstate.Update(s.state, "some-snap", "some-channel", snap.R(0), s.user.ID, snapstate.Flags{})
	c.Assert(err, ErrorMatches, `snap "some-snap" has "refresh" change in progress`)
}

func (s *snapmgrTestSuite) testChangeConflict(c *C, kind string) {
	s.state.Lock()
	defer s.state.Unlock()

	snapstate.Set(s.state, "producer", &snapstate.SnapState{
		Active:   true,
		Sequence: []*snap.SideInfo{{RealName: "producer", SnapID: "producer-id", Revision: snap.R(1)}},
		Current:  snap.R(1),
		SnapType: "app",
	})
	snapstate.Set(s.state, "consumer", &snapstate.SnapState{
		Active:   true,
		Sequence: []*snap.SideInfo{{RealName: "consumer", SnapID: "consumer-id", Revision: snap.R(1)}},
		Current:  snap.R(1),
		SnapType: "app",
	})

	chg := s.state.NewChange("another change", "...")
	t := s.state.NewTask(kind, "...")
	t.Set("slot", interfaces.SlotRef{Snap: "producer", Name: "slot"})
	t.Set("plug", interfaces.PlugRef{Snap: "consumer", Name: "plug"})
	chg.AddTask(t)

	_, err := snapstate.Update(s.state, "producer", "some-channel", snap.R(2), s.user.ID, snapstate.Flags{})
	c.Assert(err, ErrorMatches, `snap "producer" has "another change" change in progress`)

	_, err = snapstate.Update(s.state, "consumer", "some-channel", snap.R(2), s.user.ID, snapstate.Flags{})
	c.Assert(err, ErrorMatches, `snap "consumer" has "another change" change in progress`)
}

func (s *snapmgrTestSuite) TestUpdateConflictWithConnect(c *C) {
	s.testChangeConflict(c, "connect")
}

func (s *snapmgrTestSuite) TestUpdateConflictWithDisconnect(c *C) {
	s.testChangeConflict(c, "disconnect")
}

func (s *snapmgrTestSuite) TestRemoveTasks(c *C) {
	s.state.Lock()
	defer s.state.Unlock()

	snapstate.Set(s.state, "foo", &snapstate.SnapState{
		Active: true,
		Sequence: []*snap.SideInfo{
			{RealName: "foo", Revision: snap.R(11)},
		},
		Current: snap.R(11),
	})

	ts, err := snapstate.Remove(s.state, "foo", snap.R(0))
	c.Assert(err, IsNil)

	c.Assert(s.state.TaskCount(), Equals, len(ts.Tasks()))
	verifyRemoveTasks(c, ts)
}

func (s *snapmgrTestSuite) TestRemoveHookNotExecutedIfNotLastRevison(c *C) {
	s.state.Lock()
	defer s.state.Unlock()

	snapstate.Set(s.state, "foo", &snapstate.SnapState{
		Active: true,
		Sequence: []*snap.SideInfo{
			{RealName: "foo", Revision: snap.R(11)},
			{RealName: "foo", Revision: snap.R(12)},
		},
		Current: snap.R(12),
	})

	ts, err := snapstate.Remove(s.state, "foo", snap.R(11))
	c.Assert(err, IsNil)

	runHooks := tasksWithKind(ts, "run-hook")
	// no 'remove' hook task
	c.Assert(runHooks, HasLen, 0)
}

func (s *snapmgrTestSuite) TestRemoveConflict(c *C) {
	s.state.Lock()
	defer s.state.Unlock()

	snapstate.Set(s.state, "some-snap", &snapstate.SnapState{
		Active:   true,
		Sequence: []*snap.SideInfo{{RealName: "some-snap", Revision: snap.R(11)}},
		Current:  snap.R(11),
	})

	ts, err := snapstate.Remove(s.state, "some-snap", snap.R(0))
	c.Assert(err, IsNil)
	// need a change to make the tasks visible
	s.state.NewChange("remove", "...").AddAll(ts)

	_, err = snapstate.Remove(s.state, "some-snap", snap.R(0))
	c.Assert(err, ErrorMatches, `snap "some-snap" has "remove" change in progress`)
}

func (s *snapmgrTestSuite) TestInstallRunThrough(c *C) {
	s.state.Lock()
	defer s.state.Unlock()

	chg := s.state.NewChange("install", "install a snap")
	ts, err := snapstate.Install(s.state, "some-snap", "some-channel", snap.R(0), s.user.ID, snapstate.Flags{})
	c.Assert(err, IsNil)
	chg.AddAll(ts)

	s.state.Unlock()
	defer s.snapmgr.Stop()
	s.settle(c)
	s.state.Lock()

	// ensure all our tasks ran
	c.Assert(chg.Err(), IsNil)
	c.Assert(chg.IsReady(), Equals, true)
	c.Check(snapstate.Installing(s.state), Equals, false)
	c.Check(s.fakeStore.downloads, DeepEquals, []fakeDownload{{
		macaroon: s.user.StoreMacaroon,
		name:     "some-snap",
	}})
	expected := fakeOps{
		{
			op:     "storesvc-snap-action",
			userID: 1,
		},
		{
			op: "storesvc-snap-action:action",
			action: store.SnapAction{
				Action:  "install",
				Name:    "some-snap",
				Channel: "some-channel",
			},
			revno:  snap.R(11),
			userID: 1,
		},
		{
			op:   "storesvc-download",
			name: "some-snap",
		},
		{
			op:    "validate-snap:Doing",
			name:  "some-snap",
			revno: snap.R(11),
		},
		{
			op:  "current",
			old: "<no-current>",
		},
		{
			op:   "open-snap-file",
			name: filepath.Join(dirs.SnapBlobDir, "some-snap_11.snap"),
			sinfo: snap.SideInfo{
				RealName: "some-snap",
				SnapID:   "some-snap-id",
				Channel:  "some-channel",
				Revision: snap.R(11),
			},
		},
		{
			op:    "setup-snap",
			name:  filepath.Join(dirs.SnapBlobDir, "some-snap_11.snap"),
			revno: snap.R(11),
		},
		{
			op:   "copy-data",
			name: filepath.Join(dirs.SnapMountDir, "some-snap/11"),
			old:  "<no-old>",
		},
		{
			op:    "setup-profiles:Doing",
			name:  "some-snap",
			revno: snap.R(11),
		},
		{
			op: "candidate",
			sinfo: snap.SideInfo{
				RealName: "some-snap",
				SnapID:   "some-snap-id",
				Channel:  "some-channel",
				Revision: snap.R(11),
			},
		},
		{
			op:   "link-snap",
			name: filepath.Join(dirs.SnapMountDir, "some-snap/11"),
		},
		{
			op:    "auto-connect:Doing",
			name:  "some-snap",
			revno: snap.R(11),
		},
		{
			op: "update-aliases",
		},
		{
			op:    "cleanup-trash",
			name:  "some-snap",
			revno: snap.R(11),
		},
	}
	// start with an easier-to-read error if this fails:
	c.Assert(s.fakeBackend.ops.Ops(), DeepEquals, expected.Ops())
	c.Assert(s.fakeBackend.ops, DeepEquals, expected)

	// check progress
	ta := ts.Tasks()
	task := ta[1]
	_, cur, total := task.Progress()
	c.Assert(cur, Equals, s.fakeStore.fakeCurrentProgress)
	c.Assert(total, Equals, s.fakeStore.fakeTotalProgress)
	c.Check(task.Summary(), Equals, `Download snap "some-snap" (11) from channel "some-channel"`)

	// check link/start snap summary
	linkTask := ta[len(ta)-7]
	c.Check(linkTask.Summary(), Equals, `Make snap "some-snap" (11) available to the system`)
	startTask := ta[len(ta)-2]
	c.Check(startTask.Summary(), Equals, `Start snap "some-snap" (11) services`)

	// verify snap-setup in the task state
	var snapsup snapstate.SnapSetup
	err = task.Get("snap-setup", &snapsup)
	c.Assert(err, IsNil)
	c.Assert(snapsup, DeepEquals, snapstate.SnapSetup{
		Channel:  "some-channel",
		UserID:   s.user.ID,
		SnapPath: filepath.Join(dirs.SnapBlobDir, "some-snap_11.snap"),
		DownloadInfo: &snap.DownloadInfo{
			DownloadURL: "https://some-server.com/some/path.snap",
		},
		SideInfo: snapsup.SideInfo,
	})
	c.Assert(snapsup.SideInfo, DeepEquals, &snap.SideInfo{
		RealName: "some-snap",
		Channel:  "some-channel",
		Revision: snap.R(11),
		SnapID:   "some-snap-id",
	})

	// verify snaps in the system state
	var snaps map[string]*snapstate.SnapState
	err = s.state.Get("snaps", &snaps)
	c.Assert(err, IsNil)

	snapst := snaps["some-snap"]
	c.Assert(snapst.Active, Equals, true)
	c.Assert(snapst.Channel, Equals, "some-channel")
	c.Assert(snapst.Sequence[0], DeepEquals, &snap.SideInfo{
		RealName: "some-snap",
		SnapID:   "some-snap-id",
		Channel:  "some-channel",
		Revision: snap.R(11),
	})
	c.Assert(snapst.Required, Equals, false)
}

func (s *snapmgrTestSuite) TestInstallWithRevisionRunThrough(c *C) {
	s.state.Lock()
	defer s.state.Unlock()

	chg := s.state.NewChange("install", "install a snap")
	ts, err := snapstate.Install(s.state, "some-snap", "some-channel", snap.R(42), s.user.ID, snapstate.Flags{})
	c.Assert(err, IsNil)
	chg.AddAll(ts)

	s.state.Unlock()
	defer s.snapmgr.Stop()
	s.settle(c)
	s.state.Lock()

	// ensure all our tasks ran
	c.Assert(chg.Err(), IsNil)
	c.Assert(chg.IsReady(), Equals, true)
	c.Check(snapstate.Installing(s.state), Equals, false)
	c.Check(s.fakeStore.downloads, DeepEquals, []fakeDownload{{
		macaroon: s.user.StoreMacaroon,
		name:     "some-snap",
	}})
	expected := fakeOps{
		{
			op:     "storesvc-snap-action",
			userID: 1,
		},
		{
			op: "storesvc-snap-action:action",
			action: store.SnapAction{
				Action:   "install",
				Name:     "some-snap",
				Revision: snap.R(42),
			},
			revno:  snap.R(42),
			userID: 1,
		},
		{
			op:   "storesvc-download",
			name: "some-snap",
		},
		{
			op:    "validate-snap:Doing",
			name:  "some-snap",
			revno: snap.R(42),
		},
		{
			op:  "current",
			old: "<no-current>",
		},
		{
			op:   "open-snap-file",
			name: filepath.Join(dirs.SnapBlobDir, "some-snap_42.snap"),
			sinfo: snap.SideInfo{
				RealName: "some-snap",
				SnapID:   "some-snap-id",
				Revision: snap.R(42),
			},
		},
		{
			op:    "setup-snap",
			name:  filepath.Join(dirs.SnapBlobDir, "some-snap_42.snap"),
			revno: snap.R(42),
		},
		{
			op:   "copy-data",
			name: filepath.Join(dirs.SnapMountDir, "some-snap/42"),
			old:  "<no-old>",
		},
		{
			op:    "setup-profiles:Doing",
			name:  "some-snap",
			revno: snap.R(42),
		},
		{
			op: "candidate",
			sinfo: snap.SideInfo{
				RealName: "some-snap",
				SnapID:   "some-snap-id",
				Revision: snap.R(42),
			},
		},
		{
			op:   "link-snap",
			name: filepath.Join(dirs.SnapMountDir, "some-snap/42"),
		},
		{
			op:    "auto-connect:Doing",
			name:  "some-snap",
			revno: snap.R(42),
		},
		{
			op: "update-aliases",
		},
		{
			op:    "cleanup-trash",
			name:  "some-snap",
			revno: snap.R(42),
		},
	}
	// start with an easier-to-read error if this fails:
	c.Assert(s.fakeBackend.ops.Ops(), DeepEquals, expected.Ops())
	c.Assert(s.fakeBackend.ops, DeepEquals, expected)

	// check progress
	ta := ts.Tasks()
	task := ta[1]
	_, cur, total := task.Progress()
	c.Assert(cur, Equals, s.fakeStore.fakeCurrentProgress)
	c.Assert(total, Equals, s.fakeStore.fakeTotalProgress)
	c.Check(task.Summary(), Equals, `Download snap "some-snap" (42) from channel "some-channel"`)

	// check link/start snap summary
	linkTask := ta[len(ta)-7]
	c.Check(linkTask.Summary(), Equals, `Make snap "some-snap" (42) available to the system`)
	startTask := ta[len(ta)-2]
	c.Check(startTask.Summary(), Equals, `Start snap "some-snap" (42) services`)

	// verify snap-setup in the task state
	var snapsup snapstate.SnapSetup
	err = task.Get("snap-setup", &snapsup)
	c.Assert(err, IsNil)
	c.Assert(snapsup, DeepEquals, snapstate.SnapSetup{
		Channel:  "some-channel",
		UserID:   s.user.ID,
		SnapPath: filepath.Join(dirs.SnapBlobDir, "some-snap_42.snap"),
		DownloadInfo: &snap.DownloadInfo{
			DownloadURL: "https://some-server.com/some/path.snap",
		},
		SideInfo: snapsup.SideInfo,
	})
	c.Assert(snapsup.SideInfo, DeepEquals, &snap.SideInfo{
		RealName: "some-snap",
		Revision: snap.R(42),
		SnapID:   "some-snap-id",
	})

	// verify snaps in the system state
	var snaps map[string]*snapstate.SnapState
	err = s.state.Get("snaps", &snaps)
	c.Assert(err, IsNil)

	snapst := snaps["some-snap"]
	c.Assert(snapst.Active, Equals, true)
	c.Assert(snapst.Channel, Equals, "some-channel")
	c.Assert(snapst.Sequence[0], DeepEquals, &snap.SideInfo{
		RealName: "some-snap",
		SnapID:   "some-snap-id",
		Revision: snap.R(42),
	})
	c.Assert(snapst.Required, Equals, false)
}

func (s *snapmgrTestSuite) TestInstalling(c *C) {
	s.state.Lock()
	defer s.state.Unlock()

	c.Check(snapstate.Installing(s.state), Equals, false)

	chg := s.state.NewChange("install", "install a snap")
	ts, err := snapstate.Install(s.state, "some-snap", "some-channel", snap.R(42), 0, snapstate.Flags{})
	c.Assert(err, IsNil)
	chg.AddAll(ts)

	c.Check(snapstate.Installing(s.state), Equals, true)
}

func (s *snapmgrTestSuite) TestUpdateRunThrough(c *C) {
	// use services-snap here to make sure services would be stopped/started appropriately
	si := snap.SideInfo{
		RealName: "services-snap",
		Revision: snap.R(7),
		SnapID:   "services-snap-id",
	}
	snaptest.MockSnap(c, `name: services-snap`, &si)
	fi, err := os.Stat(snap.MountFile("services-snap", si.Revision))
	c.Assert(err, IsNil)
	refreshedDate := fi.ModTime()
	// look at disk
	r := snapstate.MockRevisionDate(nil)
	defer r()

	s.state.Lock()
	defer s.state.Unlock()

	snapstate.Set(s.state, "services-snap", &snapstate.SnapState{
		Active:   true,
		Sequence: []*snap.SideInfo{&si},
		Current:  si.Revision,
		SnapType: "app",
		Channel:  "stable",
	})

	chg := s.state.NewChange("refresh", "refresh a snap")
	ts, err := snapstate.Update(s.state, "services-snap", "some-channel", snap.R(0), s.user.ID, snapstate.Flags{})
	c.Assert(err, IsNil)
	chg.AddAll(ts)

	s.state.Unlock()
	defer s.snapmgr.Stop()
	s.settle(c)
	s.state.Lock()

	expected := fakeOps{
		{
			op: "storesvc-snap-action",
			curSnaps: []store.CurrentSnap{{
				Name:            "services-snap",
				SnapID:          "services-snap-id",
				Revision:        snap.R(7),
				TrackingChannel: "stable",
				RefreshedDate:   refreshedDate,
			}},
			userID: 1,
		},
		{
			op: "storesvc-snap-action:action",
			action: store.SnapAction{
				Action:  "refresh",
				SnapID:  "services-snap-id",
				Channel: "some-channel",
				Flags:   store.SnapActionEnforceValidation,
			},
			revno:  snap.R(11),
			userID: 1,
		},
		{
			op:   "storesvc-download",
			name: "services-snap",
		},
		{
			op:    "validate-snap:Doing",
			name:  "services-snap",
			revno: snap.R(11),
		},
		{
			op:  "current",
			old: filepath.Join(dirs.SnapMountDir, "services-snap/7"),
		},
		{
			op:   "open-snap-file",
			name: filepath.Join(dirs.SnapBlobDir, "services-snap_11.snap"),
			sinfo: snap.SideInfo{
				RealName: "services-snap",
				SnapID:   "services-snap-id",
				Channel:  "some-channel",
				Revision: snap.R(11),
			},
		},
		{
			op:    "setup-snap",
			name:  filepath.Join(dirs.SnapBlobDir, "services-snap_11.snap"),
			revno: snap.R(11),
		},
		{
			op:   "stop-snap-services:refresh",
			name: filepath.Join(dirs.SnapMountDir, "services-snap/7"),
		},
		{
			op:   "remove-snap-aliases",
			name: "services-snap",
		},
		{
			op:   "unlink-snap",
			name: filepath.Join(dirs.SnapMountDir, "services-snap/7"),
		},
		{
			op:   "copy-data",
			name: filepath.Join(dirs.SnapMountDir, "services-snap/11"),
			old:  filepath.Join(dirs.SnapMountDir, "services-snap/7"),
		},
		{
			op:    "setup-profiles:Doing",
			name:  "services-snap",
			revno: snap.R(11),
		},
		{
			op: "candidate",
			sinfo: snap.SideInfo{
				RealName: "services-snap",
				SnapID:   "services-snap-id",
				Channel:  "some-channel",
				Revision: snap.R(11),
			},
		},
		{
			op:   "link-snap",
			name: filepath.Join(dirs.SnapMountDir, "services-snap/11"),
		},
		{
			op:    "auto-connect:Doing",
			name:  "services-snap",
			revno: snap.R(11),
		},
		{
			op: "update-aliases",
		},
		{
			op:   "start-snap-services",
			name: filepath.Join(dirs.SnapMountDir, "services-snap/11"),
		},
		{
			op:    "cleanup-trash",
			name:  "services-snap",
			revno: snap.R(11),
		},
	}

	// ensure all our tasks ran
	c.Check(s.fakeStore.downloads, DeepEquals, []fakeDownload{{
		macaroon: s.user.StoreMacaroon,
		name:     "services-snap",
	}})
	// start with an easier-to-read error if this fails:
	c.Assert(s.fakeBackend.ops.Ops(), DeepEquals, expected.Ops())
	c.Assert(s.fakeBackend.ops, DeepEquals, expected)

	// check progress
	task := ts.Tasks()[1]
	_, cur, total := task.Progress()
	c.Assert(cur, Equals, s.fakeStore.fakeCurrentProgress)
	c.Assert(total, Equals, s.fakeStore.fakeTotalProgress)

	// verify snapSetup info
	var snapsup snapstate.SnapSetup
	err = task.Get("snap-setup", &snapsup)
	c.Assert(err, IsNil)
	c.Assert(snapsup, DeepEquals, snapstate.SnapSetup{
		Channel: "some-channel",
		UserID:  s.user.ID,

		SnapPath: filepath.Join(dirs.SnapBlobDir, "services-snap_11.snap"),
		DownloadInfo: &snap.DownloadInfo{
			DownloadURL: "https://some-server.com/some/path.snap",
		},
		SideInfo: snapsup.SideInfo,
	})
	c.Assert(snapsup.SideInfo, DeepEquals, &snap.SideInfo{
		RealName: "services-snap",
		Revision: snap.R(11),
		Channel:  "some-channel",
		SnapID:   "services-snap-id",
	})

	// verify services stop reason
	verifyStopReason(c, ts, "refresh")

	// check post-refresh hook
	task = ts.Tasks()[14]
	c.Assert(task.Kind(), Equals, "run-hook")
	c.Assert(task.Summary(), Matches, `Run post-refresh hook of "services-snap" snap if present`)

	// verify snaps in the system state
	var snapst snapstate.SnapState
	err = snapstate.Get(s.state, "services-snap", &snapst)
	c.Assert(err, IsNil)

	c.Assert(snapst.Active, Equals, true)
	c.Assert(snapst.Sequence, HasLen, 2)
	c.Assert(snapst.Sequence[0], DeepEquals, &snap.SideInfo{
		RealName: "services-snap",
		SnapID:   "services-snap-id",
		Channel:  "",
		Revision: snap.R(7),
	})
	c.Assert(snapst.Sequence[1], DeepEquals, &snap.SideInfo{
		RealName: "services-snap",
		Channel:  "some-channel",
		SnapID:   "services-snap-id",
		Revision: snap.R(11),
	})
}

func (s *snapmgrTestSuite) TestUpdateRememberedUserRunThrough(c *C) {
	s.state.Lock()
	defer s.state.Unlock()

	snapstate.Set(s.state, "some-snap", &snapstate.SnapState{
		Active: true,
		Sequence: []*snap.SideInfo{
			{RealName: "some-snap", Revision: snap.R(5), SnapID: "some-snap-id"},
		},
		Current:  snap.R(5),
		SnapType: "app",
		UserID:   1,
	})

	chg := s.state.NewChange("refresh", "refresh a snap")
	ts, err := snapstate.Update(s.state, "some-snap", "some-channel", snap.R(0), 0, snapstate.Flags{})
	c.Assert(err, IsNil)
	chg.AddAll(ts)

	s.state.Unlock()
	defer s.snapmgr.Stop()
	s.settle(c)
	s.state.Lock()

	c.Assert(chg.Status(), Equals, state.DoneStatus)
	c.Assert(chg.Err(), IsNil)

	for _, op := range s.fakeBackend.ops {
		switch op.op {
		case "storesvc-snap-action":
			c.Check(op.userID, Equals, 1)
		case "storesvc-download":
			snapName := op.name
			c.Check(s.fakeStore.downloads[0], DeepEquals, fakeDownload{
				macaroon: "macaroon",
				name:     "some-snap",
			}, Commentf(snapName))
		}
	}
}

func (s *snapmgrTestSuite) TestUpdateToRevisionRememberedUserRunThrough(c *C) {
	s.state.Lock()
	defer s.state.Unlock()

	snapstate.Set(s.state, "some-snap", &snapstate.SnapState{
		Active: true,
		Sequence: []*snap.SideInfo{
			{RealName: "some-snap", Revision: snap.R(5), SnapID: "some-snap-id"},
		},
		Current:  snap.R(5),
		SnapType: "app",
		UserID:   1,
	})

	chg := s.state.NewChange("refresh", "refresh a snap")
	ts, err := snapstate.Update(s.state, "some-snap", "some-channel", snap.R(11), 0, snapstate.Flags{})
	c.Assert(err, IsNil)
	chg.AddAll(ts)

	s.state.Unlock()
	defer s.snapmgr.Stop()
	s.settle(c)
	s.state.Lock()

	c.Assert(chg.Status(), Equals, state.DoneStatus)
	c.Assert(chg.Err(), IsNil)

	for _, op := range s.fakeBackend.ops {
		switch op.op {
		case "storesvc-snap-action:action":
			c.Check(op.userID, Equals, 1)
		case "storesvc-download":
			snapName := op.name
			c.Check(s.fakeStore.downloads[0], DeepEquals, fakeDownload{
				macaroon: "macaroon",
				name:     "some-snap",
			}, Commentf(snapName))
		}
	}
}

func (s *snapmgrTestSuite) TestUpdateManyMultipleCredsNoUserRunThrough(c *C) {
	s.state.Lock()
	defer s.state.Unlock()

	snapstate.Set(s.state, "core", &snapstate.SnapState{
		Active: true,
		Sequence: []*snap.SideInfo{
			{RealName: "core", Revision: snap.R(1), SnapID: "core-snap-id"},
		},
		Current:  snap.R(1),
		SnapType: "os",
	})
	snapstate.Set(s.state, "some-snap", &snapstate.SnapState{
		Active: true,
		Sequence: []*snap.SideInfo{
			{RealName: "some-snap", Revision: snap.R(5), SnapID: "some-snap-id"},
		},
		Current:  snap.R(5),
		SnapType: "app",
		UserID:   1,
	})
	snapstate.Set(s.state, "services-snap", &snapstate.SnapState{
		Active: true,
		Sequence: []*snap.SideInfo{
			{RealName: "services-snap", Revision: snap.R(2), SnapID: "services-snap-id"},
		},
		Current:  snap.R(2),
		SnapType: "app",
		UserID:   2,
	})

	chg := s.state.NewChange("refresh", "refresh all snaps")
	// no user is passed to use for UpdateMany
	updated, tts, err := snapstate.UpdateMany(context.TODO(), s.state, nil, 0)
	c.Assert(err, IsNil)
	for _, ts := range tts {
		chg.AddAll(ts)
	}
	c.Check(updated, HasLen, 3)

	s.state.Unlock()
	defer s.snapmgr.Stop()
	s.settle(c)
	s.state.Lock()

	c.Assert(chg.Status(), Equals, state.DoneStatus)
	c.Assert(chg.Err(), IsNil)

	macaroonMap := map[string]string{
		"core":          "",
		"some-snap":     "macaroon",
		"services-snap": "macaroon2",
	}

	type snapIDuserID struct {
		snapID string
		userID int
	}
	seen := make(map[snapIDuserID]bool)
	ir := 0
	di := 0
	for _, op := range s.fakeBackend.ops {
		switch op.op {
		case "storesvc-snap-action":
			ir++
			c.Check(op.curSnaps, DeepEquals, []store.CurrentSnap{
				{Name: "core", SnapID: "core-snap-id", Revision: snap.R(1), RefreshedDate: fakeRevDateEpoch.AddDate(0, 0, 1)},
				{Name: "services-snap", SnapID: "services-snap-id", Revision: snap.R(2), RefreshedDate: fakeRevDateEpoch.AddDate(0, 0, 2)},
				{Name: "some-snap", SnapID: "some-snap-id", Revision: snap.R(5), RefreshedDate: fakeRevDateEpoch.AddDate(0, 0, 5)},
			})
		case "storesvc-snap-action:action":
			snapID := op.action.SnapID
			seen[snapIDuserID{snapID: snapID, userID: op.userID}] = true
		case "storesvc-download":
			snapName := op.name
			c.Check(s.fakeStore.downloads[di], DeepEquals, fakeDownload{
				macaroon: macaroonMap[snapName],
				name:     snapName,
			}, Commentf(snapName))
			di++
		}
	}
	c.Check(ir, Equals, 3)
	// we check all snaps with each user
	c.Check(seen, DeepEquals, map[snapIDuserID]bool{
		{snapID: "core-snap-id", userID: 0}:     true,
		{snapID: "some-snap-id", userID: 1}:     true,
		{snapID: "services-snap-id", userID: 2}: true,
	})
}

func (s *snapmgrTestSuite) TestUpdateManyMultipleCredsUserRunThrough(c *C) {
	s.state.Lock()
	defer s.state.Unlock()

	snapstate.Set(s.state, "core", &snapstate.SnapState{
		Active: true,
		Sequence: []*snap.SideInfo{
			{RealName: "core", Revision: snap.R(1), SnapID: "core-snap-id"},
		},
		Current:  snap.R(1),
		SnapType: "os",
	})
	snapstate.Set(s.state, "some-snap", &snapstate.SnapState{
		Active: true,
		Sequence: []*snap.SideInfo{
			{RealName: "some-snap", Revision: snap.R(5), SnapID: "some-snap-id"},
		},
		Current:  snap.R(5),
		SnapType: "app",
		UserID:   1,
	})
	snapstate.Set(s.state, "services-snap", &snapstate.SnapState{
		Active: true,
		Sequence: []*snap.SideInfo{
			{RealName: "services-snap", Revision: snap.R(2), SnapID: "services-snap-id"},
		},
		Current:  snap.R(2),
		SnapType: "app",
		UserID:   2,
	})

	chg := s.state.NewChange("refresh", "refresh all snaps")
	// do UpdateMany using user 2 as fallback
	updated, tts, err := snapstate.UpdateMany(context.TODO(), s.state, nil, 2)
	c.Assert(err, IsNil)
	for _, ts := range tts {
		chg.AddAll(ts)
	}
	c.Check(updated, HasLen, 3)

	s.state.Unlock()
	defer s.snapmgr.Stop()
	s.settle(c)
	s.state.Lock()

	c.Assert(chg.Status(), Equals, state.DoneStatus)
	c.Assert(chg.Err(), IsNil)

	macaroonMap := map[string]string{
		"core":          "macaroon2",
		"some-snap":     "macaroon",
		"services-snap": "macaroon2",
	}

	type snapIDuserID struct {
		snapID string
		userID int
	}
	seen := make(map[snapIDuserID]bool)
	ir := 0
	di := 0
	for _, op := range s.fakeBackend.ops {
		switch op.op {
		case "storesvc-snap-action":
			ir++
			c.Check(op.curSnaps, DeepEquals, []store.CurrentSnap{
				{Name: "core", SnapID: "core-snap-id", Revision: snap.R(1), RefreshedDate: fakeRevDateEpoch.AddDate(0, 0, 1)},
				{Name: "services-snap", SnapID: "services-snap-id", Revision: snap.R(2), RefreshedDate: fakeRevDateEpoch.AddDate(0, 0, 2)},
				{Name: "some-snap", SnapID: "some-snap-id", Revision: snap.R(5), RefreshedDate: fakeRevDateEpoch.AddDate(0, 0, 5)},
			})
		case "storesvc-snap-action:action":
			snapID := op.action.SnapID
			seen[snapIDuserID{snapID: snapID, userID: op.userID}] = true
		case "storesvc-download":
			snapName := op.name
			c.Check(s.fakeStore.downloads[di], DeepEquals, fakeDownload{
				macaroon: macaroonMap[snapName],
				name:     snapName,
			}, Commentf(snapName))
			di++
		}
	}
	c.Check(ir, Equals, 2)
	// we check all snaps with each user
	c.Check(seen, DeepEquals, map[snapIDuserID]bool{
		{snapID: "core-snap-id", userID: 2}:     true,
		{snapID: "some-snap-id", userID: 1}:     true,
		{snapID: "services-snap-id", userID: 2}: true,
	})

	var coreState, snapState snapstate.SnapState
	// user in SnapState was preserved
	err = snapstate.Get(s.state, "some-snap", &snapState)
	c.Assert(err, IsNil)
	c.Check(snapState.UserID, Equals, 1)
	c.Check(snapState.Current, DeepEquals, snap.R(11))

	// user in SnapState was set
	err = snapstate.Get(s.state, "core", &coreState)
	c.Assert(err, IsNil)
	c.Check(coreState.UserID, Equals, 2)
	c.Check(coreState.Current, DeepEquals, snap.R(11))

}

func (s *snapmgrTestSuite) TestUpdateUndoRunThrough(c *C) {
	si := snap.SideInfo{
		RealName: "some-snap",
		SnapID:   "some-snap-id",
		Revision: snap.R(7),
	}

	s.state.Lock()
	defer s.state.Unlock()

	snapstate.Set(s.state, "some-snap", &snapstate.SnapState{
		Active:   true,
		Sequence: []*snap.SideInfo{&si},
		Current:  si.Revision,
		SnapType: "app",
	})

	chg := s.state.NewChange("install", "install a snap")
	ts, err := snapstate.Update(s.state, "some-snap", "some-channel", snap.R(0), s.user.ID, snapstate.Flags{})
	c.Assert(err, IsNil)
	chg.AddAll(ts)

	s.fakeBackend.linkSnapFailTrigger = filepath.Join(dirs.SnapMountDir, "/some-snap/11")

	s.state.Unlock()
	defer s.snapmgr.Stop()
	s.settle(c)
	s.state.Lock()

	expected := fakeOps{
		{
			op: "storesvc-snap-action",
			curSnaps: []store.CurrentSnap{{
				Name:          "some-snap",
				SnapID:        "some-snap-id",
				Revision:      snap.R(7),
				RefreshedDate: fakeRevDateEpoch.AddDate(0, 0, 7),
			}},
			userID: 1,
		},
		{
			op: "storesvc-snap-action:action",
			action: store.SnapAction{
				Action:  "refresh",
				SnapID:  "some-snap-id",
				Channel: "some-channel",
				Flags:   store.SnapActionEnforceValidation,
			},
			revno:  snap.R(11),
			userID: 1,
		},
		{
			op:   "storesvc-download",
			name: "some-snap",
		},
		{
			op:    "validate-snap:Doing",
			name:  "some-snap",
			revno: snap.R(11),
		},
		{
			op:  "current",
			old: filepath.Join(dirs.SnapMountDir, "some-snap/7"),
		},
		{
			op:   "open-snap-file",
			name: filepath.Join(dirs.SnapBlobDir, "some-snap_11.snap"),
			sinfo: snap.SideInfo{
				RealName: "some-snap",
				SnapID:   "some-snap-id",
				Channel:  "some-channel",
				Revision: snap.R(11),
			},
		},
		{
			op:    "setup-snap",
			name:  filepath.Join(dirs.SnapBlobDir, "some-snap_11.snap"),
			revno: snap.R(11),
		},
		{
			op:   "remove-snap-aliases",
			name: "some-snap",
		},
		{
			op:   "unlink-snap",
			name: filepath.Join(dirs.SnapMountDir, "some-snap/7"),
		},
		{
			op:   "copy-data",
			name: filepath.Join(dirs.SnapMountDir, "some-snap/11"),
			old:  filepath.Join(dirs.SnapMountDir, "some-snap/7"),
		},
		{
			op:    "setup-profiles:Doing",
			name:  "some-snap",
			revno: snap.R(11),
		},
		{
			op: "candidate",
			sinfo: snap.SideInfo{
				RealName: "some-snap",
				SnapID:   "some-snap-id",
				Channel:  "some-channel",
				Revision: snap.R(11),
			},
		},
		{
			op:   "link-snap.failed",
			name: filepath.Join(dirs.SnapMountDir, "some-snap/11"),
		},
		{
			op:   "unlink-snap",
			name: filepath.Join(dirs.SnapMountDir, "some-snap/11"),
		},
		{
			op:    "setup-profiles:Undoing",
			name:  "some-snap",
			revno: snap.R(11),
		},
		{
			op:   "undo-copy-snap-data",
			name: filepath.Join(dirs.SnapMountDir, "some-snap/11"),
			old:  filepath.Join(dirs.SnapMountDir, "some-snap/7"),
		},
		{
			op:   "link-snap",
			name: filepath.Join(dirs.SnapMountDir, "some-snap/7"),
		},
		{
			op: "update-aliases",
		},
		{
			op:    "undo-setup-snap",
			name:  filepath.Join(dirs.SnapMountDir, "some-snap/11"),
			stype: "app",
		},
	}

	// ensure all our tasks ran
	c.Check(s.fakeStore.downloads, DeepEquals, []fakeDownload{{
		macaroon: s.user.StoreMacaroon,
		name:     "some-snap",
	}})
	// start with an easier-to-read error if this fails:
	c.Assert(s.fakeBackend.ops.Ops(), DeepEquals, expected.Ops())
	c.Assert(s.fakeBackend.ops, DeepEquals, expected)

	// verify snaps in the system state
	var snapst snapstate.SnapState
	err = snapstate.Get(s.state, "some-snap", &snapst)
	c.Assert(err, IsNil)

	c.Assert(snapst.Active, Equals, true)
	c.Assert(snapst.Sequence, HasLen, 1)
	c.Assert(snapst.Sequence[0], DeepEquals, &snap.SideInfo{
		RealName: "some-snap",
		SnapID:   "some-snap-id",
		Channel:  "",
		Revision: snap.R(7),
	})
}

func (s *snapmgrTestSuite) TestUpdateTotalUndoRunThrough(c *C) {
	si := snap.SideInfo{
		RealName: "some-snap",
		SnapID:   "some-snap-id",
		Revision: snap.R(7),
	}

	s.state.Lock()
	defer s.state.Unlock()

	snapstate.Set(s.state, "some-snap", &snapstate.SnapState{
		Active:   true,
		Sequence: []*snap.SideInfo{&si},
		Channel:  "stable",
		Current:  si.Revision,
		SnapType: "app",
	})

	chg := s.state.NewChange("install", "install a snap")
	ts, err := snapstate.Update(s.state, "some-snap", "some-channel", snap.R(0), s.user.ID, snapstate.Flags{})
	c.Assert(err, IsNil)
	chg.AddAll(ts)

	tasks := ts.Tasks()
	last := tasks[len(tasks)-1]
	// sanity
	c.Assert(last.Lanes(), HasLen, 1)

	terr := s.state.NewTask("error-trigger", "provoking total undo")
	terr.WaitFor(last)
	terr.JoinLane(last.Lanes()[0])
	chg.AddTask(terr)

	s.state.Unlock()
	defer s.snapmgr.Stop()
	s.settle(c)
	s.state.Lock()

	expected := fakeOps{
		{
			op: "storesvc-snap-action",
			curSnaps: []store.CurrentSnap{{
				Name:            "some-snap",
				SnapID:          "some-snap-id",
				Revision:        snap.R(7),
				TrackingChannel: "stable",
				RefreshedDate:   fakeRevDateEpoch.AddDate(0, 0, 7),
			}},
			userID: 1,
		},
		{
			op: "storesvc-snap-action:action",
			action: store.SnapAction{
				Action:  "refresh",
				SnapID:  "some-snap-id",
				Channel: "some-channel",
				Flags:   store.SnapActionEnforceValidation,
			},
			revno:  snap.R(11),
			userID: 1,
		},
		{
			op:   "storesvc-download",
			name: "some-snap",
		},
		{
			op:    "validate-snap:Doing",
			name:  "some-snap",
			revno: snap.R(11),
		},
		{
			op:  "current",
			old: filepath.Join(dirs.SnapMountDir, "some-snap/7"),
		},
		{
			op:   "open-snap-file",
			name: filepath.Join(dirs.SnapBlobDir, "some-snap_11.snap"),
			sinfo: snap.SideInfo{
				RealName: "some-snap",
				SnapID:   "some-snap-id",
				Channel:  "some-channel",
				Revision: snap.R(11),
			},
		},
		{
			op:    "setup-snap",
			name:  filepath.Join(dirs.SnapBlobDir, "some-snap_11.snap"),
			revno: snap.R(11),
		},
		{
			op:   "remove-snap-aliases",
			name: "some-snap",
		},
		{
			op:   "unlink-snap",
			name: filepath.Join(dirs.SnapMountDir, "some-snap/7"),
		},
		{
			op:   "copy-data",
			name: filepath.Join(dirs.SnapMountDir, "some-snap/11"),
			old:  filepath.Join(dirs.SnapMountDir, "some-snap/7"),
		},
		{
			op:    "setup-profiles:Doing",
			name:  "some-snap",
			revno: snap.R(11),
		},
		{
			op: "candidate",
			sinfo: snap.SideInfo{
				RealName: "some-snap",
				SnapID:   "some-snap-id",
				Channel:  "some-channel",
				Revision: snap.R(11),
			},
		},
		{
			op:   "link-snap",
			name: filepath.Join(dirs.SnapMountDir, "some-snap/11"),
		},
		{
			op:    "auto-connect:Doing",
			name:  "some-snap",
			revno: snap.R(11),
		},
		{
			op: "update-aliases",
		},
		// undoing everything from here down...
		{
			op:   "remove-snap-aliases",
			name: "some-snap",
		},
		{
			op:   "unlink-snap",
			name: filepath.Join(dirs.SnapMountDir, "some-snap/11"),
		},
		{
			op:    "setup-profiles:Undoing",
			name:  "some-snap",
			revno: snap.R(11),
		},
		{
			op:   "undo-copy-snap-data",
			name: filepath.Join(dirs.SnapMountDir, "some-snap/11"),
			old:  filepath.Join(dirs.SnapMountDir, "some-snap/7"),
		},
		{
			op:   "link-snap",
			name: filepath.Join(dirs.SnapMountDir, "some-snap/7"),
		},
		{
			op: "update-aliases",
		},
		{
			op:    "undo-setup-snap",
			name:  filepath.Join(dirs.SnapMountDir, "some-snap/11"),
			stype: "app",
		},
	}

	// ensure all our tasks ran
	c.Check(s.fakeStore.downloads, DeepEquals, []fakeDownload{{
		macaroon: s.user.StoreMacaroon,
		name:     "some-snap",
	}})
	// friendlier failure first
	c.Assert(s.fakeBackend.ops.Ops(), DeepEquals, expected.Ops())
	c.Assert(s.fakeBackend.ops, DeepEquals, expected)

	// verify snaps in the system state
	var snapst snapstate.SnapState
	err = snapstate.Get(s.state, "some-snap", &snapst)
	c.Assert(err, IsNil)

	c.Assert(snapst.Active, Equals, true)
	c.Assert(snapst.Channel, Equals, "stable")
	c.Assert(snapst.Sequence, HasLen, 1)
	c.Assert(snapst.Sequence[0], DeepEquals, &snap.SideInfo{
		RealName: "some-snap",
		SnapID:   "some-snap-id",
		Channel:  "",
		Revision: snap.R(7),
	})
}

func (s *snapmgrTestSuite) TestUpdateSameRevision(c *C) {
	si := snap.SideInfo{
		RealName: "some-snap",
		SnapID:   "some-snap-id",
		Revision: snap.R(7),
	}

	s.state.Lock()
	defer s.state.Unlock()

	snapstate.Set(s.state, "some-snap", &snapstate.SnapState{
		Active:   true,
		Sequence: []*snap.SideInfo{&si},
		Channel:  "channel-for-7",
		Current:  si.Revision,
	})

	_, err := snapstate.Update(s.state, "some-snap", "channel-for-7", snap.R(0), s.user.ID, snapstate.Flags{})
	c.Assert(err, Equals, store.ErrNoUpdateAvailable)
}

// A noResultsStore returns no results for install/refresh requests
type noResultsStore struct {
	*fakeStore
}

func (n noResultsStore) SnapAction(ctx context.Context, currentSnaps []*store.CurrentSnap, actions []*store.SnapAction, user *auth.UserState, opts *store.RefreshOptions) ([]*snap.Info, error) {
	return nil, &store.SnapActionError{NoResults: true}
}

func (s *snapmgrTestSuite) TestUpdateNoStoreResults(c *C) {
	s.state.Lock()
	defer s.state.Unlock()

	snapstate.ReplaceStore(s.state, noResultsStore{fakeStore: s.fakeStore})

	// this is an atypical case in which the store didn't return
	// an error nor a result, we are defensive and return
	// a reasonable error
	si := snap.SideInfo{
		RealName: "some-snap",
		SnapID:   "some-snap-id",
		Revision: snap.R(7),
	}

	snapstate.Set(s.state, "some-snap", &snapstate.SnapState{
		Active:   true,
		Sequence: []*snap.SideInfo{&si},
		Channel:  "channel-for-7",
		Current:  si.Revision,
	})

	_, err := snapstate.Update(s.state, "some-snap", "channel-for-7", snap.R(0), s.user.ID, snapstate.Flags{})
	c.Assert(err, Equals, store.ErrNoUpdateAvailable)
}

func (s *snapmgrTestSuite) TestUpdateSameRevisionSwitchesChannel(c *C) {
	si := snap.SideInfo{
		RealName: "some-snap",
		SnapID:   "some-snap-id",
		Revision: snap.R(7),
	}

	s.state.Lock()
	defer s.state.Unlock()

	snapstate.Set(s.state, "some-snap", &snapstate.SnapState{
		Active:   true,
		Sequence: []*snap.SideInfo{&si},
		Channel:  "other-chanenl",
		Current:  si.Revision,
	})

	ts, err := snapstate.Update(s.state, "some-snap", "channel-for-7", snap.R(0), s.user.ID, snapstate.Flags{})
	c.Assert(err, IsNil)
	c.Check(ts.Tasks(), HasLen, 1)
	c.Check(ts.Tasks()[0].Kind(), Equals, "switch-snap-channel")
}

func (s *snapmgrTestSuite) TestUpdateSameRevisionSwitchesChannelConflict(c *C) {
	si := snap.SideInfo{
		RealName: "some-snap",
		SnapID:   "some-snap-id",
		Revision: snap.R(7),
	}

	s.state.Lock()
	defer s.state.Unlock()

	snapstate.Set(s.state, "some-snap", &snapstate.SnapState{
		Active:   true,
		Sequence: []*snap.SideInfo{&si},
		Channel:  "other-channel",
		Current:  si.Revision,
	})

	ts, err := snapstate.Update(s.state, "some-snap", "channel-for-7", snap.R(0), s.user.ID, snapstate.Flags{})
	c.Assert(err, IsNil)
	// make it visible
	s.state.NewChange("refresh", "refresh a snap").AddAll(ts)

	_, err = snapstate.Update(s.state, "some-snap", "channel-for-7", snap.R(0), s.user.ID, snapstate.Flags{})
	c.Check(err, ErrorMatches, `snap "some-snap" has "refresh" change in progress`)
}

func (s *snapmgrTestSuite) TestUpdateSameRevisionSwitchChannelRunThrough(c *C) {
	si := snap.SideInfo{
		RealName: "some-snap",
		SnapID:   "some-snap-id",
		Channel:  "other-channel",
		Revision: snap.R(7),
	}

	s.state.Lock()
	defer s.state.Unlock()

	snapstate.Set(s.state, "some-snap", &snapstate.SnapState{
		Active:   true,
		Sequence: []*snap.SideInfo{&si},
		Channel:  "other-channel",
		Current:  si.Revision,
	})

	ts, err := snapstate.Update(s.state, "some-snap", "channel-for-7", snap.R(0), s.user.ID, snapstate.Flags{})
	c.Assert(err, IsNil)
	chg := s.state.NewChange("refresh", "refresh a snap")
	chg.AddAll(ts)

	s.state.Unlock()
	defer s.snapmgr.Stop()
	s.settle(c)
	s.state.Lock()

	expected := fakeOps{
		// we just expect the "storesvc-snap-action" ops, we
		// don't have a fakeOp for switchChannel because it has
		// not a backend method, it just manipulates the state
		{
			op: "storesvc-snap-action",
			curSnaps: []store.CurrentSnap{{
				Name:            "some-snap",
				SnapID:          "some-snap-id",
				Revision:        snap.R(7),
				TrackingChannel: "other-channel",
				RefreshedDate:   fakeRevDateEpoch.AddDate(0, 0, 7),
			}},
			userID: 1,
		},

		{
			op: "storesvc-snap-action:action",
			action: store.SnapAction{
				Action:  "refresh",
				SnapID:  "some-snap-id",
				Channel: "channel-for-7",
				Flags:   store.SnapActionEnforceValidation,
			},
			userID: 1,
		},
	}

	// start with an easier-to-read error if this fails:
	c.Assert(s.fakeBackend.ops.Ops(), DeepEquals, expected.Ops())
	c.Assert(s.fakeBackend.ops, DeepEquals, expected)

	// verify snapSetup info
	var snapsup snapstate.SnapSetup
	task := ts.Tasks()[0]
	err = task.Get("snap-setup", &snapsup)
	c.Assert(err, IsNil)
	c.Assert(snapsup, DeepEquals, snapstate.SnapSetup{
		Channel:  "channel-for-7",
		SideInfo: snapsup.SideInfo,
	})
	c.Assert(snapsup.SideInfo, DeepEquals, &snap.SideInfo{
		RealName: "some-snap",
		SnapID:   "some-snap-id",
		Revision: snap.R(7),
		Channel:  "channel-for-7",
	})

	// verify snaps in the system state
	var snapst snapstate.SnapState
	err = snapstate.Get(s.state, "some-snap", &snapst)
	c.Assert(err, IsNil)

	c.Assert(snapst.Active, Equals, true)
	c.Assert(snapst.Sequence, HasLen, 1)
	c.Assert(snapst.Sequence[0], DeepEquals, &snap.SideInfo{
		RealName: "some-snap",
		SnapID:   "some-snap-id",
		Channel:  "channel-for-7",
		Revision: snap.R(7),
	})
}

func (s *snapmgrTestSuite) TestUpdateSameRevisionToggleIgnoreValidation(c *C) {
	si := snap.SideInfo{
		RealName: "some-snap",
		SnapID:   "some-snap-id",
		Revision: snap.R(7),
	}

	s.state.Lock()
	defer s.state.Unlock()

	snapstate.Set(s.state, "some-snap", &snapstate.SnapState{
		Active:   true,
		Sequence: []*snap.SideInfo{&si},
		Channel:  "channel-for-7",
		Current:  si.Revision,
	})

	ts, err := snapstate.Update(s.state, "some-snap", "channel-for-7", snap.R(0), s.user.ID, snapstate.Flags{IgnoreValidation: true})
	c.Assert(err, IsNil)
	c.Check(ts.Tasks(), HasLen, 1)
	c.Check(ts.Tasks()[0].Kind(), Equals, "toggle-snap-flags")
}

func (s *snapmgrTestSuite) TestUpdateSameRevisionToggleIgnoreValidationConflict(c *C) {
	si := snap.SideInfo{
		RealName: "some-snap",
		SnapID:   "some-snap-id",
		Revision: snap.R(7),
	}

	s.state.Lock()
	defer s.state.Unlock()

	snapstate.Set(s.state, "some-snap", &snapstate.SnapState{
		Active:   true,
		Sequence: []*snap.SideInfo{&si},
		Channel:  "channel-for-7",
		Current:  si.Revision,
	})

	ts, err := snapstate.Update(s.state, "some-snap", "channel-for-7", snap.R(0), s.user.ID, snapstate.Flags{IgnoreValidation: true})
	c.Assert(err, IsNil)
	// make it visible
	s.state.NewChange("refresh", "refresh a snap").AddAll(ts)

	_, err = snapstate.Update(s.state, "some-snap", "channel-for-7", snap.R(0), s.user.ID, snapstate.Flags{IgnoreValidation: true})
	c.Check(err, ErrorMatches, `snap "some-snap" has "refresh" change in progress`)

}

func (s *snapmgrTestSuite) TestUpdateSameRevisionToggleIgnoreValidationRunThrough(c *C) {
	si := snap.SideInfo{
		RealName: "some-snap",
		SnapID:   "some-snap-id",
		Revision: snap.R(7),
		Channel:  "channel-for-7",
	}

	s.state.Lock()
	defer s.state.Unlock()

	snapstate.Set(s.state, "some-snap", &snapstate.SnapState{
		Active:   true,
		Sequence: []*snap.SideInfo{&si},
		Channel:  "channel-for-7",
		Current:  si.Revision,
	})

	ts, err := snapstate.Update(s.state, "some-snap", "channel-for-7", snap.R(0), s.user.ID, snapstate.Flags{IgnoreValidation: true})
	c.Assert(err, IsNil)

	chg := s.state.NewChange("refresh", "refresh a snap")
	chg.AddAll(ts)

	s.state.Unlock()
	defer s.snapmgr.Stop()
	s.settle(c)
	s.state.Lock()

	// verify snapSetup info
	var snapsup snapstate.SnapSetup
	task := ts.Tasks()[0]
	err = task.Get("snap-setup", &snapsup)
	c.Assert(err, IsNil)
	c.Check(snapsup, DeepEquals, snapstate.SnapSetup{
		SideInfo: snapsup.SideInfo,
		Flags: snapstate.Flags{
			IgnoreValidation: true,
		},
	})
	c.Check(snapsup.SideInfo, DeepEquals, &snap.SideInfo{
		RealName: "some-snap",
		SnapID:   "some-snap-id",
		Revision: snap.R(7),
		Channel:  "channel-for-7",
	})

	// verify snaps in the system state
	var snapst snapstate.SnapState
	err = snapstate.Get(s.state, "some-snap", &snapst)
	c.Assert(err, IsNil)

	c.Check(snapst.Active, Equals, true)
	c.Check(snapst.Sequence, HasLen, 1)
	c.Check(snapst.Sequence[0], DeepEquals, &snap.SideInfo{
		RealName: "some-snap",
		SnapID:   "some-snap-id",
		Channel:  "channel-for-7",
		Revision: snap.R(7),
	})
	c.Check(snapst.IgnoreValidation, Equals, true)
}

func (s *snapmgrTestSuite) TestUpdateValidateRefreshesSaysNo(c *C) {
	si := snap.SideInfo{
		RealName: "some-snap",
		SnapID:   "some-snap-id",
		Revision: snap.R(7),
	}

	s.state.Lock()
	defer s.state.Unlock()

	snapstate.Set(s.state, "some-snap", &snapstate.SnapState{
		Active:   true,
		Sequence: []*snap.SideInfo{&si},
		Current:  si.Revision,
	})

	validateErr := errors.New("refresh control error")
	validateRefreshes := func(st *state.State, refreshes []*snap.Info, ignoreValidation map[string]bool, userID int) ([]*snap.Info, error) {
		c.Check(refreshes, HasLen, 1)
		c.Check(refreshes[0].SnapID, Equals, "some-snap-id")
		c.Check(refreshes[0].Revision, Equals, snap.R(11))
		c.Check(ignoreValidation, HasLen, 0)
		return nil, validateErr
	}
	// hook it up
	snapstate.ValidateRefreshes = validateRefreshes

	_, err := snapstate.Update(s.state, "some-snap", "stable", snap.R(0), s.user.ID, snapstate.Flags{})
	c.Assert(err, Equals, validateErr)
}

func (s *snapmgrTestSuite) TestUpdateValidateRefreshesSaysNoButIgnoreValidationIsSet(c *C) {
	si := snap.SideInfo{
		RealName: "some-snap",
		SnapID:   "some-snap-id",
		Revision: snap.R(7),
	}

	s.state.Lock()
	defer s.state.Unlock()

	snapstate.Set(s.state, "some-snap", &snapstate.SnapState{
		Active:   true,
		Sequence: []*snap.SideInfo{&si},
		Current:  si.Revision,
		SnapType: "app",
	})

	validateErr := errors.New("refresh control error")
	validateRefreshes := func(st *state.State, refreshes []*snap.Info, ignoreValidation map[string]bool, userID int) ([]*snap.Info, error) {
		return nil, validateErr
	}
	// hook it up
	snapstate.ValidateRefreshes = validateRefreshes

	flags := snapstate.Flags{JailMode: true, IgnoreValidation: true}
	ts, err := snapstate.Update(s.state, "some-snap", "stable", snap.R(0), s.user.ID, flags)
	c.Assert(err, IsNil)

	var snapsup snapstate.SnapSetup
	err = ts.Tasks()[0].Get("snap-setup", &snapsup)
	c.Assert(err, IsNil)
	c.Check(snapsup.Flags, DeepEquals, flags.ForSnapSetup())
}

func (s *snapmgrTestSuite) TestUpdateIgnoreValidationSticky(c *C) {
	si := snap.SideInfo{
		RealName: "some-snap",
		SnapID:   "some-snap-id",
		Revision: snap.R(7),
	}

	s.state.Lock()
	defer s.state.Unlock()

	snapstate.Set(s.state, "some-snap", &snapstate.SnapState{
		Active:   true,
		Sequence: []*snap.SideInfo{&si},
		Current:  si.Revision,
		SnapType: "app",
	})

	validateErr := errors.New("refresh control error")
	validateRefreshesFail := func(st *state.State, refreshes []*snap.Info, ignoreValidation map[string]bool, userID int) ([]*snap.Info, error) {
		c.Check(refreshes, HasLen, 1)
		if len(ignoreValidation) == 0 {
			return nil, validateErr
		}
		c.Check(ignoreValidation, DeepEquals, map[string]bool{
			"some-snap-id": true,
		})
		return refreshes, nil
	}
	// hook it up
	snapstate.ValidateRefreshes = validateRefreshesFail

	flags := snapstate.Flags{IgnoreValidation: true}
	ts, err := snapstate.Update(s.state, "some-snap", "stable", snap.R(0), s.user.ID, flags)
	c.Assert(err, IsNil)

	c.Check(s.fakeBackend.ops[0], DeepEquals, fakeOp{
		op: "storesvc-snap-action",
		curSnaps: []store.CurrentSnap{{
			Name:             "some-snap",
			SnapID:           "some-snap-id",
			Revision:         snap.R(7),
			IgnoreValidation: false,
			RefreshedDate:    fakeRevDateEpoch.AddDate(0, 0, 7),
		}},
		userID: 1,
	})
	c.Check(s.fakeBackend.ops[1], DeepEquals, fakeOp{
		op:    "storesvc-snap-action:action",
		revno: snap.R(11),
		action: store.SnapAction{
			Action:  "refresh",
			SnapID:  "some-snap-id",
			Channel: "stable",
			Flags:   store.SnapActionIgnoreValidation,
		},
		userID: 1,
	})

	chg := s.state.NewChange("refresh", "refresh snap")
	chg.AddAll(ts)

	s.state.Unlock()
	defer s.snapmgr.Stop()
	s.settle(c)
	s.state.Lock()

	// verify snap has IgnoreValidation set
	var snapst snapstate.SnapState
	err = snapstate.Get(s.state, "some-snap", &snapst)
	c.Assert(err, IsNil)
	c.Check(snapst.IgnoreValidation, Equals, true)
	c.Check(snapst.Current, Equals, snap.R(11))

	s.fakeBackend.ops = nil
	s.fakeStore.refreshRevnos = map[string]snap.Revision{
		"some-snap-id": snap.R(12),
	}
	_, tts, err := snapstate.UpdateMany(context.TODO(), s.state, []string{"some-snap"}, s.user.ID)
	c.Assert(err, IsNil)
	c.Check(tts, HasLen, 1)

	c.Check(s.fakeBackend.ops[0], DeepEquals, fakeOp{
		op: "storesvc-snap-action",
		curSnaps: []store.CurrentSnap{{
			Name:             "some-snap",
			SnapID:           "some-snap-id",
			Revision:         snap.R(11),
			TrackingChannel:  "stable",
			IgnoreValidation: true,
			RefreshedDate:    fakeRevDateEpoch.AddDate(0, 0, 11),
		}},
		userID: 1,
	})
	c.Check(s.fakeBackend.ops[1], DeepEquals, fakeOp{
		op:    "storesvc-snap-action:action",
		revno: snap.R(12),
		action: store.SnapAction{
			Action: "refresh",
			SnapID: "some-snap-id",
			Flags:  0,
		},
		userID: 1,
	})

	chg = s.state.NewChange("refresh", "refresh snaps")
	chg.AddAll(tts[0])

	s.state.Unlock()
	defer s.snapmgr.Stop()
	s.settle(c)
	s.state.Lock()

	snapst = snapstate.SnapState{}
	err = snapstate.Get(s.state, "some-snap", &snapst)
	c.Assert(err, IsNil)
	c.Check(snapst.IgnoreValidation, Equals, true)
	c.Check(snapst.Current, Equals, snap.R(12))

	// reset ignore validation
	s.fakeBackend.ops = nil
	s.fakeStore.refreshRevnos = map[string]snap.Revision{
		"some-snap-id": snap.R(11),
	}
	validateRefreshes := func(st *state.State, refreshes []*snap.Info, ignoreValidation map[string]bool, userID int) ([]*snap.Info, error) {
		return refreshes, nil
	}
	// hook it up
	snapstate.ValidateRefreshes = validateRefreshes
	flags = snapstate.Flags{}
	ts, err = snapstate.Update(s.state, "some-snap", "stable", snap.R(0), s.user.ID, flags)
	c.Assert(err, IsNil)

	c.Check(s.fakeBackend.ops[0], DeepEquals, fakeOp{
		op: "storesvc-snap-action",
		curSnaps: []store.CurrentSnap{{
			Name:             "some-snap",
			SnapID:           "some-snap-id",
			Revision:         snap.R(12),
			TrackingChannel:  "stable",
			IgnoreValidation: true,
			RefreshedDate:    fakeRevDateEpoch.AddDate(0, 0, 12),
		}},
		userID: 1,
	})
	c.Check(s.fakeBackend.ops[1], DeepEquals, fakeOp{
		op:    "storesvc-snap-action:action",
		revno: snap.R(11),
		action: store.SnapAction{
			Action:  "refresh",
			SnapID:  "some-snap-id",
			Channel: "stable",
			Flags:   store.SnapActionEnforceValidation,
		},
		userID: 1,
	})

	chg = s.state.NewChange("refresh", "refresh snap")
	chg.AddAll(ts)

	s.state.Unlock()
	defer s.snapmgr.Stop()
	s.settle(c)
	s.state.Lock()

	snapst = snapstate.SnapState{}
	err = snapstate.Get(s.state, "some-snap", &snapst)
	c.Assert(err, IsNil)
	c.Check(snapst.IgnoreValidation, Equals, false)
	c.Check(snapst.Current, Equals, snap.R(11))
}

func (s *snapmgrTestSuite) TestUpdateFromLocal(c *C) {
	si := snap.SideInfo{
		RealName: "some-snap",
		Revision: snap.R("x1"),
	}

	s.state.Lock()
	defer s.state.Unlock()

	snapstate.Set(s.state, "some-snap", &snapstate.SnapState{
		Active:   true,
		Sequence: []*snap.SideInfo{&si},
		Channel:  "channel-for-7",
		Current:  si.Revision,
	})

	_, err := snapstate.Update(s.state, "some-snap", "channel-for-7", snap.R(0), s.user.ID, snapstate.Flags{})
	c.Assert(err, Equals, store.ErrLocalSnap)
}

func (s *snapmgrTestSuite) TestUpdateAmend(c *C) {
	si := snap.SideInfo{
		RealName: "some-snap",
		Revision: snap.R("x1"),
	}

	s.state.Lock()
	defer s.state.Unlock()

	snapstate.Set(s.state, "some-snap", &snapstate.SnapState{
		Active:   true,
		Sequence: []*snap.SideInfo{&si},
		Channel:  "channel-for-7",
		Current:  si.Revision,
	})

	ts, err := snapstate.Update(s.state, "some-snap", "channel-for-7", snap.R(0), s.user.ID, snapstate.Flags{Amend: true})
	c.Assert(err, IsNil)
	verifyUpdateTasks(c, unlinkBefore|cleanupAfter, 0, ts, s.state)

	// ensure we go from local to store revision-7
	var snapsup snapstate.SnapSetup
	tasks := ts.Tasks()
	c.Check(tasks[1].Kind(), Equals, "download-snap")
	err = tasks[1].Get("snap-setup", &snapsup)
	c.Assert(err, IsNil)
	c.Check(snapsup.Revision(), Equals, snap.R(7))
}

func (s *snapmgrTestSuite) TestUpdateAmendSnapNotFound(c *C) {
	si := snap.SideInfo{
		RealName: "snap-unknown",
		Revision: snap.R("x1"),
	}

	s.state.Lock()
	defer s.state.Unlock()

	snapstate.Set(s.state, "snap-unknown", &snapstate.SnapState{
		Active:   true,
		Sequence: []*snap.SideInfo{&si},
		Channel:  "stable",
		Current:  si.Revision,
	})

	_, err := snapstate.Update(s.state, "snap-unknown", "stable", snap.R(0), s.user.ID, snapstate.Flags{Amend: true})
	c.Assert(err, Equals, store.ErrSnapNotFound)
}

func (s *snapmgrTestSuite) TestSingleUpdateBlockedRevision(c *C) {
	// single updates should *not* set the block list
	si7 := snap.SideInfo{
		RealName: "some-snap",
		SnapID:   "some-snap-id",
		Revision: snap.R(7),
	}
	si11 := snap.SideInfo{
		RealName: "some-snap",
		SnapID:   "some-snap-id",
		Revision: snap.R(11),
	}

	s.state.Lock()
	defer s.state.Unlock()

	snapstate.Set(s.state, "some-snap", &snapstate.SnapState{
		Active:   true,
		Sequence: []*snap.SideInfo{&si7, &si11},
		Current:  si7.Revision,
		SnapType: "app",
	})

	_, err := snapstate.Update(s.state, "some-snap", "some-channel", snap.R(0), s.user.ID, snapstate.Flags{})
	c.Assert(err, IsNil)

	c.Assert(s.fakeBackend.ops, HasLen, 2)
	c.Check(s.fakeBackend.ops[0], DeepEquals, fakeOp{
		op: "storesvc-snap-action",
		curSnaps: []store.CurrentSnap{{
			Name:          "some-snap",
			SnapID:        "some-snap-id",
			Revision:      snap.R(7),
			RefreshedDate: fakeRevDateEpoch.AddDate(0, 0, 7),
		}},
		userID: 1,
	})
}

func (s *snapmgrTestSuite) TestMultiUpdateBlockedRevision(c *C) {
	// multi-updates should *not* set the block list
	si7 := snap.SideInfo{
		RealName: "some-snap",
		SnapID:   "some-snap-id",
		Revision: snap.R(7),
	}
	si11 := snap.SideInfo{
		RealName: "some-snap",
		SnapID:   "some-snap-id",
		Revision: snap.R(11),
	}

	s.state.Lock()
	defer s.state.Unlock()

	snapstate.Set(s.state, "some-snap", &snapstate.SnapState{
		Active:   true,
		Sequence: []*snap.SideInfo{&si7, &si11},
		Current:  si7.Revision,
		SnapType: "app",
	})

	updates, _, err := snapstate.UpdateMany(context.TODO(), s.state, []string{"some-snap"}, s.user.ID)
	c.Assert(err, IsNil)
	c.Check(updates, DeepEquals, []string{"some-snap"})

	c.Assert(s.fakeBackend.ops, HasLen, 2)
	c.Check(s.fakeBackend.ops[0], DeepEquals, fakeOp{
		op: "storesvc-snap-action",
		curSnaps: []store.CurrentSnap{{
			Name:          "some-snap",
			SnapID:        "some-snap-id",
			Revision:      snap.R(7),
			RefreshedDate: fakeRevDateEpoch.AddDate(0, 0, 7),
		}},
		userID: 1,
	})
}

func (s *snapmgrTestSuite) TestAllUpdateBlockedRevision(c *C) {
	//  update-all *should* set the block list
	si7 := snap.SideInfo{
		RealName: "some-snap",
		SnapID:   "some-snap-id",
		Revision: snap.R(7),
	}
	si11 := snap.SideInfo{
		RealName: "some-snap",
		SnapID:   "some-snap-id",
		Revision: snap.R(11),
	}

	s.state.Lock()
	defer s.state.Unlock()

	snapstate.Set(s.state, "some-snap", &snapstate.SnapState{
		Active:   true,
		Sequence: []*snap.SideInfo{&si7, &si11},
		Current:  si7.Revision,
	})

	updates, _, err := snapstate.UpdateMany(context.TODO(), s.state, nil, s.user.ID)
	c.Check(err, IsNil)
	c.Check(updates, HasLen, 0)

	c.Assert(s.fakeBackend.ops, HasLen, 2)
	c.Check(s.fakeBackend.ops[0], DeepEquals, fakeOp{
		op: "storesvc-snap-action",
		curSnaps: []store.CurrentSnap{{
			Name:          "some-snap",
			SnapID:        "some-snap-id",
			Revision:      snap.R(7),
			RefreshedDate: fakeRevDateEpoch.AddDate(0, 0, 7),
			Block:         []snap.Revision{snap.R(11)},
		}},
		userID: 1,
	})
}

var orthogonalAutoAliasesScenarios = []struct {
	aliasesBefore map[string][]string
	names         []string
	prune         []string
	update        bool
	new           bool
}{
	{nil, nil, nil, true, true},
	{nil, []string{"some-snap"}, nil, true, false},
	{nil, []string{"other-snap"}, nil, false, true},
	{map[string][]string{"some-snap": {"aliasA", "aliasC"}}, []string{"some-snap"}, nil, true, false},
	{map[string][]string{"other-snap": {"aliasB", "aliasC"}}, []string{"other-snap"}, []string{"other-snap"}, false, false},
	{map[string][]string{"other-snap": {"aliasB", "aliasC"}}, nil, []string{"other-snap"}, true, false},
	{map[string][]string{"other-snap": {"aliasB", "aliasC"}}, []string{"some-snap"}, nil, true, false},
	{map[string][]string{"other-snap": {"aliasC"}}, []string{"other-snap"}, []string{"other-snap"}, false, true},
	{map[string][]string{"other-snap": {"aliasC"}}, nil, []string{"other-snap"}, true, true},
	{map[string][]string{"other-snap": {"aliasC"}}, []string{"some-snap"}, nil, true, false},
	{map[string][]string{"some-snap": {"aliasB"}, "other-snap": {"aliasA"}}, []string{"some-snap"}, []string{"other-snap"}, true, false},
	{map[string][]string{"some-snap": {"aliasB"}, "other-snap": {"aliasA"}}, nil, []string{"other-snap", "some-snap"}, true, true},
	{map[string][]string{"some-snap": {"aliasB"}, "other-snap": {"aliasA"}}, []string{"other-snap"}, []string{"other-snap", "some-snap"}, false, true},
	{map[string][]string{"some-snap": {"aliasB"}}, nil, []string{"some-snap"}, true, true},
	{map[string][]string{"some-snap": {"aliasB"}}, []string{"other-snap"}, []string{"some-snap"}, false, true},
	{map[string][]string{"some-snap": {"aliasB"}}, []string{"some-snap"}, nil, true, false},
	{map[string][]string{"other-snap": {"aliasA"}}, nil, []string{"other-snap"}, true, true},
	{map[string][]string{"other-snap": {"aliasA"}}, []string{"other-snap"}, []string{"other-snap"}, false, true},
	{map[string][]string{"other-snap": {"aliasA"}}, []string{"some-snap"}, []string{"other-snap"}, true, false},
}

func (s *snapmgrTestSuite) TestUpdateManyAutoAliasesScenarios(c *C) {
	s.state.Lock()
	defer s.state.Unlock()

	snapstate.Set(s.state, "other-snap", &snapstate.SnapState{
		Active: true,
		Sequence: []*snap.SideInfo{
			{RealName: "other-snap", SnapID: "other-snap-id", Revision: snap.R(2)},
		},
		Current:  snap.R(2),
		SnapType: "app",
	})

	snapstate.AutoAliases = func(st *state.State, info *snap.Info) (map[string]string, error) {
		switch info.Name() {
		case "some-snap":
			return map[string]string{"aliasA": "cmdA"}, nil
		case "other-snap":
			return map[string]string{"aliasB": "cmdB"}, nil
		}
		return nil, nil
	}

	snapstate.Set(s.state, "some-snap", &snapstate.SnapState{
		Active: true,
		Sequence: []*snap.SideInfo{
			{RealName: "some-snap", SnapID: "some-snap-id", Revision: snap.R(4)},
		},
		Current:  snap.R(4),
		SnapType: "app",
	})

	expectedSet := func(aliases []string) map[string]bool {
		res := make(map[string]bool, len(aliases))
		for _, alias := range aliases {
			res[alias] = true
		}
		return res
	}

	for _, scenario := range orthogonalAutoAliasesScenarios {
		for _, snapName := range []string{"some-snap", "other-snap"} {
			var snapst snapstate.SnapState
			err := snapstate.Get(s.state, snapName, &snapst)
			c.Assert(err, IsNil)
			snapst.Aliases = nil
			snapst.AutoAliasesDisabled = false
			if autoAliases := scenario.aliasesBefore[snapName]; autoAliases != nil {
				targets := make(map[string]*snapstate.AliasTarget)
				for _, alias := range autoAliases {
					targets[alias] = &snapstate.AliasTarget{Auto: "cmd" + alias[len(alias)-1:]}
				}

				snapst.Aliases = targets
			}
			snapstate.Set(s.state, snapName, &snapst)
		}

		updates, tts, err := snapstate.UpdateMany(context.TODO(), s.state, scenario.names, s.user.ID)
		c.Check(err, IsNil)

		_, dropped, err := snapstate.AutoAliasesDelta(s.state, []string{"some-snap", "other-snap"})
		c.Assert(err, IsNil)

		j := 0
		expectedUpdatesSet := make(map[string]bool)
		var expectedPruned map[string]map[string]bool
		var pruneTs *state.TaskSet
		if len(scenario.prune) != 0 {
			pruneTs = tts[0]
			j++
			taskAliases := make(map[string]map[string]bool)
			for _, aliasTask := range pruneTs.Tasks() {
				c.Check(aliasTask.Kind(), Equals, "prune-auto-aliases")
				var aliases []string
				err := aliasTask.Get("aliases", &aliases)
				c.Assert(err, IsNil)
				snapsup, err := snapstate.TaskSnapSetup(aliasTask)
				c.Assert(err, IsNil)
				taskAliases[snapsup.Name()] = expectedSet(aliases)
			}
			expectedPruned = make(map[string]map[string]bool)
			for _, snapName := range scenario.prune {
				expectedPruned[snapName] = expectedSet(dropped[snapName])
				if snapName == "other-snap" && !scenario.new && !scenario.update {
					expectedUpdatesSet["other-snap"] = true
				}
			}
			c.Check(taskAliases, DeepEquals, expectedPruned)
		}
		if scenario.update {
			updateTs := tts[j]
			j++
			expectedUpdatesSet["some-snap"] = true
			first := updateTs.Tasks()[0]
			c.Check(first.Kind(), Equals, "prerequisites")
			wait := false
			if expectedPruned["other-snap"]["aliasA"] {
				wait = true
			} else if expectedPruned["some-snap"] != nil {
				wait = true
			}
			if wait {
				c.Check(first.WaitTasks(), DeepEquals, pruneTs.Tasks())
			} else {
				c.Check(first.WaitTasks(), HasLen, 0)
			}
		}
		if scenario.new {
			newTs := tts[j]
			j++
			expectedUpdatesSet["other-snap"] = true
			tasks := newTs.Tasks()
			c.Check(tasks, HasLen, 1)
			aliasTask := tasks[0]
			c.Check(aliasTask.Kind(), Equals, "refresh-aliases")

			wait := false
			if expectedPruned["some-snap"]["aliasB"] {
				wait = true
			} else if expectedPruned["other-snap"] != nil {
				wait = true
			}
			if wait {
				c.Check(aliasTask.WaitTasks(), DeepEquals, pruneTs.Tasks())
			} else {
				c.Check(aliasTask.WaitTasks(), HasLen, 0)
			}
		}
		c.Assert(j, Equals, len(tts), Commentf("%#v", scenario))

		// check reported updated names
		c.Check(len(updates) > 0, Equals, true)
		sort.Strings(updates)
		expectedUpdates := make([]string, 0, len(expectedUpdatesSet))
		for x := range expectedUpdatesSet {
			expectedUpdates = append(expectedUpdates, x)
		}
		sort.Strings(expectedUpdates)
		c.Check(updates, DeepEquals, expectedUpdates)
	}
}

func (s *snapmgrTestSuite) TestUpdateOneAutoAliasesScenarios(c *C) {
	s.state.Lock()
	defer s.state.Unlock()

	snapstate.Set(s.state, "other-snap", &snapstate.SnapState{
		Active: true,
		Sequence: []*snap.SideInfo{
			{RealName: "other-snap", SnapID: "other-snap-id", Revision: snap.R(2)},
		},
		Current:  snap.R(2),
		SnapType: "app",
	})

	snapstate.AutoAliases = func(st *state.State, info *snap.Info) (map[string]string, error) {
		switch info.Name() {
		case "some-snap":
			return map[string]string{"aliasA": "cmdA"}, nil
		case "other-snap":
			return map[string]string{"aliasB": "cmdB"}, nil
		}
		return nil, nil
	}

	snapstate.Set(s.state, "some-snap", &snapstate.SnapState{
		Active: true,
		Sequence: []*snap.SideInfo{
			{RealName: "some-snap", SnapID: "some-snap-id", Revision: snap.R(4)},
		},
		Current:  snap.R(4),
		SnapType: "app",
	})

	expectedSet := func(aliases []string) map[string]bool {
		res := make(map[string]bool, len(aliases))
		for _, alias := range aliases {
			res[alias] = true
		}
		return res
	}

	for _, scenario := range orthogonalAutoAliasesScenarios {
		if len(scenario.names) != 1 {
			continue
		}

		for _, snapName := range []string{"some-snap", "other-snap"} {
			var snapst snapstate.SnapState
			err := snapstate.Get(s.state, snapName, &snapst)
			c.Assert(err, IsNil)
			snapst.Aliases = nil
			snapst.AutoAliasesDisabled = false
			if autoAliases := scenario.aliasesBefore[snapName]; autoAliases != nil {
				targets := make(map[string]*snapstate.AliasTarget)
				for _, alias := range autoAliases {
					targets[alias] = &snapstate.AliasTarget{Auto: "cmd" + alias[len(alias)-1:]}
				}

				snapst.Aliases = targets
			}
			snapstate.Set(s.state, snapName, &snapst)
		}

		ts, err := snapstate.Update(s.state, scenario.names[0], "", snap.R(0), s.user.ID, snapstate.Flags{})
		c.Assert(err, IsNil)
		_, dropped, err := snapstate.AutoAliasesDelta(s.state, []string{"some-snap", "other-snap"})
		c.Assert(err, IsNil)

		j := 0
		tasks := ts.Tasks()
		var expectedPruned map[string]map[string]bool
		var pruneTasks []*state.Task
		if len(scenario.prune) != 0 {
			nprune := len(scenario.prune)
			pruneTasks = tasks[:nprune]
			j += nprune
			taskAliases := make(map[string]map[string]bool)
			for _, aliasTask := range pruneTasks {
				c.Check(aliasTask.Kind(), Equals, "prune-auto-aliases")
				var aliases []string
				err := aliasTask.Get("aliases", &aliases)
				c.Assert(err, IsNil)
				snapsup, err := snapstate.TaskSnapSetup(aliasTask)
				c.Assert(err, IsNil)
				taskAliases[snapsup.Name()] = expectedSet(aliases)
			}
			expectedPruned = make(map[string]map[string]bool)
			for _, snapName := range scenario.prune {
				expectedPruned[snapName] = expectedSet(dropped[snapName])
			}
			c.Check(taskAliases, DeepEquals, expectedPruned)
		}
		if scenario.update {
			first := tasks[j]
			j += 18
			c.Check(first.Kind(), Equals, "prerequisites")
			wait := false
			if expectedPruned["other-snap"]["aliasA"] {
				wait = true
			} else if expectedPruned["some-snap"] != nil {
				wait = true
			}
			if wait {
				c.Check(first.WaitTasks(), DeepEquals, pruneTasks)
			} else {
				c.Check(first.WaitTasks(), HasLen, 0)
			}
		}
		if scenario.new {
			aliasTask := tasks[j]
			j++
			c.Check(aliasTask.Kind(), Equals, "refresh-aliases")
			wait := false
			if expectedPruned["some-snap"]["aliasB"] {
				wait = true
			} else if expectedPruned["other-snap"] != nil {
				wait = true
			}
			if wait {
				c.Check(aliasTask.WaitTasks(), DeepEquals, pruneTasks)
			} else {
				c.Check(aliasTask.WaitTasks(), HasLen, 0)
			}
		}
		c.Assert(len(tasks), Equals, j, Commentf("%#v", scenario))

		// conflict checks are triggered
		chg := s.state.NewChange("update", "...")
		chg.AddAll(ts)
		err = snapstate.CheckChangeConflict(s.state, scenario.names[0], nil, nil)
		c.Check(err, ErrorMatches, `.* has "update" change in progress`)
		chg.SetStatus(state.DoneStatus)
	}
}

func (s *snapmgrTestSuite) TestUpdateLocalSnapFails(c *C) {
	si := snap.SideInfo{
		RealName: "some-snap",
		Revision: snap.R(7),
	}

	s.state.Lock()
	defer s.state.Unlock()

	snapstate.Set(s.state, "some-snap", &snapstate.SnapState{
		Active:   true,
		Sequence: []*snap.SideInfo{&si},
		Current:  si.Revision,
	})

	_, err := snapstate.Update(s.state, "some-snap", "some-channel", snap.R(0), s.user.ID, snapstate.Flags{})
	c.Assert(err, Equals, store.ErrLocalSnap)
}

func (s *snapmgrTestSuite) TestUpdateDisabledUnsupported(c *C) {
	si := snap.SideInfo{
		RealName: "some-snap",
		SnapID:   "some-snap-id",
		Revision: snap.R(7),
	}

	s.state.Lock()
	defer s.state.Unlock()

	snapstate.Set(s.state, "some-snap", &snapstate.SnapState{
		Active:   false,
		Sequence: []*snap.SideInfo{&si},
		Current:  si.Revision,
	})

	_, err := snapstate.Update(s.state, "some-snap", "some-channel", snap.R(0), s.user.ID, snapstate.Flags{})
	c.Assert(err, ErrorMatches, `refreshing disabled snap "some-snap" not supported`)
}

func makeTestSnap(c *C, snapYamlContent string) (snapFilePath string) {
	return snaptest.MakeTestSnapWithFiles(c, snapYamlContent, nil)
}

func (s *snapmgrTestSuite) TestInstallFirstLocalRunThrough(c *C) {
	// use the real thing for this one
	snapstate.MockOpenSnapFile(backend.OpenSnapFile)

	s.state.Lock()
	defer s.state.Unlock()

	mockSnap := makeTestSnap(c, `name: mock
version: 1.0`)
	chg := s.state.NewChange("install", "install a local snap")
	ts, err := snapstate.InstallPath(s.state, &snap.SideInfo{RealName: "mock"}, mockSnap, "", snapstate.Flags{})
	c.Assert(err, IsNil)
	chg.AddAll(ts)

	s.state.Unlock()
	defer s.snapmgr.Stop()
	s.settle(c)
	s.state.Lock()

	expected := fakeOps{
		{
			// only local install was run, i.e. first actions are pseudo-action current
			op:  "current",
			old: "<no-current>",
		},
		{
			// and setup-snap
			op:    "setup-snap",
			name:  mockSnap,
			revno: snap.R("x1"),
		},
		{
			op:   "copy-data",
			name: filepath.Join(dirs.SnapMountDir, "mock/x1"),
			old:  "<no-old>",
		},
		{
			op:    "setup-profiles:Doing",
			name:  "mock",
			revno: snap.R("x1"),
		},
		{
			op: "candidate",
			sinfo: snap.SideInfo{
				RealName: "mock",
				Revision: snap.R("x1"),
			},
		},
		{
			op:   "link-snap",
			name: filepath.Join(dirs.SnapMountDir, "mock/x1"),
		},
		{
			op:    "setup-profiles:Doing", // core phase 2
			name:  "mock",
			revno: snap.R("x1"),
		},
		{
			op:    "auto-connect:Doing",
			name:  "mock",
			revno: snap.R("x1"),
		},
		{
			op: "update-aliases",
		},
		{
			op:    "cleanup-trash",
			name:  "mock",
			revno: snap.R("x1"),
		},
	}

	c.Assert(s.fakeBackend.ops.Ops(), DeepEquals, expected.Ops())
	c.Check(s.fakeBackend.ops, DeepEquals, expected)

	// verify snapSetup info
	var snapsup snapstate.SnapSetup
	task := ts.Tasks()[1]
	err = task.Get("snap-setup", &snapsup)
	c.Assert(err, IsNil)
	c.Assert(snapsup, DeepEquals, snapstate.SnapSetup{
		SnapPath: mockSnap,
		SideInfo: snapsup.SideInfo,
	})
	c.Assert(snapsup.SideInfo, DeepEquals, &snap.SideInfo{
		RealName: "mock",
		Revision: snap.R(-1),
	})

	// verify snaps in the system state
	var snapst snapstate.SnapState
	err = snapstate.Get(s.state, "mock", &snapst)
	c.Assert(err, IsNil)

	c.Assert(snapst.Active, Equals, true)
	c.Assert(snapst.Sequence[0], DeepEquals, &snap.SideInfo{
		RealName: "mock",
		Channel:  "",
		Revision: snap.R(-1),
	})
	c.Assert(snapst.LocalRevision(), Equals, snap.R(-1))
}

func (s *snapmgrTestSuite) TestInstallSubsequentLocalRunThrough(c *C) {
	// use the real thing for this one
	snapstate.MockOpenSnapFile(backend.OpenSnapFile)

	s.state.Lock()
	defer s.state.Unlock()

	snapstate.Set(s.state, "mock", &snapstate.SnapState{
		Active: true,
		Sequence: []*snap.SideInfo{
			{RealName: "mock", Revision: snap.R(-2)},
		},
		Current:  snap.R(-2),
		SnapType: "app",
	})

	mockSnap := makeTestSnap(c, `name: mock
version: 1.0`)
	chg := s.state.NewChange("install", "install a local snap")
	ts, err := snapstate.InstallPath(s.state, &snap.SideInfo{RealName: "mock"}, mockSnap, "", snapstate.Flags{})
	c.Assert(err, IsNil)
	chg.AddAll(ts)

	s.state.Unlock()
	defer s.snapmgr.Stop()
	s.settle(c)
	s.state.Lock()

	ops := s.fakeBackend.ops
	// ensure only local install was run, i.e. first action is pseudo-action current
	c.Assert(ops.Ops(), HasLen, 12)
	c.Check(ops[0].op, Equals, "current")
	c.Check(ops[0].old, Equals, filepath.Join(dirs.SnapMountDir, "mock/x2"))
	// and setup-snap
	c.Check(ops[1].op, Equals, "setup-snap")
	c.Check(ops[1].name, Matches, `.*/mock_1.0_all.snap`)
	c.Check(ops[1].revno, Equals, snap.R("x3"))
	// and cleanup
	c.Check(ops[len(ops)-1], DeepEquals, fakeOp{
		op:    "cleanup-trash",
		name:  "mock",
		revno: snap.R("x3"),
	})

	c.Check(ops[3].op, Equals, "unlink-snap")
	c.Check(ops[3].name, Equals, filepath.Join(dirs.SnapMountDir, "mock/x2"))

	c.Check(ops[4].op, Equals, "copy-data")
	c.Check(ops[4].name, Equals, filepath.Join(dirs.SnapMountDir, "mock/x3"))
	c.Check(ops[4].old, Equals, filepath.Join(dirs.SnapMountDir, "mock/x2"))

	c.Check(ops[5].op, Equals, "setup-profiles:Doing")
	c.Check(ops[5].name, Equals, "mock")
	c.Check(ops[5].revno, Equals, snap.R(-3))

	c.Check(ops[6].op, Equals, "candidate")
	c.Check(ops[6].sinfo, DeepEquals, snap.SideInfo{
		RealName: "mock",
		Revision: snap.R(-3),
	})
	c.Check(ops[7].op, Equals, "link-snap")
	c.Check(ops[7].name, Equals, filepath.Join(dirs.SnapMountDir, "mock/x3"))
	c.Check(ops[8].op, Equals, "setup-profiles:Doing") // core phase 2

	// verify snapSetup info
	var snapsup snapstate.SnapSetup
	task := ts.Tasks()[1]
	err = task.Get("snap-setup", &snapsup)
	c.Assert(err, IsNil)
	c.Assert(snapsup, DeepEquals, snapstate.SnapSetup{
		SnapPath: mockSnap,
		SideInfo: snapsup.SideInfo,
	})
	c.Assert(snapsup.SideInfo, DeepEquals, &snap.SideInfo{
		RealName: "mock",
		Revision: snap.R(-3),
	})

	// verify snaps in the system state
	var snapst snapstate.SnapState
	err = snapstate.Get(s.state, "mock", &snapst)
	c.Assert(err, IsNil)

	c.Assert(snapst.Active, Equals, true)
	c.Assert(snapst.Sequence, HasLen, 2)
	c.Assert(snapst.CurrentSideInfo(), DeepEquals, &snap.SideInfo{
		RealName: "mock",
		Channel:  "",
		Revision: snap.R(-3),
	})
	c.Assert(snapst.LocalRevision(), Equals, snap.R(-3))
}

func (s *snapmgrTestSuite) TestInstallOldSubsequentLocalRunThrough(c *C) {
	// use the real thing for this one
	snapstate.MockOpenSnapFile(backend.OpenSnapFile)

	s.state.Lock()
	defer s.state.Unlock()

	snapstate.Set(s.state, "mock", &snapstate.SnapState{
		Active: true,
		Sequence: []*snap.SideInfo{
			{RealName: "mock", Revision: snap.R(100001)},
		},
		Current:  snap.R(100001),
		SnapType: "app",
	})

	mockSnap := makeTestSnap(c, `name: mock
version: 1.0`)
	chg := s.state.NewChange("install", "install a local snap")
	ts, err := snapstate.InstallPath(s.state, &snap.SideInfo{RealName: "mock"}, mockSnap, "", snapstate.Flags{})
	c.Assert(err, IsNil)
	chg.AddAll(ts)

	s.state.Unlock()
	defer s.snapmgr.Stop()
	s.settle(c)
	s.state.Lock()

	expected := fakeOps{
		{
			// ensure only local install was run, i.e. first action is pseudo-action current
			op:  "current",
			old: filepath.Join(dirs.SnapMountDir, "mock/100001"),
		},
		{
			// and setup-snap
			op:    "setup-snap",
			name:  mockSnap,
			revno: snap.R("x1"),
		},
		{
			op:   "remove-snap-aliases",
			name: "mock",
		},
		{
			op:   "unlink-snap",
			name: filepath.Join(dirs.SnapMountDir, "mock/100001"),
		},
		{
			op:   "copy-data",
			name: filepath.Join(dirs.SnapMountDir, "mock/x1"),
			old:  filepath.Join(dirs.SnapMountDir, "mock/100001"),
		},
		{
			op:    "setup-profiles:Doing",
			name:  "mock",
			revno: snap.R("x1"),
		},
		{
			op: "candidate",
			sinfo: snap.SideInfo{
				RealName: "mock",
				Revision: snap.R("x1"),
			},
		},
		{
			op:   "link-snap",
			name: filepath.Join(dirs.SnapMountDir, "mock/x1"),
		},
		{
			op:    "setup-profiles:Doing",
			name:  "mock",
			revno: snap.R("x1"),
		},
		{
			op:    "auto-connect:Doing",
			name:  "mock",
			revno: snap.R("x1"),
		},
		{
			op: "update-aliases",
		},
		{
			// and cleanup
			op:    "cleanup-trash",
			name:  "mock",
			revno: snap.R("x1"),
		},
	}
	c.Assert(s.fakeBackend.ops.Ops(), DeepEquals, expected.Ops())
	c.Check(s.fakeBackend.ops, DeepEquals, expected)

	var snapst snapstate.SnapState
	err = snapstate.Get(s.state, "mock", &snapst)
	c.Assert(err, IsNil)

	c.Assert(snapst.Active, Equals, true)
	c.Assert(snapst.Sequence, HasLen, 2)
	c.Assert(snapst.CurrentSideInfo(), DeepEquals, &snap.SideInfo{
		RealName: "mock",
		Channel:  "",
		Revision: snap.R(-1),
	})
	c.Assert(snapst.LocalRevision(), Equals, snap.R(-1))
}

func (s *snapmgrTestSuite) TestInstallPathWithMetadataRunThrough(c *C) {
	// use the real thing for this one
	snapstate.MockOpenSnapFile(backend.OpenSnapFile)

	s.state.Lock()
	defer s.state.Unlock()

	someSnap := makeTestSnap(c, `name: orig-name
version: 1.0`)
	chg := s.state.NewChange("install", "install a local snap")

	si := &snap.SideInfo{
		RealName: "some-snap",
		SnapID:   "some-snap-id",
		Revision: snap.R(42),
	}
	ts, err := snapstate.InstallPath(s.state, si, someSnap, "", snapstate.Flags{Required: true})
	c.Assert(err, IsNil)
	chg.AddAll(ts)

	s.state.Unlock()
	defer s.snapmgr.Stop()
	s.settle(c)
	s.state.Lock()

	// ensure only local install was run, i.e. first actions are pseudo-action current
	c.Assert(s.fakeBackend.ops.Ops(), HasLen, 10)
	c.Check(s.fakeBackend.ops[0].op, Equals, "current")
	c.Check(s.fakeBackend.ops[0].old, Equals, "<no-current>")
	// and setup-snap
	c.Check(s.fakeBackend.ops[1].op, Equals, "setup-snap")
	c.Check(s.fakeBackend.ops[1].name, Matches, `.*/orig-name_1.0_all.snap`)
	c.Check(s.fakeBackend.ops[1].revno, Equals, snap.R(42))

	c.Check(s.fakeBackend.ops[4].op, Equals, "candidate")
	c.Check(s.fakeBackend.ops[4].sinfo, DeepEquals, *si)
	c.Check(s.fakeBackend.ops[5].op, Equals, "link-snap")
	c.Check(s.fakeBackend.ops[5].name, Equals, filepath.Join(dirs.SnapMountDir, "some-snap/42"))

	// verify snapSetup info
	var snapsup snapstate.SnapSetup
	task := ts.Tasks()[0]
	err = task.Get("snap-setup", &snapsup)
	c.Assert(err, IsNil)
	c.Assert(snapsup, DeepEquals, snapstate.SnapSetup{
		SnapPath: someSnap,
		SideInfo: snapsup.SideInfo,
		Flags: snapstate.Flags{
			Required: true,
		},
	})
	c.Assert(snapsup.SideInfo, DeepEquals, si)

	// verify snaps in the system state
	var snapst snapstate.SnapState
	err = snapstate.Get(s.state, "some-snap", &snapst)
	c.Assert(err, IsNil)

	c.Assert(snapst.Active, Equals, true)
	c.Assert(snapst.Channel, Equals, "")
	c.Assert(snapst.Sequence[0], DeepEquals, si)
	c.Assert(snapst.LocalRevision().Unset(), Equals, true)
	c.Assert(snapst.Required, Equals, true)
}

func (s *snapmgrTestSuite) TestRemoveRunThrough(c *C) {
	si := snap.SideInfo{
		RealName: "some-snap",
		Revision: snap.R(7),
	}

	s.state.Lock()
	defer s.state.Unlock()

	snapstate.Set(s.state, "some-snap", &snapstate.SnapState{
		Active:   true,
		Sequence: []*snap.SideInfo{&si},
		Current:  si.Revision,
		SnapType: "app",
	})

	chg := s.state.NewChange("remove", "remove a snap")
	ts, err := snapstate.Remove(s.state, "some-snap", snap.R(0))
	c.Assert(err, IsNil)
	chg.AddAll(ts)

	s.state.Unlock()
	defer s.snapmgr.Stop()
	s.settle(c)
	s.state.Lock()

	expected := fakeOps{
		{
			op:   "remove-snap-aliases",
			name: "some-snap",
		},
		{
			op:   "unlink-snap",
			name: filepath.Join(dirs.SnapMountDir, "some-snap/7"),
		},
		{
			op:    "remove-profiles:Doing",
			name:  "some-snap",
			revno: snap.R(7),
		},
		{
			op:   "remove-snap-data",
			name: filepath.Join(dirs.SnapMountDir, "some-snap/7"),
		},
		{
			op:   "remove-snap-common-data",
			name: filepath.Join(dirs.SnapMountDir, "some-snap/7"),
		},
		{
			op:    "remove-snap-files",
			name:  filepath.Join(dirs.SnapMountDir, "some-snap/7"),
			stype: "app",
		},
		{
			op:   "discard-namespace",
			name: "some-snap",
		},
		{
			op:   "discard-conns:Doing",
			name: "some-snap",
		},
	}
	// start with an easier-to-read error if this fails:
	c.Check(len(s.fakeBackend.ops), Equals, len(expected))
	c.Assert(s.fakeBackend.ops.Ops(), DeepEquals, expected.Ops())
	c.Check(s.fakeBackend.ops, DeepEquals, expected)

	// verify snapSetup info
	tasks := ts.Tasks()
	for _, t := range tasks {
		if t.Kind() == "run-hook" {
			continue
		}
		snapsup, err := snapstate.TaskSnapSetup(t)
		c.Assert(err, IsNil)

		var expSnapSetup *snapstate.SnapSetup
		if t.Kind() == "discard-conns" {
			expSnapSetup = &snapstate.SnapSetup{
				SideInfo: &snap.SideInfo{
					RealName: "some-snap",
				},
			}
		} else {
			expSnapSetup = &snapstate.SnapSetup{
				SideInfo: &snap.SideInfo{
					RealName: "some-snap",
					Revision: snap.R(7),
				},
			}
		}
		c.Check(snapsup, DeepEquals, expSnapSetup, Commentf(t.Kind()))
	}

	// verify snaps in the system state
	var snapst snapstate.SnapState
	err = snapstate.Get(s.state, "some-snap", &snapst)
	c.Assert(err, Equals, state.ErrNoState)
}

func (s *snapmgrTestSuite) TestRemoveWithManyRevisionsRunThrough(c *C) {
	si3 := snap.SideInfo{
		RealName: "some-snap",
		Revision: snap.R(3),
	}

	si5 := snap.SideInfo{
		RealName: "some-snap",
		Revision: snap.R(5),
	}

	si7 := snap.SideInfo{
		RealName: "some-snap",
		Revision: snap.R(7),
	}

	s.state.Lock()
	defer s.state.Unlock()

	snapstate.Set(s.state, "some-snap", &snapstate.SnapState{
		Active:   true,
		Sequence: []*snap.SideInfo{&si5, &si3, &si7},
		Current:  si7.Revision,
		SnapType: "app",
	})

	chg := s.state.NewChange("remove", "remove a snap")
	ts, err := snapstate.Remove(s.state, "some-snap", snap.R(0))
	c.Assert(err, IsNil)
	chg.AddAll(ts)

	s.state.Unlock()
	defer s.snapmgr.Stop()
	s.settle(c)
	s.state.Lock()

	expected := fakeOps{
		{
			op:   "remove-snap-aliases",
			name: "some-snap",
		},
		{
			op:   "unlink-snap",
			name: filepath.Join(dirs.SnapMountDir, "some-snap/7"),
		},
		{
			op:    "remove-profiles:Doing",
			name:  "some-snap",
			revno: snap.R(7),
		},
		{
			op:   "remove-snap-data",
			name: filepath.Join(dirs.SnapMountDir, "some-snap/7"),
		},
		{
			op:    "remove-snap-files",
			name:  filepath.Join(dirs.SnapMountDir, "some-snap/7"),
			stype: "app",
		},
		{
			op:   "remove-snap-data",
			name: filepath.Join(dirs.SnapMountDir, "some-snap/3"),
		},
		{
			op:    "remove-snap-files",
			name:  filepath.Join(dirs.SnapMountDir, "some-snap/3"),
			stype: "app",
		},
		{
			op:   "remove-snap-data",
			name: filepath.Join(dirs.SnapMountDir, "some-snap/5"),
		},
		{
			op:   "remove-snap-common-data",
			name: filepath.Join(dirs.SnapMountDir, "some-snap/5"),
		},
		{
			op:    "remove-snap-files",
			name:  filepath.Join(dirs.SnapMountDir, "some-snap/5"),
			stype: "app",
		},
		{
			op:   "discard-namespace",
			name: "some-snap",
		},
		{
			op:   "discard-conns:Doing",
			name: "some-snap",
		},
	}
	// start with an easier-to-read error if this fails:
	c.Assert(s.fakeBackend.ops.Ops(), DeepEquals, expected.Ops())
	c.Assert(s.fakeBackend.ops, DeepEquals, expected)

	// verify snapSetup info
	tasks := ts.Tasks()
	revnos := []snap.Revision{{N: 7}, {N: 3}, {N: 5}}
	whichRevno := 0
	for _, t := range tasks {
		if t.Kind() == "run-hook" {
			continue
		}
		snapsup, err := snapstate.TaskSnapSetup(t)
		c.Assert(err, IsNil)

		var expSnapSetup *snapstate.SnapSetup
		if t.Kind() == "discard-conns" {
			expSnapSetup = &snapstate.SnapSetup{
				SideInfo: &snap.SideInfo{
					RealName: "some-snap",
				},
			}
		} else {
			expSnapSetup = &snapstate.SnapSetup{
				SideInfo: &snap.SideInfo{
					RealName: "some-snap",
					Revision: revnos[whichRevno],
				},
			}
		}

		c.Check(snapsup, DeepEquals, expSnapSetup, Commentf(t.Kind()))

		if t.Kind() == "discard-snap" {
			whichRevno++
		}
	}

	// verify snaps in the system state
	var snapst snapstate.SnapState
	err = snapstate.Get(s.state, "some-snap", &snapst)
	c.Assert(err, Equals, state.ErrNoState)
}

func (s *snapmgrTestSuite) TestRemoveOneRevisionRunThrough(c *C) {
	si3 := snap.SideInfo{
		RealName: "some-snap",
		Revision: snap.R(3),
	}

	si5 := snap.SideInfo{
		RealName: "some-snap",
		Revision: snap.R(5),
	}

	si7 := snap.SideInfo{
		RealName: "some-snap",
		Revision: snap.R(7),
	}

	s.state.Lock()
	defer s.state.Unlock()

	snapstate.Set(s.state, "some-snap", &snapstate.SnapState{
		Active:   true,
		Sequence: []*snap.SideInfo{&si5, &si3, &si7},
		Current:  si7.Revision,
		SnapType: "app",
	})

	chg := s.state.NewChange("remove", "remove a snap")
	ts, err := snapstate.Remove(s.state, "some-snap", snap.R(3))
	c.Assert(err, IsNil)
	chg.AddAll(ts)

	s.state.Unlock()
	defer s.snapmgr.Stop()
	s.settle(c)
	s.state.Lock()

	c.Check(len(s.fakeBackend.ops), Equals, 2)
	expected := fakeOps{
		{
			op:   "remove-snap-data",
			name: filepath.Join(dirs.SnapMountDir, "some-snap/3"),
		},
		{
			op:    "remove-snap-files",
			name:  filepath.Join(dirs.SnapMountDir, "some-snap/3"),
			stype: "app",
		},
	}
	// start with an easier-to-read error if this fails:
	c.Assert(s.fakeBackend.ops.Ops(), DeepEquals, expected.Ops())
	c.Assert(s.fakeBackend.ops, DeepEquals, expected)

	// verify snapSetup info
	tasks := ts.Tasks()
	for _, t := range tasks {
		snapsup, err := snapstate.TaskSnapSetup(t)
		c.Assert(err, IsNil)

		expSnapSetup := &snapstate.SnapSetup{
			SideInfo: &snap.SideInfo{
				RealName: "some-snap",
				Revision: snap.R(3),
			},
		}

		c.Check(snapsup, DeepEquals, expSnapSetup, Commentf(t.Kind()))
	}

	// verify snaps in the system state
	var snapst snapstate.SnapState
	err = snapstate.Get(s.state, "some-snap", &snapst)
	c.Assert(err, IsNil)
	c.Check(snapst.Sequence, HasLen, 2)
}

func (s *snapmgrTestSuite) TestRemoveLastRevisionRunThrough(c *C) {
	si := snap.SideInfo{
		RealName: "some-snap",
		Revision: snap.R(2),
	}

	s.state.Lock()
	defer s.state.Unlock()

	snapstate.Set(s.state, "some-snap", &snapstate.SnapState{
		Active:   false,
		Sequence: []*snap.SideInfo{&si},
		Current:  si.Revision,
		SnapType: "app",
	})

	chg := s.state.NewChange("remove", "remove a snap")
	ts, err := snapstate.Remove(s.state, "some-snap", snap.R(2))
	c.Assert(err, IsNil)
	chg.AddAll(ts)

	s.state.Unlock()
	defer s.snapmgr.Stop()
	s.settle(c)
	s.state.Lock()

	c.Check(len(s.fakeBackend.ops), Equals, 5)
	expected := fakeOps{
		{
			op:   "remove-snap-data",
			name: filepath.Join(dirs.SnapMountDir, "some-snap/2"),
		},
		{
			op:   "remove-snap-common-data",
			name: filepath.Join(dirs.SnapMountDir, "some-snap/2"),
		},
		{
			op:    "remove-snap-files",
			name:  filepath.Join(dirs.SnapMountDir, "some-snap/2"),
			stype: "app",
		},
		{
			op:   "discard-namespace",
			name: "some-snap",
		},
		{
			op:   "discard-conns:Doing",
			name: "some-snap",
		},
	}
	// start with an easier-to-read error if this fails:
	c.Assert(s.fakeBackend.ops.Ops(), DeepEquals, expected.Ops())
	c.Assert(s.fakeBackend.ops, DeepEquals, expected)

	// verify snapSetup info
	tasks := ts.Tasks()
	for _, t := range tasks {
		if t.Kind() == "run-hook" {
			continue
		}
		snapsup, err := snapstate.TaskSnapSetup(t)
		c.Assert(err, IsNil)

		expSnapSetup := &snapstate.SnapSetup{
			SideInfo: &snap.SideInfo{
				RealName: "some-snap",
			},
		}
		if t.Kind() != "discard-conns" {
			expSnapSetup.SideInfo.Revision = snap.R(2)
		}

		c.Check(snapsup, DeepEquals, expSnapSetup, Commentf(t.Kind()))
	}

	// verify snaps in the system state
	var snapst snapstate.SnapState
	err = snapstate.Get(s.state, "some-snap", &snapst)
	c.Assert(err, Equals, state.ErrNoState)
}

func (s *snapmgrTestSuite) TestRemoveCurrentActiveRevisionRefused(c *C) {
	si := snap.SideInfo{
		RealName: "some-snap",
		Revision: snap.R(2),
	}

	s.state.Lock()
	defer s.state.Unlock()

	snapstate.Set(s.state, "some-snap", &snapstate.SnapState{
		Active:   true,
		Sequence: []*snap.SideInfo{&si},
		Current:  si.Revision,
		SnapType: "app",
	})

	_, err := snapstate.Remove(s.state, "some-snap", snap.R(2))

	c.Check(err, ErrorMatches, `cannot remove active revision 2 of snap "some-snap"`)
}

func (s *snapmgrTestSuite) TestRemoveCurrentRevisionOfSeveralRefused(c *C) {
	si := snap.SideInfo{
		RealName: "some-snap",
		Revision: snap.R(2),
	}

	s.state.Lock()
	defer s.state.Unlock()

	snapstate.Set(s.state, "some-snap", &snapstate.SnapState{
		Active:   true,
		Sequence: []*snap.SideInfo{&si, &si},
		Current:  si.Revision,
		SnapType: "app",
	})

	_, err := snapstate.Remove(s.state, "some-snap", snap.R(2))
	c.Assert(err, NotNil)
	c.Check(err.Error(), Equals, `cannot remove active revision 2 of snap "some-snap" (revert first?)`)
}

func (s *snapmgrTestSuite) TestRemoveMissingRevisionRefused(c *C) {
	si := snap.SideInfo{
		RealName: "some-snap",
		Revision: snap.R(2),
	}

	s.state.Lock()
	defer s.state.Unlock()

	snapstate.Set(s.state, "some-snap", &snapstate.SnapState{
		Active:   true,
		Sequence: []*snap.SideInfo{&si},
		Current:  si.Revision,
		SnapType: "app",
	})

	_, err := snapstate.Remove(s.state, "some-snap", snap.R(1))

	c.Check(err, ErrorMatches, `revision 1 of snap "some-snap" is not installed`)
}

func (s *snapmgrTestSuite) TestRemoveRefused(c *C) {
	si := snap.SideInfo{
		RealName: "gadget",
		Revision: snap.R(7),
	}

	s.state.Lock()
	defer s.state.Unlock()

	snapstate.Set(s.state, "gadget", &snapstate.SnapState{
		Active:   true,
		Sequence: []*snap.SideInfo{&si},
		Current:  si.Revision,
		SnapType: "app",
	})

	_, err := snapstate.Remove(s.state, "gadget", snap.R(0))

	c.Check(err, ErrorMatches, `snap "gadget" is not removable`)
}

func (s *snapmgrTestSuite) TestRemoveRefusedLastRevision(c *C) {
	si := snap.SideInfo{
		RealName: "gadget",
		Revision: snap.R(7),
	}

	s.state.Lock()
	defer s.state.Unlock()

	snapstate.Set(s.state, "gadget", &snapstate.SnapState{
		Active:   false,
		Sequence: []*snap.SideInfo{&si},
		Current:  si.Revision,
		SnapType: "app",
	})

	_, err := snapstate.Remove(s.state, "gadget", snap.R(7))

	c.Check(err, ErrorMatches, `snap "gadget" is not removable`)
}

func (s *snapmgrTestSuite) TestRemoveDeletesConfigOnLastRevision(c *C) {
	si := snap.SideInfo{
		RealName: "some-snap",
		Revision: snap.R(7),
	}

	s.state.Lock()
	defer s.state.Unlock()

	snapstate.Set(s.state, "some-snap", &snapstate.SnapState{
		Active:   true,
		Sequence: []*snap.SideInfo{&si},
		Current:  si.Revision,
		SnapType: "app",
	})

	snapstate.Set(s.state, "another-snap", &snapstate.SnapState{
		Active:   true,
		Sequence: []*snap.SideInfo{&si},
		Current:  si.Revision,
		SnapType: "app",
	})

	tr := config.NewTransaction(s.state)
	tr.Set("some-snap", "foo", "bar")
	tr.Commit()

	// a config for some other snap to verify its not accidentally destroyed
	tr = config.NewTransaction(s.state)
	tr.Set("another-snap", "bar", "baz")
	tr.Commit()

	var res string
	tr = config.NewTransaction(s.state)
	c.Assert(tr.Get("some-snap", "foo", &res), IsNil)
	c.Assert(tr.Get("another-snap", "bar", &res), IsNil)

	chg := s.state.NewChange("remove", "remove a snap")
	ts, err := snapstate.Remove(s.state, "some-snap", snap.R(0))
	c.Assert(err, IsNil)
	chg.AddAll(ts)

	s.state.Unlock()
	defer s.snapmgr.Stop()
	s.settle(c)
	s.state.Lock()

	// verify snaps in the system state
	var snapst snapstate.SnapState
	err = snapstate.Get(s.state, "some-snap", &snapst)
	c.Assert(err, Equals, state.ErrNoState)

	tr = config.NewTransaction(s.state)
	err = tr.Get("some-snap", "foo", &res)
	c.Assert(err, NotNil)
	c.Assert(err, ErrorMatches, `snap "some-snap" has no "foo" configuration option`)

	// and another snap has its config intact
	c.Assert(tr.Get("another-snap", "bar", &res), IsNil)
	c.Assert(res, Equals, "baz")
}

func (s *snapmgrTestSuite) TestRemoveDoesntDeleteConfigIfNotLastRevision(c *C) {
	si1 := snap.SideInfo{
		RealName: "some-snap",
		Revision: snap.R(7),
	}
	si2 := snap.SideInfo{
		RealName: "some-snap",
		Revision: snap.R(8),
	}

	s.state.Lock()
	defer s.state.Unlock()

	snapstate.Set(s.state, "some-snap", &snapstate.SnapState{
		Active:   true,
		Sequence: []*snap.SideInfo{&si1, &si2},
		Current:  si2.Revision,
		SnapType: "app",
	})

	tr := config.NewTransaction(s.state)
	tr.Set("some-snap", "foo", "bar")
	tr.Commit()

	var res string
	tr = config.NewTransaction(s.state)
	c.Assert(tr.Get("some-snap", "foo", &res), IsNil)

	chg := s.state.NewChange("remove", "remove a snap")
	ts, err := snapstate.Remove(s.state, "some-snap", si1.Revision)
	c.Assert(err, IsNil)
	chg.AddAll(ts)

	s.state.Unlock()
	defer s.snapmgr.Stop()
	s.settle(c)
	s.state.Lock()

	// verify snaps in the system state
	var snapst snapstate.SnapState
	err = snapstate.Get(s.state, "some-snap", &snapst)
	c.Assert(err, IsNil)

	tr = config.NewTransaction(s.state)
	c.Assert(tr.Get("some-snap", "foo", &res), IsNil)
	c.Assert(res, Equals, "bar")
}

func (s *snapmgrTestSuite) TestUpdateMakesConfigSnapshot(c *C) {
	s.state.Lock()
	defer s.state.Unlock()

	snapstate.Set(s.state, "some-snap", &snapstate.SnapState{
		Active: true,
		Sequence: []*snap.SideInfo{
			{RealName: "some-snap", SnapID: "some-snap-id", Revision: snap.R(1)},
		},
		Current:  snap.R(1),
		SnapType: "app",
	})

	tr := config.NewTransaction(s.state)
	tr.Set("some-snap", "foo", "bar")
	tr.Commit()

	var cfgs map[string]interface{}
	// we don't have config snapshots yet
	c.Assert(s.state.Get("revision-config", &cfgs), Equals, state.ErrNoState)

	chg := s.state.NewChange("update", "update a snap")
	ts, err := snapstate.Update(s.state, "some-snap", "some-channel", snap.R(2), s.user.ID, snapstate.Flags{})
	c.Assert(err, IsNil)
	chg.AddAll(ts)

	s.state.Unlock()
	defer s.snapmgr.Stop()
	s.settle(c)

	s.state.Lock()
	cfgs = nil
	// config copy of rev. 1 has been made
	c.Assert(s.state.Get("revision-config", &cfgs), IsNil)
	c.Assert(cfgs["some-snap"], DeepEquals, map[string]interface{}{
		"1": map[string]interface{}{
			"foo": "bar",
		},
	})
}

func (s *snapmgrTestSuite) TestRevertRestoresConfigSnapshot(c *C) {
	s.state.Lock()
	defer s.state.Unlock()

	snapstate.Set(s.state, "some-snap", &snapstate.SnapState{
		Active: true,
		Sequence: []*snap.SideInfo{
			{RealName: "some-snap", SnapID: "some-snap-id", Revision: snap.R(1)},
			{RealName: "some-snap", Revision: snap.R(2)},
		},
		Current:  snap.R(2),
		SnapType: "app",
	})

	// set configuration for current snap
	tr := config.NewTransaction(s.state)
	tr.Set("some-snap", "foo", "100")
	tr.Commit()

	// make config snapshot for rev.1
	config.SaveRevisionConfig(s.state, "some-snap", snap.R(1))

	// modify for rev. 2
	tr = config.NewTransaction(s.state)
	tr.Set("some-snap", "foo", "200")
	tr.Commit()

	chg := s.state.NewChange("revert", "revert snap")
	ts, err := snapstate.Revert(s.state, "some-snap", snapstate.Flags{})
	c.Assert(err, IsNil)
	chg.AddAll(ts)

	s.state.Unlock()
	defer s.snapmgr.Stop()
	s.settle(c)

	s.state.Lock()
	// config snapshot of rev. 2 has been made by 'revert'
	var cfgs map[string]interface{}
	c.Assert(s.state.Get("revision-config", &cfgs), IsNil)
	c.Assert(cfgs["some-snap"], DeepEquals, map[string]interface{}{
		"1": map[string]interface{}{"foo": "100"},
		"2": map[string]interface{}{"foo": "200"},
	})

	// current snap configuration has been restored from rev. 1 config snapshot
	tr = config.NewTransaction(s.state)
	var res string
	c.Assert(tr.Get("some-snap", "foo", &res), IsNil)
	c.Assert(res, Equals, "100")
}

func (s *snapmgrTestSuite) TestUpdateDoesGC(c *C) {
	s.state.Lock()
	defer s.state.Unlock()

	snapstate.Set(s.state, "some-snap", &snapstate.SnapState{
		Active: true,
		Sequence: []*snap.SideInfo{
			{RealName: "some-snap", SnapID: "some-snap-id", Revision: snap.R(1)},
			{RealName: "some-snap", SnapID: "some-snap-id", Revision: snap.R(2)},
			{RealName: "some-snap", SnapID: "some-snap-id", Revision: snap.R(3)},
			{RealName: "some-snap", SnapID: "some-snap-id", Revision: snap.R(4)},
		},
		Current:  snap.R(4),
		SnapType: "app",
	})

	chg := s.state.NewChange("update", "update a snap")
	ts, err := snapstate.Update(s.state, "some-snap", "some-channel", snap.R(0), s.user.ID, snapstate.Flags{})
	c.Assert(err, IsNil)
	chg.AddAll(ts)

	s.state.Unlock()
	defer s.snapmgr.Stop()
	s.settle(c)
	s.state.Lock()

	// ensure garbage collection runs as the last tasks
	expectedTail := fakeOps{
		{
			op:   "link-snap",
			name: filepath.Join(dirs.SnapMountDir, "some-snap/11"),
		},
		{
			op:    "auto-connect:Doing",
			name:  "some-snap",
			revno: snap.R(11),
		},
		{
			op: "update-aliases",
		},
		{
			op:   "remove-snap-data",
			name: filepath.Join(dirs.SnapMountDir, "some-snap/1"),
		},
		{
			op:    "remove-snap-files",
			name:  filepath.Join(dirs.SnapMountDir, "some-snap/1"),
			stype: "app",
		},
		{
			op:   "remove-snap-data",
			name: filepath.Join(dirs.SnapMountDir, "some-snap/2"),
		},
		{
			op:    "remove-snap-files",
			name:  filepath.Join(dirs.SnapMountDir, "some-snap/2"),
			stype: "app",
		},
		{
			op:    "cleanup-trash",
			name:  "some-snap",
			revno: snap.R(11),
		},
	}

	opsTail := s.fakeBackend.ops[len(s.fakeBackend.ops)-len(expectedTail):]
	c.Assert(opsTail.Ops(), DeepEquals, expectedTail.Ops())
	c.Check(opsTail, DeepEquals, expectedTail)
}

func (s *snapmgrTestSuite) TestRevertNoRevertAgain(c *C) {
	siNew := snap.SideInfo{
		RealName: "some-snap",
		Revision: snap.R(77),
	}

	si := snap.SideInfo{
		RealName: "some-snap",
		Revision: snap.R(7),
	}

	s.state.Lock()
	defer s.state.Unlock()

	snapstate.Set(s.state, "some-snap", &snapstate.SnapState{
		Active:   true,
		Sequence: []*snap.SideInfo{&si, &siNew},
		Current:  snap.R(7),
	})

	ts, err := snapstate.Revert(s.state, "some-snap", snapstate.Flags{})
	c.Assert(err, ErrorMatches, "no revision to revert to")
	c.Assert(ts, IsNil)
}

func (s *snapmgrTestSuite) TestRevertNothingToRevertTo(c *C) {
	si := snap.SideInfo{
		RealName: "some-snap",
		Revision: snap.R(7),
	}

	s.state.Lock()
	defer s.state.Unlock()

	snapstate.Set(s.state, "some-snap", &snapstate.SnapState{
		Active:   true,
		Sequence: []*snap.SideInfo{&si},
		Current:  si.Revision,
	})

	ts, err := snapstate.Revert(s.state, "some-snap", snapstate.Flags{})
	c.Assert(err, ErrorMatches, "no revision to revert to")
	c.Assert(ts, IsNil)
}

func (s *snapmgrTestSuite) TestRevertToRevisionNoValidVersion(c *C) {
	si := snap.SideInfo{
		RealName: "some-snap",
		Revision: snap.R(7),
	}
	si2 := snap.SideInfo{
		RealName: "some-snap",
		Revision: snap.R(77),
	}

	s.state.Lock()
	defer s.state.Unlock()

	snapstate.Set(s.state, "some-snap", &snapstate.SnapState{
		Active:   true,
		Sequence: []*snap.SideInfo{&si, &si2},
		Current:  snap.R(77),
	})

	ts, err := snapstate.RevertToRevision(s.state, "some-snap", snap.R("99"), snapstate.Flags{})
	c.Assert(err, ErrorMatches, `cannot find revision 99 for snap "some-snap"`)
	c.Assert(ts, IsNil)
}

func (s *snapmgrTestSuite) TestRevertToRevisionAlreadyCurrent(c *C) {
	si := snap.SideInfo{
		RealName: "some-snap",
		Revision: snap.R(7),
	}
	si2 := snap.SideInfo{
		RealName: "some-snap",
		Revision: snap.R(77),
	}

	s.state.Lock()
	defer s.state.Unlock()

	snapstate.Set(s.state, "some-snap", &snapstate.SnapState{
		Active:   true,
		Sequence: []*snap.SideInfo{&si, &si2},
		Current:  snap.R(77),
	})

	ts, err := snapstate.RevertToRevision(s.state, "some-snap", snap.R("77"), snapstate.Flags{})
	c.Assert(err, ErrorMatches, `already on requested revision`)
	c.Assert(ts, IsNil)
}

func (s *snapmgrTestSuite) TestRevertRunThrough(c *C) {
	si := snap.SideInfo{
		RealName: "some-snap",
		Revision: snap.R(7),
	}
	siOld := snap.SideInfo{
		RealName: "some-snap",
		Revision: snap.R(2),
	}

	s.state.Lock()
	defer s.state.Unlock()

	snapstate.Set(s.state, "some-snap", &snapstate.SnapState{
		Active:   true,
		SnapType: "app",
		Sequence: []*snap.SideInfo{&siOld, &si},
		Current:  si.Revision,
	})

	chg := s.state.NewChange("revert", "revert a snap backwards")
	ts, err := snapstate.Revert(s.state, "some-snap", snapstate.Flags{})
	c.Assert(err, IsNil)
	chg.AddAll(ts)

	s.state.Unlock()
	defer s.snapmgr.Stop()
	s.settle(c)
	s.state.Lock()

	expected := fakeOps{
		{
			op:   "remove-snap-aliases",
			name: "some-snap",
		},
		{
			op:   "unlink-snap",
			name: filepath.Join(dirs.SnapMountDir, "some-snap/7"),
		},
		{
			op:    "setup-profiles:Doing",
			name:  "some-snap",
			revno: snap.R(2),
		},
		{
			op: "candidate",
			sinfo: snap.SideInfo{
				RealName: "some-snap",
				Revision: snap.R(2),
			},
		},
		{
			op:   "link-snap",
			name: filepath.Join(dirs.SnapMountDir, "some-snap/2"),
		},
		{
			op:    "auto-connect:Doing",
			name:  "some-snap",
			revno: snap.R(2),
		},
		{
			op: "update-aliases",
		},
	}
	// start with an easier-to-read error if this fails:
	c.Assert(s.fakeBackend.ops.Ops(), DeepEquals, expected.Ops())
	c.Assert(s.fakeBackend.ops, DeepEquals, expected)

	// verify that the R(2) version is active now and R(7) is still there
	var snapst snapstate.SnapState
	err = snapstate.Get(s.state, "some-snap", &snapst)
	c.Assert(err, IsNil)

	c.Assert(snapst.Active, Equals, true)
	c.Assert(snapst.Current, Equals, snap.R(2))
	c.Assert(snapst.Sequence, HasLen, 2)
	c.Assert(snapst.Sequence[0], DeepEquals, &snap.SideInfo{
		RealName: "some-snap",
		Channel:  "",
		Revision: snap.R(2),
	})
	c.Assert(snapst.Sequence[1], DeepEquals, &snap.SideInfo{
		RealName: "some-snap",
		Channel:  "",
		Revision: snap.R(7),
	})
	c.Assert(snapst.Block(), DeepEquals, []snap.Revision{snap.R(7)})
}

func (s *snapmgrTestSuite) TestRevertWithLocalRevisionRunThrough(c *C) {
	si := snap.SideInfo{
		RealName: "some-snap",
		Revision: snap.R(-7),
	}
	siOld := snap.SideInfo{
		RealName: "some-snap",
		Revision: snap.R(-2),
	}

	s.state.Lock()
	defer s.state.Unlock()

	snapstate.Set(s.state, "some-snap", &snapstate.SnapState{
		Active:   true,
		SnapType: "app",
		Sequence: []*snap.SideInfo{&siOld, &si},
		Current:  si.Revision,
	})

	chg := s.state.NewChange("revert", "revert a snap backwards")
	ts, err := snapstate.Revert(s.state, "some-snap", snapstate.Flags{})
	c.Assert(err, IsNil)
	chg.AddAll(ts)

	s.state.Unlock()
	defer s.snapmgr.Stop()
	s.settle(c)
	s.state.Lock()

	c.Assert(s.fakeBackend.ops.Ops(), HasLen, 7)

	// verify that LocalRevision is still -7
	var snapst snapstate.SnapState
	err = snapstate.Get(s.state, "some-snap", &snapst)
	c.Assert(err, IsNil)

	c.Assert(snapst.LocalRevision(), Equals, snap.R(-7))
}

func (s *snapmgrTestSuite) TestRevertToRevisionNewVersion(c *C) {
	siNew := snap.SideInfo{
		RealName: "some-snap",
		Revision: snap.R(7),
		SnapID:   "october",
	}

	si := snap.SideInfo{
		RealName: "some-snap",
		Revision: snap.R(2),
		SnapID:   "october",
	}

	s.state.Lock()
	defer s.state.Unlock()

	snapstate.Set(s.state, "some-snap", &snapstate.SnapState{
		Active:   true,
		SnapType: "app",
		Sequence: []*snap.SideInfo{&si, &siNew},
		Current:  snap.R(2),
		Channel:  "edge",
	})

	chg := s.state.NewChange("revert", "revert a snap forward")
	ts, err := snapstate.RevertToRevision(s.state, "some-snap", snap.R(7), snapstate.Flags{})
	c.Assert(err, IsNil)
	chg.AddAll(ts)

	s.state.Unlock()
	defer s.snapmgr.Stop()
	s.settle(c)
	s.state.Lock()

	expected := fakeOps{
		{
			op:   "remove-snap-aliases",
			name: "some-snap",
		},
		{
			op:   "unlink-snap",
			name: filepath.Join(dirs.SnapMountDir, "some-snap/2"),
		},
		{
			op:    "setup-profiles:Doing",
			name:  "some-snap",
			revno: snap.R(7),
		},
		{
			op:    "candidate",
			sinfo: siNew,
		},
		{
			op:   "link-snap",
			name: filepath.Join(dirs.SnapMountDir, "some-snap/7"),
		},
		{
			op:    "auto-connect:Doing",
			name:  "some-snap",
			revno: snap.R(7),
		},
		{
			op: "update-aliases",
		},
	}
	// start with an easier-to-read error if this fails:
	c.Assert(s.fakeBackend.ops.Ops(), DeepEquals, expected.Ops())
	c.Assert(s.fakeBackend.ops, DeepEquals, expected)

	// verify that the R(7) version is active now
	var snapst snapstate.SnapState
	err = snapstate.Get(s.state, "some-snap", &snapst)
	c.Assert(err, IsNil)

	c.Check(snapst.Active, Equals, true)
	c.Check(snapst.Current, Equals, snap.R(7))
	c.Check(snapst.Sequence, HasLen, 2)
	c.Check(snapst.Channel, Equals, "edge")
	c.Check(snapst.CurrentSideInfo(), DeepEquals, &siNew)

	c.Check(snapst.Block(), HasLen, 0)
}

func (s *snapmgrTestSuite) TestRevertTotalUndoRunThrough(c *C) {
	si := snap.SideInfo{
		RealName: "some-snap",
		Revision: snap.R(1),
	}
	si2 := snap.SideInfo{
		RealName: "some-snap",
		Revision: snap.R(2),
	}

	s.state.Lock()
	defer s.state.Unlock()

	snapstate.Set(s.state, "some-snap", &snapstate.SnapState{
		Active:   true,
		SnapType: "app",
		Sequence: []*snap.SideInfo{&si, &si2},
		Current:  si2.Revision,
	})

	chg := s.state.NewChange("revert", "revert a snap")
	ts, err := snapstate.Revert(s.state, "some-snap", snapstate.Flags{})
	c.Assert(err, IsNil)
	chg.AddAll(ts)

	tasks := ts.Tasks()
	last := tasks[len(tasks)-1]

	terr := s.state.NewTask("error-trigger", "provoking total undo")
	terr.WaitFor(last)
	chg.AddTask(terr)

	s.state.Unlock()
	defer s.snapmgr.Stop()
	s.settle(c)
	s.state.Lock()

	expected := fakeOps{
		{
			op:   "remove-snap-aliases",
			name: "some-snap",
		},
		{
			op:   "unlink-snap",
			name: filepath.Join(dirs.SnapMountDir, "some-snap/2"),
		},
		{
			op:    "setup-profiles:Doing",
			name:  "some-snap",
			revno: snap.R(1),
		},
		{
			op: "candidate",
			sinfo: snap.SideInfo{
				RealName: "some-snap",
				Revision: snap.R(1),
			},
		},
		{
			op:   "link-snap",
			name: filepath.Join(dirs.SnapMountDir, "some-snap/1"),
		},
		{
			op:    "auto-connect:Doing",
			name:  "some-snap",
			revno: snap.R(1),
		},
		{
			op: "update-aliases",
		},
		// undoing everything from here down...
		{
			op:   "remove-snap-aliases",
			name: "some-snap",
		},
		{
			op:   "unlink-snap",
			name: filepath.Join(dirs.SnapMountDir, "some-snap/1"),
		},
		{
			op:    "setup-profiles:Undoing",
			name:  "some-snap",
			revno: snap.R(1),
		},
		{
			op:   "link-snap",
			name: filepath.Join(dirs.SnapMountDir, "some-snap/2"),
		},
		{
			op: "update-aliases",
		},
	}
	// start with an easier-to-read error if this fails:
	c.Assert(s.fakeBackend.ops.Ops(), DeepEquals, expected.Ops())
	c.Check(s.fakeBackend.ops, DeepEquals, expected)

	// verify snaps in the system state
	var snapst snapstate.SnapState
	err = snapstate.Get(s.state, "some-snap", &snapst)
	c.Assert(err, IsNil)

	c.Assert(snapst.Active, Equals, true)
	c.Assert(snapst.Sequence, HasLen, 2)
	c.Assert(snapst.Current, Equals, si2.Revision)
}

func (s *snapmgrTestSuite) TestRevertUndoRunThrough(c *C) {
	si := snap.SideInfo{
		RealName: "some-snap",
		Revision: snap.R(1),
	}
	si2 := snap.SideInfo{
		RealName: "some-snap",
		Revision: snap.R(2),
	}

	s.state.Lock()
	defer s.state.Unlock()

	snapstate.Set(s.state, "some-snap", &snapstate.SnapState{
		Active:   true,
		SnapType: "app",
		Sequence: []*snap.SideInfo{&si, &si2},
		Current:  si2.Revision,
	})

	chg := s.state.NewChange("revert", "install a revert")
	ts, err := snapstate.Revert(s.state, "some-snap", snapstate.Flags{})
	c.Assert(err, IsNil)
	chg.AddAll(ts)

	s.fakeBackend.linkSnapFailTrigger = filepath.Join(dirs.SnapMountDir, "some-snap/1")

	s.state.Unlock()
	defer s.snapmgr.Stop()
	s.settle(c)
	s.state.Lock()

	expected := fakeOps{
		{
			op:   "remove-snap-aliases",
			name: "some-snap",
		},
		{
			op:   "unlink-snap",
			name: filepath.Join(dirs.SnapMountDir, "some-snap/2"),
		},
		{
			op:    "setup-profiles:Doing",
			name:  "some-snap",
			revno: snap.R(1),
		},
		{
			op: "candidate",
			sinfo: snap.SideInfo{
				RealName: "some-snap",
				Revision: snap.R(1),
			},
		},
		{
			op:   "link-snap.failed",
			name: filepath.Join(dirs.SnapMountDir, "some-snap/1"),
		},
		// undo stuff here
		{
			op:   "unlink-snap",
			name: filepath.Join(dirs.SnapMountDir, "some-snap/1"),
		},
		{
			op:    "setup-profiles:Undoing",
			name:  "some-snap",
			revno: snap.R(1),
		},
		{
			op:   "link-snap",
			name: filepath.Join(dirs.SnapMountDir, "some-snap/2"),
		},
		{
			op: "update-aliases",
		},
	}

	// ensure all our tasks ran
	// start with an easier-to-read error if this fails:
	c.Assert(s.fakeBackend.ops.Ops(), DeepEquals, expected.Ops())
	c.Assert(s.fakeBackend.ops, DeepEquals, expected)

	// verify snaps in the system state
	var snapst snapstate.SnapState
	err = snapstate.Get(s.state, "some-snap", &snapst)
	c.Assert(err, IsNil)

	c.Assert(snapst.Active, Equals, true)
	c.Assert(snapst.Sequence, HasLen, 2)
	c.Assert(snapst.Current, Equals, snap.R(2))
}

func (s *snapmgrTestSuite) TestEnableDoesNotEnableAgain(c *C) {
	si := snap.SideInfo{
		RealName: "some-snap",
		Revision: snap.R(7),
	}

	s.state.Lock()
	defer s.state.Unlock()

	snapstate.Set(s.state, "some-snap", &snapstate.SnapState{
		Sequence: []*snap.SideInfo{&si},
		Current:  snap.R(7),
		Active:   true,
	})

	ts, err := snapstate.Enable(s.state, "some-snap")
	c.Assert(err, ErrorMatches, `snap "some-snap" already enabled`)
	c.Assert(ts, IsNil)
}

func (s *snapmgrTestSuite) TestEnableRunThrough(c *C) {
	si := snap.SideInfo{
		RealName: "some-snap",
		Revision: snap.R(7),
		Channel:  "edge",
		SnapID:   "foo",
	}

	s.state.Lock()
	defer s.state.Unlock()

	flags := snapstate.Flags{
		DevMode:  true,
		JailMode: true,
		Classic:  true,
		TryMode:  true,
		Required: true,
	}
	snapstate.Set(s.state, "some-snap", &snapstate.SnapState{
		Sequence:            []*snap.SideInfo{&si},
		Current:             si.Revision,
		Active:              false,
		Channel:             "edge",
		Flags:               flags,
		AliasesPending:      true,
		AutoAliasesDisabled: true,
	})

	chg := s.state.NewChange("enable", "enable a snap")
	ts, err := snapstate.Enable(s.state, "some-snap")
	c.Assert(err, IsNil)
	chg.AddAll(ts)

	s.state.Unlock()
	defer s.snapmgr.Stop()
	s.settle(c)
	s.state.Lock()

	expected := fakeOps{
		{
			op:    "setup-profiles:Doing",
			name:  "some-snap",
			revno: snap.R(7),
		},
		{
			op:    "candidate",
			sinfo: si,
		},
		{
			op:   "link-snap",
			name: filepath.Join(dirs.SnapMountDir, "some-snap/7"),
		},
		{
			op:    "auto-connect:Doing",
			name:  "some-snap",
			revno: snap.R(7),
		},
		{
			op: "update-aliases",
		},
	}
	// start with an easier-to-read error if this fails:
	c.Assert(s.fakeBackend.ops.Ops(), DeepEquals, expected.Ops())
	c.Assert(s.fakeBackend.ops, DeepEquals, expected)

	var snapst snapstate.SnapState
	err = snapstate.Get(s.state, "some-snap", &snapst)
	c.Assert(err, IsNil)
	c.Check(snapst.Flags, DeepEquals, flags)

	c.Assert(snapst.Active, Equals, true)
	c.Assert(snapst.AliasesPending, Equals, false)
	c.Assert(snapst.AutoAliasesDisabled, Equals, true)

	info, err := snapst.CurrentInfo()
	c.Assert(err, IsNil)
	c.Assert(info.Channel, Equals, "edge")
	c.Assert(info.SnapID, Equals, "foo")
}

func (s *snapmgrTestSuite) TestDisableRunThrough(c *C) {
	si := snap.SideInfo{
		RealName: "some-snap",
		Revision: snap.R(7),
	}

	s.state.Lock()
	defer s.state.Unlock()

	snapstate.Set(s.state, "some-snap", &snapstate.SnapState{
		Sequence: []*snap.SideInfo{&si},
		Current:  si.Revision,
		Active:   true,
	})

	chg := s.state.NewChange("disable", "disable a snap")
	ts, err := snapstate.Disable(s.state, "some-snap")
	c.Assert(err, IsNil)
	chg.AddAll(ts)

	s.state.Unlock()
	defer s.snapmgr.Stop()
	s.settle(c)
	s.state.Lock()

	expected := fakeOps{
		{
			op:   "remove-snap-aliases",
			name: "some-snap",
		},
		{
			op:   "unlink-snap",
			name: filepath.Join(dirs.SnapMountDir, "some-snap/7"),
		},
		{
			op:    "remove-profiles:Doing",
			name:  "some-snap",
			revno: snap.R(7),
		},
	}
	// start with an easier-to-read error if this fails:
	c.Assert(s.fakeBackend.ops.Ops(), DeepEquals, expected.Ops())
	c.Assert(s.fakeBackend.ops, DeepEquals, expected)

	var snapst snapstate.SnapState
	err = snapstate.Get(s.state, "some-snap", &snapst)
	c.Assert(err, IsNil)

	c.Assert(snapst.Active, Equals, false)
	c.Assert(snapst.AliasesPending, Equals, true)
}

func (s *snapmgrTestSuite) TestSwitchRunThrough(c *C) {
	si := snap.SideInfo{
		RealName: "some-snap",
		Revision: snap.R(7),
		Channel:  "edge",
		SnapID:   "foo",
	}

	s.state.Lock()
	defer s.state.Unlock()

	snapstate.Set(s.state, "some-snap", &snapstate.SnapState{
		Sequence: []*snap.SideInfo{&si},
		Current:  si.Revision,
		Channel:  "edge",
	})

	chg := s.state.NewChange("switch-snap", "switch snap to some-channel")
	ts, err := snapstate.Switch(s.state, "some-snap", "some-channel")
	c.Assert(err, IsNil)
	chg.AddAll(ts)

	s.state.Unlock()
	defer s.snapmgr.Stop()
	s.settle(c)
	s.state.Lock()

	// switch is not really really doing anything backend related
	c.Assert(s.fakeBackend.ops, HasLen, 0)

	// ensure the desired channel has changed
	var snapst snapstate.SnapState
	err = snapstate.Get(s.state, "some-snap", &snapst)
	c.Assert(err, IsNil)
	c.Assert(snapst.Channel, Equals, "some-channel")

	// ensure the current info has not changed
	info, err := snapst.CurrentInfo()
	c.Assert(err, IsNil)
	c.Assert(info.Channel, Equals, "edge")
}

func (s *snapmgrTestSuite) TestDisableDoesNotEnableAgain(c *C) {
	si := snap.SideInfo{
		RealName: "some-snap",
		Revision: snap.R(7),
	}

	s.state.Lock()
	defer s.state.Unlock()

	snapstate.Set(s.state, "some-snap", &snapstate.SnapState{
		Sequence: []*snap.SideInfo{&si},
		Current:  snap.R(7),
		Active:   false,
	})

	ts, err := snapstate.Disable(s.state, "some-snap")
	c.Assert(err, ErrorMatches, `snap "some-snap" already disabled`)
	c.Assert(ts, IsNil)
}

func (s *snapmgrTestSuite) TestUndoMountSnapFailsInCopyData(c *C) {
	s.state.Lock()
	defer s.state.Unlock()

	chg := s.state.NewChange("install", "install a snap")
	ts, err := snapstate.Install(s.state, "some-snap", "some-channel", snap.R(0), s.user.ID, snapstate.Flags{})
	c.Assert(err, IsNil)
	chg.AddAll(ts)

	s.fakeBackend.copySnapDataFailTrigger = filepath.Join(dirs.SnapMountDir, "some-snap/11")

	s.state.Unlock()
	defer s.snapmgr.Stop()
	s.settle(c)
	s.state.Lock()

	expected := fakeOps{
		{
			op:     "storesvc-snap-action",
			userID: 1,
		},
		{
			op: "storesvc-snap-action:action",
			action: store.SnapAction{
				Action:  "install",
				Name:    "some-snap",
				Channel: "some-channel",
			},
			revno:  snap.R(11),
			userID: 1,
		},
		{
			op:   "storesvc-download",
			name: "some-snap",
		},
		{
			op:    "validate-snap:Doing",
			name:  "some-snap",
			revno: snap.R(11),
		},
		{
			op:  "current",
			old: "<no-current>",
		},
		{
			op:   "open-snap-file",
			name: filepath.Join(dirs.SnapBlobDir, "some-snap_11.snap"),
			sinfo: snap.SideInfo{
				RealName: "some-snap",
				SnapID:   "some-snap-id",
				Channel:  "some-channel",
				Revision: snap.R(11),
			},
		},
		{
			op:    "setup-snap",
			name:  filepath.Join(dirs.SnapBlobDir, "some-snap_11.snap"),
			revno: snap.R(11),
		},
		{
			op:   "copy-data.failed",
			name: filepath.Join(dirs.SnapMountDir, "some-snap/11"),
			old:  "<no-old>",
		},
		{
			op:    "undo-setup-snap",
			name:  filepath.Join(dirs.SnapMountDir, "some-snap/11"),
			stype: "app",
		},
	}
	// start with an easier-to-read error if this fails:
	c.Assert(s.fakeBackend.ops.Ops(), DeepEquals, expected.Ops())
	c.Assert(s.fakeBackend.ops, DeepEquals, expected)
}

func (s *snapmgrTestSuite) TestRefreshFailureCausesErrorReport(c *C) {
	var errSnap, errMsg, errSig string
	var errExtra map[string]string
	var n int
	restore := snapstate.MockErrtrackerReport(func(aSnap, aErrMsg, aDupSig string, extra map[string]string) (string, error) {
		errSnap = aSnap
		errMsg = aErrMsg
		errSig = aDupSig
		errExtra = extra
		n += 1
		return "oopsid", nil
	})
	defer restore()

	si := snap.SideInfo{
		RealName: "some-snap",
		SnapID:   "some-snap-id",
		Revision: snap.R(7),
	}

	s.state.Lock()
	defer s.state.Unlock()

	s.state.Set("ubuntu-core-transition-retry", 7)
	snapstate.Set(s.state, "some-snap", &snapstate.SnapState{
		Active:   true,
		Sequence: []*snap.SideInfo{&si},
		Current:  si.Revision,
		SnapType: "app",
	})

	chg := s.state.NewChange("install", "install a snap")
	ts, err := snapstate.Update(s.state, "some-snap", "some-channel", snap.R(0), s.user.ID, snapstate.Flags{})
	c.Assert(err, IsNil)
	chg.AddAll(ts)

	s.fakeBackend.linkSnapFailTrigger = filepath.Join(dirs.SnapMountDir, "some-snap/11")

	s.state.Unlock()
	defer s.snapmgr.Stop()
	s.settle(c)
	s.state.Lock()

	// verify we generated a failure report
	c.Check(n, Equals, 1)
	c.Check(errSnap, Equals, "some-snap")
	c.Check(errExtra, DeepEquals, map[string]string{
		"UbuntuCoreTransitionCount": "7",
		"Channel":                   "some-channel",
		"Revision":                  "11",
	})
	c.Check(errMsg, Matches, `(?sm)change "install": "install a snap"
prerequisites: Undo
 snap-setup: "some-snap" \(11\) "some-channel"
download-snap: Undoing
validate-snap: Done
.*
link-snap: Error
 INFO unlink
 ERROR fail
auto-connect: Hold
set-auto-aliases: Hold
setup-aliases: Hold
run-hook: Hold
start-snap-services: Hold
cleanup: Hold
run-hook: Hold`)
	c.Check(errSig, Matches, `(?sm)snap-install:
prerequisites: Undo
 snap-setup: "some-snap"
download-snap: Undoing
validate-snap: Done
.*
link-snap: Error
 INFO unlink
 ERROR fail
auto-connect: Hold
set-auto-aliases: Hold
setup-aliases: Hold
run-hook: Hold
start-snap-services: Hold
cleanup: Hold
run-hook: Hold`)

	// run again with empty "ubuntu-core-transition-retry"
	s.state.Set("ubuntu-core-transition-retry", 0)
	chg = s.state.NewChange("install", "install a snap")
	ts, err = snapstate.Update(s.state, "some-snap", "some-channel", snap.R(0), s.user.ID, snapstate.Flags{})
	c.Assert(err, IsNil)
	chg.AddAll(ts)
	s.state.Unlock()
	defer s.snapmgr.Stop()
	s.settle(c)
	s.state.Lock()
	// verify that we excluded this field from the bugreport
	c.Check(n, Equals, 2)
	c.Check(errExtra, DeepEquals, map[string]string{
		"Channel":  "some-channel",
		"Revision": "11",
	})

}

<<<<<<< HEAD
func (s *snapmgrTestSuite) TestErrreportDisable(c *C) {
	s.state.Lock()
	defer s.state.Unlock()

	tr := config.NewTransaction(s.state)
	tr.Set("core", "problem-reports.disabled", true)
	tr.Commit()

	restore := snapstate.MockErrtrackerReport(func(aSnap, aErrMsg, aDupSig string, extra map[string]string) (string, error) {
		c.Fatalf("this should not be reached")
		return "", nil
	})
	defer restore()

	chg := s.state.NewChange("install", "install a snap")
	ts, err := snapstate.Install(s.state, "some-snap", "some-channel", snap.R(0), s.user.ID, snapstate.Flags{})
	c.Assert(err, IsNil)
	chg.AddAll(ts)
	s.fakeBackend.linkSnapFailTrigger = filepath.Join(dirs.SnapMountDir, "some-snap/11")

	s.state.Unlock()
	defer s.snapmgr.Stop()
	s.settle(c)
	s.state.Lock()

	// no failure report was generated
=======
func (s *snapmgrTestSuite) TestEnsureRefreshesAtSeedPolicy(c *C) {
	// special policy only on classic
	r := release.MockOnClassic(true)
	defer r()

	s.snapmgr.Ensure()

	st := s.state
	st.Lock()
	defer st.Unlock()

	// check that refresh policies have run in this case
	var t1 time.Time
	err := st.Get("last-refresh-hints", &t1)
	c.Check(err, IsNil)
	tr := config.NewTransaction(st)
	err = tr.Get("core", "refresh.hold", &t1)
	c.Check(err, IsNil)
>>>>>>> d6efb30b
}

func (s *snapmgrTestSuite) verifyRefreshLast(c *C) {
	var lastRefresh time.Time

	s.state.Get("last-refresh", &lastRefresh)
	c.Check(time.Now().Year(), Equals, lastRefresh.Year())
}

func makeTestRefreshConfig(st *state.State) {
	// avoid special at seed policy
	st.Set("seeded", true)
	now := time.Now()
	st.Set("last-refresh", time.Date(2009, 8, 13, 8, 0, 5, 0, now.Location()))

	tr := config.NewTransaction(st)
	tr.Set("core", "refresh.timer", "00:00-23:59")
	tr.Commit()
}

func (s *snapmgrTestSuite) TestEnsureRefreshRefusesLegacyWeekdaySchedules(c *C) {
	s.state.Lock()
	defer s.state.Unlock()
	snapstate.CanAutoRefresh = func(*state.State) (bool, error) { return true, nil }

	logbuf, restore := logger.MockLogger()
	defer restore()

	s.state.Set("last-refresh", time.Date(2009, 8, 13, 8, 0, 5, 0, time.UTC))
	tr := config.NewTransaction(s.state)
	tr.Set("core", "refresh.timer", "")
	tr.Set("core", "refresh.schedule", "00:00-23:59/mon@12:00-14:00")
	tr.Commit()

	// Ensure() also runs ensureRefreshes()
	s.state.Unlock()
	s.snapmgr.Ensure()
	s.state.Lock()

	c.Check(logbuf.String(), testutil.Contains, `cannot use refresh.schedule configuration: cannot parse "mon@12:00": not a valid time`)
	schedule, legacy, err := s.snapmgr.RefreshSchedule()
	c.Assert(err, IsNil)
	c.Check(schedule, Equals, "00:00~24:00/4")
	c.Check(legacy, Equals, false)

	tr = config.NewTransaction(s.state)
	refreshTimer := "canary"
	refreshSchedule := "canary"
	c.Assert(tr.Get("core", "refresh.timer", &refreshTimer), IsNil)
	c.Assert(tr.Get("core", "refresh.schedule", &refreshSchedule), IsNil)
	c.Check(refreshTimer, Equals, "")
	c.Check(refreshSchedule, Equals, "00:00-23:59/mon@12:00-14:00")
}

func (s *snapmgrTestSuite) TestEnsureRefreshLegacyScheduleIsLowerPriority(c *C) {
	s.state.Lock()
	defer s.state.Unlock()
	snapstate.CanAutoRefresh = func(*state.State) (bool, error) { return true, nil }

	s.state.Set("last-refresh", time.Date(2009, 8, 13, 8, 0, 5, 0, time.UTC))
	tr := config.NewTransaction(s.state)
	tr.Set("core", "refresh.timer", "00:00-23:59,,mon,12:00-14:00")
	// legacy schedule is invalid
	tr.Set("core", "refresh.schedule", "00:00-23:59/mon@12:00-14:00")
	tr.Commit()

	// Ensure() also runs ensureRefreshes()
	s.state.Unlock()
	s.snapmgr.Ensure()
	s.state.Lock()

	// expecting new refresh.timer to have been used, fallback to legacy was
	// not attempted otherwise it would get reset to the default due to
	// refresh.schedule being garbage
	schedule, legacy, err := s.snapmgr.RefreshSchedule()
	c.Assert(err, IsNil)
	c.Check(schedule, Equals, "00:00-23:59,,mon,12:00-14:00")
	c.Check(legacy, Equals, false)
}

func (s *snapmgrTestSuite) TestEnsureRefreshFallbackToLegacySchedule(c *C) {
	s.state.Lock()
	defer s.state.Unlock()
	snapstate.CanAutoRefresh = func(*state.State) (bool, error) { return true, nil }

	tr := config.NewTransaction(s.state)
	tr.Set("core", "refresh.timer", "")
	tr.Set("core", "refresh.schedule", "00:00-23:59")
	tr.Commit()

	// Ensure() also runs ensureRefreshes()
	s.state.Unlock()
	s.snapmgr.Ensure()
	s.state.Lock()

	// refresh.timer is unset, triggering automatic fallback to legacy
	// schedule if that was set
	schedule, legacy, err := s.snapmgr.RefreshSchedule()
	c.Assert(err, IsNil)
	c.Check(schedule, Equals, "00:00-23:59")
	c.Check(legacy, Equals, true)
}

func (s *snapmgrTestSuite) TestEnsureRefreshFallbackToDefaultOnError(c *C) {
	s.state.Lock()
	defer s.state.Unlock()
	snapstate.CanAutoRefresh = func(*state.State) (bool, error) { return true, nil }

	tr := config.NewTransaction(s.state)
	tr.Set("core", "refresh.timer", "garbage-in")
	tr.Set("core", "refresh.schedule", "00:00-23:59")
	tr.Commit()

	// Ensure() also runs ensureRefreshes()
	s.state.Unlock()
	s.snapmgr.Ensure()
	s.state.Lock()

	// automatic fallback to default schedule if refresh.timer is set but
	// cannot be parsed
	schedule, legacy, err := s.snapmgr.RefreshSchedule()
	c.Assert(err, IsNil)
	c.Check(schedule, Equals, "00:00~24:00/4")
	c.Check(legacy, Equals, false)

	tr = config.NewTransaction(s.state)
	refreshTimer := "canary"
	refreshSchedule := "canary"
	c.Assert(tr.Get("core", "refresh.timer", &refreshTimer), IsNil)
	c.Assert(tr.Get("core", "refresh.schedule", &refreshSchedule), IsNil)
	c.Check(refreshTimer, Equals, "garbage-in")
	c.Check(refreshSchedule, Equals, "00:00-23:59")
}

func (s *snapmgrTestSuite) TestEnsureRefreshFallbackOnEmptyToDefaultSchedule(c *C) {
	s.state.Lock()
	defer s.state.Unlock()
	snapstate.CanAutoRefresh = func(*state.State) (bool, error) { return true, nil }

	tr := config.NewTransaction(s.state)
	tr.Set("core", "refresh.timer", "")
	tr.Set("core", "refresh.schedule", "")
	tr.Commit()

	// Ensure() also runs ensureRefreshes()
	s.state.Unlock()
	s.snapmgr.Ensure()
	s.state.Lock()

	// automatic fallback to default schedule if neither refresh.timer nor
	// refresh.schedule was set
	schedule, legacy, err := s.snapmgr.RefreshSchedule()
	c.Assert(err, IsNil)
	c.Check(schedule, Equals, "00:00~24:00/4")
	c.Check(legacy, Equals, false)

	tr = config.NewTransaction(s.state)
	refreshTimer := "canary"
	refreshSchedule := "canary"
	c.Assert(tr.Get("core", "refresh.timer", &refreshTimer), IsNil)
	c.Assert(tr.Get("core", "refresh.schedule", &refreshSchedule), IsNil)
	c.Check(refreshTimer, Equals, "")
	c.Check(refreshSchedule, Equals, "")
}

func (s *snapmgrTestSuite) TestEnsureRefreshesNoUpdate(c *C) {
	s.state.Lock()
	defer s.state.Unlock()
	snapstate.CanAutoRefresh = func(*state.State) (bool, error) { return true, nil }

	makeTestRefreshConfig(s.state)

	// Ensure() also runs ensureRefreshes()
	s.state.Unlock()
	s.snapmgr.Ensure()
	s.state.Lock()

	// nothing needs to be done, but last-refresh got updated
	c.Check(s.state.Changes(), HasLen, 0)
	s.verifyRefreshLast(c)

	// ensure the next-refresh time is reset and re-calculated
	c.Check(s.snapmgr.NextRefresh().IsZero(), Equals, true)
}

func (s *snapmgrTestSuite) TestEnsureRefreshesAlreadyRanInThisInterval(c *C) {
	s.state.Lock()
	defer s.state.Unlock()

	snapstate.CanAutoRefresh = func(*state.State) (bool, error) {
		return true, nil
	}
	nextRefresh := s.snapmgr.NextRefresh()
	c.Check(nextRefresh.IsZero(), Equals, true)

	now := time.Now()
	fakeLastRefresh := now.Add(-1 * time.Hour)
	s.state.Set("last-refresh", fakeLastRefresh)

	tr := config.NewTransaction(s.state)
	tr.Set("core", "refresh.timer", fmt.Sprintf("00:00-%02d:%02d", now.Hour(), now.Minute()))
	tr.Commit()

	// Ensure() also runs ensureRefreshes()
	s.state.Unlock()
	s.snapmgr.Ensure()
	s.state.Lock()

	// nothing needs to be done and no refresh was run
	c.Check(s.state.Changes(), HasLen, 0)

	var refreshLast time.Time
	s.state.Get("last-refresh", &refreshLast)
	c.Check(refreshLast.Equal(fakeLastRefresh), Equals, true)

	// but a nextRefresh time got calculated
	nextRefresh = s.snapmgr.NextRefresh()
	c.Check(nextRefresh.IsZero(), Equals, false)

	// run ensure again to test that nextRefresh again to ensure that
	// nextRefresh is not calculated again if nothing changes
	s.state.Unlock()
	s.snapmgr.Ensure()
	s.state.Lock()
	c.Check(s.snapmgr.NextRefresh(), Equals, nextRefresh)
}

func (s *snapmgrTestSuite) TestEnsureRefreshesWithUpdate(c *C) {
	s.state.Lock()
	defer s.state.Unlock()
	snapstate.CanAutoRefresh = func(*state.State) (bool, error) { return true, nil }

	makeTestRefreshConfig(s.state)

	snapstate.Set(s.state, "some-snap", &snapstate.SnapState{
		Active: true,
		Sequence: []*snap.SideInfo{
			{RealName: "some-snap", SnapID: "some-snap-id", Revision: snap.R(1)},
		},
		Current:  snap.R(1),
		SnapType: "app",
	})

	// Ensure() also runs ensureRefreshes() and our test setup has an
	// update for the "some-snap" in our fake store
	s.state.Unlock()
	s.snapmgr.Ensure()
	s.state.Lock()

	// verify we have an auto-refresh change scheduled now
	c.Assert(s.state.Changes(), HasLen, 1)
	chg := s.state.Changes()[0]
	c.Check(chg.Kind(), Equals, "auto-refresh")
	c.Check(chg.IsReady(), Equals, false)
	s.verifyRefreshLast(c)
}

func (s *snapmgrTestSuite) TestEnsureRefreshesImmediateWithUpdate(c *C) {
	r := release.MockOnClassic(false)
	defer r()

	s.state.Lock()
	defer s.state.Unlock()
	snapstate.CanAutoRefresh = func(*state.State) (bool, error) { return true, nil }

	// lastRefresh is unset/zero => immediate refresh try

	snapstate.Set(s.state, "some-snap", &snapstate.SnapState{
		Active: true,
		Sequence: []*snap.SideInfo{
			{RealName: "some-snap", SnapID: "some-snap-id", Revision: snap.R(1)},
		},
		Current:  snap.R(1),
		SnapType: "app",
	})

	// Ensure() also runs ensureRefreshes() and our test setup has an
	// update for the "some-snap" in our fake store
	s.state.Unlock()
	s.snapmgr.Ensure()
	s.state.Lock()

	// verify we have an auto-refresh change scheduled now
	c.Assert(s.state.Changes(), HasLen, 1)
	chg := s.state.Changes()[0]
	c.Check(chg.Kind(), Equals, "auto-refresh")
	c.Check(chg.IsReady(), Equals, false)
	s.verifyRefreshLast(c)
}

func (s *snapmgrTestSuite) TestEnsureRefreshesWithUpdateError(c *C) {
	s.state.Lock()
	defer s.state.Unlock()
	snapstate.CanAutoRefresh = func(*state.State) (bool, error) { return true, nil }

	makeTestRefreshConfig(s.state)

	snapstate.Set(s.state, "some-snap", &snapstate.SnapState{
		Active: true,
		Sequence: []*snap.SideInfo{
			{RealName: "some-snap", SnapID: "some-snap-id", Revision: snap.R(1)},
		},
		Current:  snap.R(1),
		SnapType: "app",
	})

	// Ensure() also runs ensureRefreshes() and our test setup has an
	// update for the "some-snap" in our fake store
	s.state.Unlock()
	s.snapmgr.Ensure()
	s.state.Lock()

	c.Check(s.state.Changes(), HasLen, 1)
	chg := s.state.Changes()[0]
	terr := s.state.NewTask("error-trigger", "simulate an error")
	tasks := chg.Tasks()
	for _, t := range tasks[:len(tasks)-2] {
		terr.WaitFor(t)
	}
	chg.AddTask(terr)

	// run the changes
	s.state.Unlock()
	s.settle(c)
	s.state.Lock()

	s.verifyRefreshLast(c)
}

func (s *snapmgrTestSuite) TestEnsureRefreshesInFlight(c *C) {
	s.state.Lock()
	defer s.state.Unlock()
	snapstate.CanAutoRefresh = func(*state.State) (bool, error) { return true, nil }

	makeTestRefreshConfig(s.state)

	snapstate.Set(s.state, "some-snap", &snapstate.SnapState{
		Active: true,
		Sequence: []*snap.SideInfo{
			{RealName: "some-snap", SnapID: "some-snap-id", Revision: snap.R(1)},
		},
		Current:  snap.R(1),
		SnapType: "app",
	})

	// simulate an in-flight change
	chg := s.state.NewChange("auto-refresh", "...")
	chg.SetStatus(state.DoStatus)
	c.Check(s.state.Changes(), HasLen, 1)

	s.state.Unlock()
	s.snapmgr.Ensure()
	s.state.Lock()

	// verify no additional change got generated
	c.Check(s.state.Changes(), HasLen, 1)
}

func mockAutoRefreshAssertions(f func(st *state.State, userID int) error) func() {
	origAutoRefreshAssertions := snapstate.AutoRefreshAssertions
	snapstate.AutoRefreshAssertions = f
	return func() {
		snapstate.AutoRefreshAssertions = origAutoRefreshAssertions
	}
}

func (s *snapmgrTestSuite) TestEnsureRefreshesWithUpdateStoreError(c *C) {
	s.state.Lock()
	defer s.state.Unlock()
	snapstate.CanAutoRefresh = func(*state.State) (bool, error) { return true, nil }

	// avoid special at seed policy
	s.state.Set("seeded", true)
	s.state.Set("last-refresh", time.Time{})
	autoRefreshAssertionsCalled := 0
	restore := mockAutoRefreshAssertions(func(st *state.State, userID int) error {
		// simulate failure in snapstate.AutoRefresh()
		autoRefreshAssertionsCalled++
		return fmt.Errorf("simulate store error")
	})
	defer restore()

	// check that no change got created and that autoRefreshAssertins
	// got called once
	s.state.Unlock()
	s.snapmgr.Ensure()
	s.state.Lock()
	c.Check(s.state.Changes(), HasLen, 0)
	c.Check(autoRefreshAssertionsCalled, Equals, 1)

	// run Ensure() again and check that AutoRefresh() did not run
	// again because to test that lastRefreshAttempt backoff is working
	s.state.Unlock()
	s.snapmgr.Ensure()
	s.state.Lock()
	c.Check(s.state.Changes(), HasLen, 0)
	c.Check(autoRefreshAssertionsCalled, Equals, 1)
}

func (s *snapmgrTestSuite) TestEnsureRefreshesDisabledViaSnapdControl(c *C) {
	st := s.state
	st.Lock()
	defer st.Unlock()
	snapstate.CanAutoRefresh = func(*state.State) (bool, error) { return true, nil }

	makeTestRefreshConfig(st)

	snapstate.Set(st, "some-snap", &snapstate.SnapState{
		Active: true,
		Sequence: []*snap.SideInfo{
			{RealName: "some-snap", SnapID: "some-snap-id", Revision: snap.R(1)},
		},
		Current:  snap.R(1),
		SnapType: "app",
	})

	// snapstate.AutoRefresh is called from AutoRefresh()
	autoRefreshAssertionsCalled := 0
	restore := mockAutoRefreshAssertions(func(st *state.State, userID int) error {
		autoRefreshAssertionsCalled++
		return nil
	})
	defer restore()

	// pretend the device is refresh-control: managed
	oldCanManageRefreshes := snapstate.CanManageRefreshes
	snapstate.CanManageRefreshes = func(*state.State) bool {
		return true
	}
	defer func() { snapstate.CanManageRefreshes = oldCanManageRefreshes }()
	tr := config.NewTransaction(st)
	tr.Set("core", "refresh.schedule", "managed")
	tr.Commit()

	// Ensure() also runs ensureRefreshes()
	st.Unlock()
	s.snapmgr.Ensure()
	st.Lock()

	// no refresh was called (i.e. no update to last-refresh)
	var lastRefresh time.Time
	st.Get("last-refresh", &lastRefresh)
	c.Check(lastRefresh.Year(), Equals, 2009)

	// AutoRefresh was not called
	c.Check(autoRefreshAssertionsCalled, Equals, 0)

	// The last refresh hints got updated
	var lastRefreshHints time.Time
	st.Get("last-refresh-hints", &lastRefreshHints)
	c.Check(lastRefreshHints.Year(), Equals, time.Now().Year())
}

func (s *snapmgrTestSuite) TestDefaultRefreshScheduleParsing(c *C) {
	l, err := timeutil.ParseSchedule(snapstate.DefaultRefreshSchedule)
	c.Assert(err, IsNil)
	c.Assert(l, HasLen, 1)
}

type snapmgrQuerySuite struct {
	st      *state.State
	restore func()
}

var _ = Suite(&snapmgrQuerySuite{})

func (s *snapmgrQuerySuite) SetUpTest(c *C) {
	st := state.New(nil)
	st.Lock()
	defer st.Unlock()

	restoreSanitize := snap.MockSanitizePlugsSlots(func(snapInfo *snap.Info) {})
	s.restore = func() {
		restoreSanitize()
	}

	s.st = st

	dirs.SetRootDir(c.MkDir())

	// Write a snap.yaml with fake name
	sideInfo11 := &snap.SideInfo{RealName: "name1", Revision: snap.R(11), EditedSummary: "s11"}
	sideInfo12 := &snap.SideInfo{RealName: "name1", Revision: snap.R(12), EditedSummary: "s12"}
	snaptest.MockSnap(c, `
name: name0
version: 1.1
description: |
    Lots of text`, sideInfo11)
	snaptest.MockSnap(c, `
name: name0
version: 1.2
description: |
    Lots of text`, sideInfo12)
	snapstate.Set(st, "name1", &snapstate.SnapState{
		Active:   true,
		Sequence: []*snap.SideInfo{sideInfo11, sideInfo12},
		Current:  sideInfo12.Revision,
		SnapType: "app",
	})

	// have also a snap being installed
	/*
		snapstate.Set(st, "installing", &snapstate.SnapState{
			Candidate: &snap.SideInfo{RealName: "installing", Revision: snap.R(1)},
		})
	*/
}

func (s *snapmgrQuerySuite) TearDownTest(c *C) {
	dirs.SetRootDir("")
	s.restore()
}

func (s *snapmgrQuerySuite) TestInfo(c *C) {
	st := s.st
	st.Lock()
	defer st.Unlock()

	info, err := snapstate.Info(st, "name1", snap.R(11))
	c.Assert(err, IsNil)

	c.Check(info.Name(), Equals, "name1")
	c.Check(info.Revision, Equals, snap.R(11))
	c.Check(info.Summary(), Equals, "s11")
	c.Check(info.Version, Equals, "1.1")
	c.Check(info.Description(), Equals, "Lots of text")
}

func (s *snapmgrQuerySuite) TestSnapStateCurrentInfo(c *C) {
	st := s.st
	st.Lock()
	defer st.Unlock()

	var snapst snapstate.SnapState
	err := snapstate.Get(st, "name1", &snapst)
	c.Assert(err, IsNil)

	info, err := snapst.CurrentInfo()
	c.Assert(err, IsNil)

	c.Check(info.Name(), Equals, "name1")
	c.Check(info.Revision, Equals, snap.R(12))
	c.Check(info.Summary(), Equals, "s12")
	c.Check(info.Version, Equals, "1.2")
	c.Check(info.Description(), Equals, "Lots of text")
}

func (s *snapmgrQuerySuite) TestSnapStateCurrentInfoErrNoCurrent(c *C) {
	snapst := new(snapstate.SnapState)
	_, err := snapst.CurrentInfo()
	c.Assert(err, Equals, snapstate.ErrNoCurrent)

}

func (s *snapmgrQuerySuite) TestCurrentInfo(c *C) {
	st := s.st
	st.Lock()
	defer st.Unlock()

	info, err := snapstate.CurrentInfo(st, "name1")
	c.Assert(err, IsNil)

	c.Check(info.Name(), Equals, "name1")
	c.Check(info.Revision, Equals, snap.R(12))
}

func (s *snapmgrQuerySuite) TestCurrentInfoAbsent(c *C) {
	st := s.st
	st.Lock()
	defer st.Unlock()

	_, err := snapstate.CurrentInfo(st, "absent")
	c.Assert(err, ErrorMatches, `snap "absent" is not installed`)
}

func (s *snapmgrQuerySuite) TestActiveInfos(c *C) {
	st := s.st
	st.Lock()
	defer st.Unlock()

	infos, err := snapstate.ActiveInfos(st)
	c.Assert(err, IsNil)

	c.Check(infos, HasLen, 1)

	c.Check(infos[0].Name(), Equals, "name1")
	c.Check(infos[0].Revision, Equals, snap.R(12))
	c.Check(infos[0].Summary(), Equals, "s12")
	c.Check(infos[0].Version, Equals, "1.2")
	c.Check(infos[0].Description(), Equals, "Lots of text")
}

func (s *snapmgrQuerySuite) TestTypeInfo(c *C) {
	st := s.st
	st.Lock()
	defer st.Unlock()

	for _, x := range []struct {
		snapName string
		snapType snap.Type
		getInfo  func(*state.State) (*snap.Info, error)
	}{
		{
			snapName: "gadget",
			snapType: snap.TypeGadget,
			getInfo:  snapstate.GadgetInfo,
		},
		{
			snapName: "core",
			snapType: snap.TypeOS,
			getInfo:  snapstate.CoreInfo,
		},
		{
			snapName: "kernel",
			snapType: snap.TypeKernel,
			getInfo:  snapstate.KernelInfo,
		},
	} {
		_, err := x.getInfo(st)
		c.Assert(err, Equals, state.ErrNoState)

		sideInfo := &snap.SideInfo{
			RealName: x.snapName,
			Revision: snap.R(2),
		}
		snaptest.MockSnap(c, fmt.Sprintf("name: %q\ntype: %q\nversion: %q\n", x.snapName, x.snapType, x.snapName), sideInfo)
		snapstate.Set(st, x.snapName, &snapstate.SnapState{
			SnapType: string(x.snapType),
			Active:   true,
			Sequence: []*snap.SideInfo{sideInfo},
			Current:  sideInfo.Revision,
		})

		info, err := x.getInfo(st)
		c.Assert(err, IsNil)

		c.Check(info.Name(), Equals, x.snapName)
		c.Check(info.Revision, Equals, snap.R(2))
		c.Check(info.Version, Equals, x.snapName)
		c.Check(info.Type, Equals, x.snapType)
	}
}

func (s *snapmgrQuerySuite) TestTypeInfoCore(c *C) {
	st := s.st
	st.Lock()
	defer st.Unlock()

	for testNr, t := range []struct {
		expectedSnap string
		snapNames    []string
		errMatcher   string
	}{
		// nothing
		{"", []string{}, state.ErrNoState.Error()},
		// single
		{"core", []string{"core"}, ""},
		{"ubuntu-core", []string{"ubuntu-core"}, ""},
		{"hard-core", []string{"hard-core"}, ""},
		// unrolled loop to ensure we don't pass because
		// the order is randomly right
		{"core", []string{"core", "ubuntu-core"}, ""},
		{"core", []string{"core", "ubuntu-core"}, ""},
		{"core", []string{"core", "ubuntu-core"}, ""},
		{"core", []string{"core", "ubuntu-core"}, ""},
		{"core", []string{"core", "ubuntu-core"}, ""},
		{"core", []string{"core", "ubuntu-core"}, ""},
		{"core", []string{"core", "ubuntu-core"}, ""},
		{"core", []string{"core", "ubuntu-core"}, ""},
		// unknown combination
		{"", []string{"duo-core", "single-core"}, `unexpected cores.*`},
		// multi-core is not supported
		{"", []string{"core", "ubuntu-core", "multi-core"}, `unexpected number of cores, got 3`},
	} {
		// clear snapstate
		st.Set("snaps", map[string]*json.RawMessage{})

		for _, snapName := range t.snapNames {
			sideInfo := &snap.SideInfo{
				RealName: snapName,
				Revision: snap.R(1),
			}
			snaptest.MockSnap(c, fmt.Sprintf("name: %q\ntype: os\nversion: %q\n", snapName, snapName), sideInfo)
			snapstate.Set(st, snapName, &snapstate.SnapState{
				SnapType: string(snap.TypeOS),
				Active:   true,
				Sequence: []*snap.SideInfo{sideInfo},
				Current:  sideInfo.Revision,
			})
		}

		info, err := snapstate.CoreInfo(st)
		if t.errMatcher != "" {
			c.Assert(err, ErrorMatches, t.errMatcher)
		} else {
			c.Assert(info, NotNil)
			c.Check(info.Name(), Equals, t.expectedSnap, Commentf("(%d) test %q %v", testNr, t.expectedSnap, t.snapNames))
			c.Check(info.Type, Equals, snap.TypeOS)
		}
	}
}

func (s *snapmgrQuerySuite) TestPreviousSideInfo(c *C) {
	st := s.st
	st.Lock()
	defer st.Unlock()

	var snapst snapstate.SnapState
	err := snapstate.Get(st, "name1", &snapst)
	c.Assert(err, IsNil)
	c.Assert(snapst.CurrentSideInfo(), NotNil)
	c.Assert(snapst.CurrentSideInfo().Revision, Equals, snap.R(12))
	c.Assert(snapstate.PreviousSideInfo(&snapst), NotNil)
	c.Assert(snapstate.PreviousSideInfo(&snapst).Revision, Equals, snap.R(11))
}

func (s *snapmgrQuerySuite) TestPreviousSideInfoNoCurrent(c *C) {
	st := s.st
	st.Lock()
	defer st.Unlock()

	snapst := &snapstate.SnapState{}
	c.Assert(snapstate.PreviousSideInfo(snapst), IsNil)
}

func (s *snapmgrQuerySuite) TestAll(c *C) {
	st := s.st
	st.Lock()
	defer st.Unlock()

	snapStates, err := snapstate.All(st)
	c.Assert(err, IsNil)
	c.Assert(snapStates, HasLen, 1)

	n, err := snapstate.NumSnaps(st)
	c.Assert(err, IsNil)
	c.Check(n, Equals, 1)

	snapst := snapStates["name1"]
	c.Assert(snapst, NotNil)

	c.Check(snapst.Active, Equals, true)
	c.Check(snapst.CurrentSideInfo(), NotNil)

	info12, err := snap.ReadInfo("name1", snapst.CurrentSideInfo())
	c.Assert(err, IsNil)

	c.Check(info12.Name(), Equals, "name1")
	c.Check(info12.Revision, Equals, snap.R(12))
	c.Check(info12.Summary(), Equals, "s12")
	c.Check(info12.Version, Equals, "1.2")
	c.Check(info12.Description(), Equals, "Lots of text")

	info11, err := snap.ReadInfo("name1", snapst.Sequence[0])
	c.Assert(err, IsNil)

	c.Check(info11.Name(), Equals, "name1")
	c.Check(info11.Revision, Equals, snap.R(11))
	c.Check(info11.Version, Equals, "1.1")
}

func (s *snapmgrQuerySuite) TestAllEmptyAndEmptyNormalisation(c *C) {
	st := state.New(nil)
	st.Lock()
	defer st.Unlock()

	snapStates, err := snapstate.All(st)
	c.Assert(err, IsNil)
	c.Check(snapStates, HasLen, 0)

	n, err := snapstate.NumSnaps(st)
	c.Assert(err, IsNil)
	c.Check(n, Equals, 0)

	snapstate.Set(st, "foo", nil)

	snapStates, err = snapstate.All(st)
	c.Assert(err, IsNil)
	c.Check(snapStates, HasLen, 0)

	n, err = snapstate.NumSnaps(st)
	c.Assert(err, IsNil)
	c.Check(n, Equals, 0)

	snapstate.Set(st, "foo", &snapstate.SnapState{})

	snapStates, err = snapstate.All(st)
	c.Assert(err, IsNil)
	c.Check(snapStates, HasLen, 0)

	n, err = snapstate.NumSnaps(st)
	c.Assert(err, IsNil)
	c.Check(n, Equals, 0)
}

func (s *snapmgrTestSuite) TestTrySetsTryMode(c *C) {
	s.testTrySetsTryMode(snapstate.Flags{}, c)
}

func (s *snapmgrTestSuite) TestTrySetsTryModeDevMode(c *C) {
	s.testTrySetsTryMode(snapstate.Flags{DevMode: true}, c)
}
func (s *snapmgrTestSuite) TestTrySetsTryModeJailMode(c *C) {
	s.testTrySetsTryMode(snapstate.Flags{JailMode: true}, c)
}
func (s *snapmgrTestSuite) TestTrySetsTryModeClassic(c *C) {
	if !dirs.SupportsClassicConfinement() {
		c.Skip("no support for classic")
	}
	s.testTrySetsTryMode(snapstate.Flags{Classic: true}, c)
}

func (s *snapmgrTestSuite) testTrySetsTryMode(flags snapstate.Flags, c *C) {
	s.state.Lock()
	defer s.state.Unlock()

	// make mock try dir
	d := c.MkDir()
	c.Assert(os.Chmod(d, 0755), IsNil)
	tryYaml := filepath.Join(d, "meta", "snap.yaml")
	err := os.MkdirAll(filepath.Dir(tryYaml), 0755)
	c.Assert(err, IsNil)
	err = ioutil.WriteFile(tryYaml, []byte("name: foo\nversion: 1.0"), 0644)
	c.Assert(err, IsNil)

	chg := s.state.NewChange("try", "try snap")
	ts, err := snapstate.TryPath(s.state, "foo", d, flags)
	c.Assert(err, IsNil)
	chg.AddAll(ts)

	s.state.Unlock()
	defer s.snapmgr.Stop()
	s.settle(c)
	s.state.Lock()

	// verify snap is in TryMode
	var snapst snapstate.SnapState
	err = snapstate.Get(s.state, "foo", &snapst)
	c.Assert(err, IsNil)

	flags.TryMode = true
	c.Check(snapst.Flags, DeepEquals, flags)

	c.Check(s.state.TaskCount(), Equals, len(ts.Tasks()))
	c.Check(taskKinds(ts.Tasks()), DeepEquals, []string{
		"prerequisites",
		"prepare-snap",
		"mount-snap",
		"copy-snap-data",
		"setup-profiles",
		"link-snap",
		"setup-profiles",
		"auto-connect",
		"set-auto-aliases",
		"setup-aliases",
		"run-hook[install]",
		"start-snap-services",
		"run-hook[configure]",
	})

}

func (s *snapmgrTestSuite) TestTryUndoRemovesTryFlag(c *C) {
	if !dirs.SupportsClassicConfinement() {
		c.Skip("no support for classic")
	}
	s.testTrySetsTryMode(snapstate.Flags{}, c)
}

func (s *snapmgrTestSuite) TestTryUndoRemovesTryFlagLeavesDevMode(c *C) {
	s.testTrySetsTryMode(snapstate.Flags{DevMode: true}, c)
}
func (s *snapmgrTestSuite) TestTryUndoRemovesTryFlagLeavesJailMode(c *C) {
	s.testTrySetsTryMode(snapstate.Flags{JailMode: true}, c)
}
func (s *snapmgrTestSuite) TestTryUndoRemovesTryFlagLeavesClassic(c *C) {
	if !dirs.SupportsClassicConfinement() {
		c.Skip("no support for classic")
	}
	s.testTrySetsTryMode(snapstate.Flags{Classic: true}, c)
}

func (s *snapmgrTestSuite) testTryUndoRemovesTryFlag(flags snapstate.Flags, c *C) {
	s.state.Lock()
	defer s.state.Unlock()

	// simulate existing state for foo
	var snapst snapstate.SnapState
	snapst.Sequence = []*snap.SideInfo{
		{
			RealName: "foo",
			Revision: snap.R(23),
		},
	}
	snapst.Flags = flags
	snapst.Current = snap.R(23)
	snapstate.Set(s.state, "foo", &snapst)
	c.Check(snapst.TryMode, Equals, false)

	chg := s.state.NewChange("try", "try snap")
	ts, err := snapstate.TryPath(s.state, "foo", c.MkDir(), flags)
	c.Assert(err, IsNil)
	chg.AddAll(ts)

	last := ts.Tasks()[len(ts.Tasks())-1]
	terr := s.state.NewTask("error-trigger", "provoking total undo")
	terr.WaitFor(last)
	chg.AddTask(terr)

	s.state.Unlock()
	defer s.snapmgr.Stop()
	s.settle(c)
	s.state.Lock()

	// verify snap is not in try mode, the state got undone
	err = snapstate.Get(s.state, "foo", &snapst)
	c.Assert(err, IsNil)
	c.Check(snapst.Flags, DeepEquals, flags)
}

type snapStateSuite struct{}

var _ = Suite(&snapStateSuite{})

func (s *snapStateSuite) TestSnapStateDevMode(c *C) {
	snapst := &snapstate.SnapState{}
	c.Check(snapst.DevMode, Equals, false)
	snapst.Flags.DevMode = true
	c.Check(snapst.DevMode, Equals, true)
}

func (s *snapStateSuite) TestSnapStateType(c *C) {
	snapst := &snapstate.SnapState{}
	_, err := snapst.Type()
	c.Check(err, ErrorMatches, "snap type unset")

	snapst.SetType(snap.TypeKernel)
	typ, err := snapst.Type()
	c.Assert(err, IsNil)
	c.Check(typ, Equals, snap.TypeKernel)
}

func (s *snapStateSuite) TestCurrentSideInfoEmpty(c *C) {
	var snapst snapstate.SnapState
	c.Check(snapst.CurrentSideInfo(), IsNil)
	c.Check(snapst.Current.Unset(), Equals, true)
}

func (s *snapStateSuite) TestCurrentSideInfoSimple(c *C) {
	si1 := &snap.SideInfo{Revision: snap.R(1)}
	snapst := snapstate.SnapState{
		Sequence: []*snap.SideInfo{si1},
		Current:  snap.R(1),
	}
	c.Check(snapst.CurrentSideInfo(), DeepEquals, si1)
}

func (s *snapStateSuite) TestCurrentSideInfoInOrder(c *C) {
	si1 := &snap.SideInfo{Revision: snap.R(1)}
	si2 := &snap.SideInfo{Revision: snap.R(2)}
	snapst := snapstate.SnapState{
		Sequence: []*snap.SideInfo{si1, si2},
		Current:  snap.R(2),
	}
	c.Check(snapst.CurrentSideInfo(), DeepEquals, si2)
}

func (s *snapStateSuite) TestCurrentSideInfoOutOfOrder(c *C) {
	si1 := &snap.SideInfo{Revision: snap.R(1)}
	si2 := &snap.SideInfo{Revision: snap.R(2)}
	snapst := snapstate.SnapState{
		Sequence: []*snap.SideInfo{si1, si2},
		Current:  snap.R(1),
	}
	c.Check(snapst.CurrentSideInfo(), DeepEquals, si1)
}

func (s *snapStateSuite) TestCurrentSideInfoInconsistent(c *C) {
	snapst := snapstate.SnapState{
		Sequence: []*snap.SideInfo{
			{Revision: snap.R(1)},
		},
	}
	c.Check(func() { snapst.CurrentSideInfo() }, PanicMatches, `snapst.Current and snapst.Sequence out of sync:.*`)
}

func (s *snapStateSuite) TestCurrentSideInfoInconsistentWithCurrent(c *C) {
	snapst := snapstate.SnapState{Current: snap.R(17)}
	c.Check(func() { snapst.CurrentSideInfo() }, PanicMatches, `cannot find snapst.Current in the snapst.Sequence`)
}

type snapSetupSuite struct{}

var _ = Suite(&snapSetupSuite{})

type canRemoveSuite struct{}

var _ = Suite(&canRemoveSuite{})

func (s *canRemoveSuite) TestAppAreAlwaysOKToRemove(c *C) {
	info := &snap.Info{
		Type: snap.TypeApp,
	}
	info.RealName = "foo"

	c.Check(snapstate.CanRemove(info, &snapstate.SnapState{Active: true}, false), Equals, true)
	c.Check(snapstate.CanRemove(info, &snapstate.SnapState{Active: true}, true), Equals, true)
}

func (s *canRemoveSuite) TestLastGadgetsAreNotOK(c *C) {
	info := &snap.Info{
		Type: snap.TypeGadget,
	}
	info.RealName = "foo"

	c.Check(snapstate.CanRemove(info, &snapstate.SnapState{}, true), Equals, false)
}

func (s *canRemoveSuite) TestLastOSAndKernelAreNotOK(c *C) {
	os := &snap.Info{
		Type: snap.TypeOS,
	}
	os.RealName = "os"
	kernel := &snap.Info{
		Type: snap.TypeKernel,
	}
	kernel.RealName = "krnl"

	c.Check(snapstate.CanRemove(os, &snapstate.SnapState{}, true), Equals, false)

	c.Check(snapstate.CanRemove(kernel, &snapstate.SnapState{}, true), Equals, false)
}

func (s *canRemoveSuite) TestOneRevisionIsOK(c *C) {
	info := &snap.Info{
		Type: snap.TypeGadget,
	}
	info.RealName = "foo"

	c.Check(snapstate.CanRemove(info, &snapstate.SnapState{Active: true}, false), Equals, true)
}

func (s *canRemoveSuite) TestRequiredIsNotOK(c *C) {
	info := &snap.Info{
		Type: snap.TypeApp,
	}
	info.RealName = "foo"

	c.Check(snapstate.CanRemove(info, &snapstate.SnapState{Active: false, Flags: snapstate.Flags{Required: true}}, true), Equals, false)
	c.Check(snapstate.CanRemove(info, &snapstate.SnapState{Active: true, Flags: snapstate.Flags{Required: true}}, true), Equals, false)
	c.Check(snapstate.CanRemove(info, &snapstate.SnapState{Active: true, Flags: snapstate.Flags{Required: true}}, false), Equals, true)
}

func revs(seq []*snap.SideInfo) []int {
	revs := make([]int, len(seq))
	for i, si := range seq {
		revs[i] = si.Revision.N
	}

	return revs
}

type opSeqOpts struct {
	revert  bool
	fail    bool
	before  []int
	current int
	via     int
	after   []int
}

// build a SnapState with a revision sequence given by `before` and a
// current revision of `current`. Then refresh --revision via. Then
// check the revision sequence is as in `after`.
func (s *snapmgrTestSuite) testOpSequence(c *C, opts *opSeqOpts) (*snapstate.SnapState, *state.TaskSet) {
	s.state.Lock()
	defer s.state.Unlock()

	seq := make([]*snap.SideInfo, len(opts.before))
	for i, n := range opts.before {
		seq[i] = &snap.SideInfo{RealName: "some-snap", SnapID: "some-snap-id", Revision: snap.R(n)}
	}

	snapstate.Set(s.state, "some-snap", &snapstate.SnapState{
		Active:   true,
		Channel:  "edge",
		Sequence: seq,
		Current:  snap.R(opts.current),
		SnapType: "app",
	})

	var chg *state.Change
	var ts *state.TaskSet
	var err error
	if opts.revert {
		chg = s.state.NewChange("revert", "revert a snap")
		ts, err = snapstate.RevertToRevision(s.state, "some-snap", snap.R(opts.via), snapstate.Flags{})
	} else {
		chg = s.state.NewChange("refresh", "refresh a snap")
		ts, err = snapstate.Update(s.state, "some-snap", "", snap.R(opts.via), s.user.ID, snapstate.Flags{})
	}
	c.Assert(err, IsNil)
	if opts.fail {
		tasks := ts.Tasks()
		last := tasks[len(tasks)-1]
		terr := s.state.NewTask("error-trigger", "provoking total undo")
		terr.WaitFor(last)
		if len(last.Lanes()) > 0 {
			lanes := last.Lanes()
			// sanity
			c.Assert(lanes, HasLen, 1)
			terr.JoinLane(lanes[0])
		}
		chg.AddTask(terr)
	}
	chg.AddAll(ts)

	s.state.Unlock()
	defer s.snapmgr.Stop()
	s.settle(c)
	s.state.Lock()

	var snapst snapstate.SnapState
	err = snapstate.Get(s.state, "some-snap", &snapst)
	c.Assert(err, IsNil)
	c.Check(revs(snapst.Sequence), DeepEquals, opts.after)

	return &snapst, ts
}

func (s *snapmgrTestSuite) testUpdateSequence(c *C, opts *opSeqOpts) *state.TaskSet {
	opts.revert = false
	snapst, ts := s.testOpSequence(c, opts)
	// update always ends with current==seq[-1]==via:
	c.Check(snapst.Current.N, Equals, opts.after[len(opts.after)-1])
	c.Check(snapst.Current.N, Equals, opts.via)

	c.Check(s.fakeBackend.ops.Count("copy-data"), Equals, 1)
	c.Check(s.fakeBackend.ops.First("copy-data"), DeepEquals, &fakeOp{
		op:   "copy-data",
		name: fmt.Sprintf(filepath.Join(dirs.SnapMountDir, "some-snap/%d"), opts.via),
		old:  fmt.Sprintf(filepath.Join(dirs.SnapMountDir, "some-snap/%d"), opts.current),
	})

	return ts
}

func (s *snapmgrTestSuite) testUpdateFailureSequence(c *C, opts *opSeqOpts) *state.TaskSet {
	opts.revert = false
	opts.after = opts.before
	s.fakeBackend.linkSnapFailTrigger = fmt.Sprintf(filepath.Join(dirs.SnapMountDir, "some-snap/%d"), opts.via)
	snapst, ts := s.testOpSequence(c, opts)
	// a failed update will always end with current unchanged
	c.Check(snapst.Current.N, Equals, opts.current)

	ops := s.fakeBackend.ops
	c.Check(ops.Count("copy-data"), Equals, 1)
	do := ops.First("copy-data")

	c.Check(ops.Count("undo-copy-snap-data"), Equals, 1)
	undo := ops.First("undo-copy-snap-data")

	do.op = undo.op
	c.Check(do, DeepEquals, undo) // i.e. they only differed in the op

	return ts
}

// testTotal*Failure fails *after* link-snap
func (s *snapmgrTestSuite) testTotalUpdateFailureSequence(c *C, opts *opSeqOpts) *state.TaskSet {
	opts.revert = false
	opts.fail = true
	snapst, ts := s.testOpSequence(c, opts)
	// a failed update will always end with current unchanged
	c.Check(snapst.Current.N, Equals, opts.current)

	ops := s.fakeBackend.ops
	c.Check(ops.Count("copy-data"), Equals, 1)
	do := ops.First("copy-data")

	c.Check(ops.Count("undo-copy-snap-data"), Equals, 1)
	undo := ops.First("undo-copy-snap-data")

	do.op = undo.op
	c.Check(do, DeepEquals, undo) // i.e. they only differed in the op

	return ts
}

func (s *snapmgrTestSuite) testRevertSequence(c *C, opts *opSeqOpts) *state.TaskSet {
	opts.revert = true
	opts.after = opts.before
	snapst, ts := s.testOpSequence(c, opts)
	// successful revert leaves current == via
	c.Check(snapst.Current.N, Equals, opts.via)

	c.Check(s.fakeBackend.ops.Count("copy-data"), Equals, 0)

	return ts
}

func (s *snapmgrTestSuite) testRevertFailureSequence(c *C, opts *opSeqOpts) *state.TaskSet {
	opts.revert = true
	opts.after = opts.before
	s.fakeBackend.linkSnapFailTrigger = fmt.Sprintf(filepath.Join(dirs.SnapMountDir, "some-snap/%d"), opts.via)
	snapst, ts := s.testOpSequence(c, opts)
	// a failed revert will always end with current unchanged
	c.Check(snapst.Current.N, Equals, opts.current)

	c.Check(s.fakeBackend.ops.Count("copy-data"), Equals, 0)
	c.Check(s.fakeBackend.ops.Count("undo-copy-snap-data"), Equals, 0)

	return ts
}

func (s *snapmgrTestSuite) testTotalRevertFailureSequence(c *C, opts *opSeqOpts) *state.TaskSet {
	opts.revert = true
	opts.fail = true
	opts.after = opts.before
	snapst, ts := s.testOpSequence(c, opts)
	// a failed revert will always end with current unchanged
	c.Check(snapst.Current.N, Equals, opts.current)

	c.Check(s.fakeBackend.ops.Count("copy-data"), Equals, 0)
	c.Check(s.fakeBackend.ops.Count("undo-copy-snap-data"), Equals, 0)

	return ts
}

// *** sequence tests ***

// 1. a boring update
// 1a. ... that works
func (s *snapmgrTestSuite) TestSeqNormal(c *C) {
	s.testUpdateSequence(c, &opSeqOpts{before: []int{1, 2, 3}, current: 3, via: 4, after: []int{2, 3, 4}})
}

// 1b. that fails during link
func (s *snapmgrTestSuite) TestSeqNormalFailure(c *C) {
	s.testUpdateFailureSequence(c, &opSeqOpts{before: []int{1, 2, 3}, current: 3, via: 4})
}

// 1c. that fails after link
func (s *snapmgrTestSuite) TestSeqTotalNormalFailure(c *C) {
	// total updates are failures after sequence trimming => we lose a rev
	s.testTotalUpdateFailureSequence(c, &opSeqOpts{before: []int{1, 2, 3}, current: 3, via: 4, after: []int{2, 3}})
}

// 2. a boring revert
// 2a. that works
func (s *snapmgrTestSuite) TestSeqRevert(c *C) {
	s.testRevertSequence(c, &opSeqOpts{before: []int{1, 2, 3}, current: 3, via: 2})
}

// 2b. that fails during link
func (s *snapmgrTestSuite) TestSeqRevertFailure(c *C) {
	s.testRevertFailureSequence(c, &opSeqOpts{before: []int{1, 2, 3}, current: 3, via: 2})
}

// 2c. that fails after link
func (s *snapmgrTestSuite) TestSeqTotalRevertFailure(c *C) {
	s.testTotalRevertFailureSequence(c, &opSeqOpts{before: []int{1, 2, 3}, current: 3, via: 2})
}

// 3. a post-revert update
// 3a. that works
func (s *snapmgrTestSuite) TestSeqPostRevert(c *C) {
	s.testUpdateSequence(c, &opSeqOpts{before: []int{1, 2, 3}, current: 2, via: 4, after: []int{1, 2, 4}})
}

// 3b. that fails during link
func (s *snapmgrTestSuite) TestSeqPostRevertFailure(c *C) {
	s.testUpdateFailureSequence(c, &opSeqOpts{before: []int{1, 2, 3}, current: 2, via: 4})
}

// 3c. that fails after link
func (s *snapmgrTestSuite) TestSeqTotalPostRevertFailure(c *C) {
	// lose a rev here as well
	s.testTotalUpdateFailureSequence(c, &opSeqOpts{before: []int{1, 2, 3}, current: 2, via: 4, after: []int{1, 2}})
}

// 3d. manually requesting the one reverted away from
func (s *snapmgrTestSuite) TestSeqRefreshPostRevertSameRevno(c *C) {
	s.testUpdateSequence(c, &opSeqOpts{before: []int{1, 2, 3}, current: 2, via: 3, after: []int{1, 2, 3}})
}

// 4. a post-revert revert
// 4a. that works
func (s *snapmgrTestSuite) TestSeqRevertPostRevert(c *C) {
	s.testRevertSequence(c, &opSeqOpts{before: []int{1, 2, 3}, current: 2, via: 1})
}

// 4b. that fails during link
func (s *snapmgrTestSuite) TestSeqRevertPostRevertFailure(c *C) {
	s.testRevertFailureSequence(c, &opSeqOpts{before: []int{1, 2, 3}, current: 2, via: 1})
}

// 4c. that fails after link
func (s *snapmgrTestSuite) TestSeqTotalRevertPostRevertFailure(c *C) {
	s.testTotalRevertFailureSequence(c, &opSeqOpts{before: []int{1, 2, 3}, current: 2, via: 1})
}

// 5. an update that missed a rev
// 5a. that works
func (s *snapmgrTestSuite) TestSeqMissedOne(c *C) {
	s.testUpdateSequence(c, &opSeqOpts{before: []int{1, 2}, current: 2, via: 4, after: []int{1, 2, 4}})
}

// 5b. that fails during link
func (s *snapmgrTestSuite) TestSeqMissedOneFailure(c *C) {
	s.testUpdateFailureSequence(c, &opSeqOpts{before: []int{1, 2}, current: 2, via: 4})
}

// 5c. that fails after link
func (s *snapmgrTestSuite) TestSeqTotalMissedOneFailure(c *C) {
	// we don't lose a rev here because len(Seq) < 3 going in
	s.testTotalUpdateFailureSequence(c, &opSeqOpts{before: []int{1, 2}, current: 2, via: 4, after: []int{1, 2}})
}

// 6. an update that updates to a revision we already have ("ABA update")
// 6a. that works
func (s *snapmgrTestSuite) TestSeqABA(c *C) {
	s.testUpdateSequence(c, &opSeqOpts{before: []int{1, 2, 3}, current: 3, via: 2, after: []int{1, 3, 2}})
	c.Check(s.fakeBackend.ops[len(s.fakeBackend.ops)-1], DeepEquals, fakeOp{
		op:    "cleanup-trash",
		name:  "some-snap",
		revno: snap.R(2),
	})
}

// 6b. that fails during link
func (s *snapmgrTestSuite) TestSeqABAFailure(c *C) {
	s.testUpdateFailureSequence(c, &opSeqOpts{before: []int{1, 2, 3}, current: 3, via: 2})
	c.Check(s.fakeBackend.ops.First("cleanup-trash"), IsNil)
}

// 6c that fails after link
func (s *snapmgrTestSuite) TestSeqTotalABAFailure(c *C) {
	// we don't lose a rev here because ABA
	s.testTotalUpdateFailureSequence(c, &opSeqOpts{before: []int{1, 2, 3}, current: 3, via: 2, after: []int{1, 2, 3}})
	// XXX: TODO: NOTE!! WARNING!! etc
	//
	// if this happens in real life, things will be weird. revno 2 will
	// have data that has been copied from 3, instead of old 2's data,
	// because the failure occurred *after* nuking the trash. This can
	// happen when things are chained. Because of this, if it were to
	// *actually* happen the correct end sequence would be [1, 3] and not
	// [1, 2, 3]. IRL this scenario can happen if an update that works is
	// chained to an update that fails. Detecting this case is rather hard,
	// and the end result is not nice, and we want to move cleanup to a
	// separate handler & status that will cope with this better (so trash
	// gets nuked after all tasks succeeded).
}

func (s *snapmgrTestSuite) TestUpdateTasksWithOldCurrent(c *C) {
	s.state.Lock()
	defer s.state.Unlock()

	si1 := &snap.SideInfo{RealName: "some-snap", SnapID: "some-snap-id", Revision: snap.R(1)}
	si2 := &snap.SideInfo{RealName: "some-snap", SnapID: "some-snap-id", Revision: snap.R(2)}
	si3 := &snap.SideInfo{RealName: "some-snap", SnapID: "some-snap-id", Revision: snap.R(3)}
	si4 := &snap.SideInfo{RealName: "some-snap", SnapID: "some-snap-id", Revision: snap.R(4)}
	snapstate.Set(s.state, "some-snap", &snapstate.SnapState{
		Active:   true,
		Channel:  "edge",
		Sequence: []*snap.SideInfo{si1, si2, si3, si4},
		Current:  snap.R(2),
		SnapType: "app",
	})

	// run the update
	ts, err := snapstate.Update(s.state, "some-snap", "some-channel", snap.R(0), s.user.ID, snapstate.Flags{})
	c.Assert(err, IsNil)

	verifyUpdateTasks(c, unlinkBefore|cleanupAfter, 2, ts, s.state)

	// and ensure that it will remove the revisions after "current"
	// (si3, si4)
	var snapsup snapstate.SnapSetup
	tasks := ts.Tasks()

	i := len(tasks) - 6
	c.Check(tasks[i].Kind(), Equals, "clear-snap")
	err = tasks[i].Get("snap-setup", &snapsup)
	c.Assert(err, IsNil)
	c.Check(snapsup.Revision(), Equals, si3.Revision)

	i = len(tasks) - 4
	c.Check(tasks[i].Kind(), Equals, "clear-snap")
	err = tasks[i].Get("snap-setup", &snapsup)
	c.Assert(err, IsNil)
	c.Check(snapsup.Revision(), Equals, si4.Revision)
}

func (s *snapmgrTestSuite) TestUpdateCanDoBackwards(c *C) {
	si7 := snap.SideInfo{
		RealName: "some-snap",
		SnapID:   "some-snap-id",
		Revision: snap.R(7),
	}
	si11 := snap.SideInfo{
		RealName: "some-snap",
		SnapID:   "some-snap-id",
		Revision: snap.R(11),
	}

	s.state.Lock()
	defer s.state.Unlock()

	snapstate.Set(s.state, "some-snap", &snapstate.SnapState{
		Active:   true,
		Sequence: []*snap.SideInfo{&si7, &si11},
		Current:  si11.Revision,
		SnapType: "app",
	})

	chg := s.state.NewChange("refresh", "refresh a snap")
	ts, err := snapstate.Update(s.state, "some-snap", "", snap.R(7), s.user.ID, snapstate.Flags{})
	c.Assert(err, IsNil)
	chg.AddAll(ts)

	s.state.Unlock()
	defer s.snapmgr.Stop()
	s.settle(c)
	s.state.Lock()
	expected := fakeOps{
		{
			op:   "remove-snap-aliases",
			name: "some-snap",
		},
		{
			op:   "unlink-snap",
			name: filepath.Join(dirs.SnapMountDir, "some-snap/11"),
		},
		{
			op:   "copy-data",
			name: filepath.Join(dirs.SnapMountDir, "some-snap/7"),
			old:  filepath.Join(dirs.SnapMountDir, "some-snap/11"),
		},
		{
			op:    "setup-profiles:Doing",
			name:  "some-snap",
			revno: snap.R(7),
		},
		{
			op: "candidate",
			sinfo: snap.SideInfo{
				RealName: "some-snap",
				SnapID:   "some-snap-id",
				Channel:  "",
				Revision: snap.R(7),
			},
		},
		{
			op:   "link-snap",
			name: filepath.Join(dirs.SnapMountDir, "some-snap/7"),
		},
		{
			op:    "auto-connect:Doing",
			name:  "some-snap",
			revno: snap.R(7),
		},
		{
			op: "update-aliases",
		},
		{
			op:    "cleanup-trash",
			name:  "some-snap",
			revno: snap.R(7),
		},
	}
	// start with an easier-to-read error if this fails:
	c.Assert(s.fakeBackend.ops.Ops(), DeepEquals, expected.Ops())
	c.Assert(s.fakeBackend.ops, DeepEquals, expected)
}

func (s *snapmgrTestSuite) TestSnapStateNoLocalRevision(c *C) {
	si7 := snap.SideInfo{
		RealName: "some-snap",
		Revision: snap.R(-7),
	}
	si11 := snap.SideInfo{
		RealName: "some-snap",
		Revision: snap.R(-11),
	}
	snapst := &snapstate.SnapState{
		Sequence: []*snap.SideInfo{&si7, &si11},
		Current:  si7.Revision,
	}
	c.Assert(snapst.LocalRevision(), Equals, snap.R(-11))
}

func (s *snapmgrTestSuite) TestSnapStateLocalRevision(c *C) {
	si7 := snap.SideInfo{
		RealName: "some-snap",
		Revision: snap.R(7),
	}
	snapst := &snapstate.SnapState{
		Sequence: []*snap.SideInfo{&si7},
		Current:  si7.Revision,
	}
	c.Assert(snapst.LocalRevision().Unset(), Equals, true)
}

func (s *snapmgrTestSuite) TestInstallMany(c *C) {
	s.state.Lock()
	defer s.state.Unlock()

	installed, tts, err := snapstate.InstallMany(s.state, []string{"one", "two"}, 0)
	c.Assert(err, IsNil)
	c.Assert(tts, HasLen, 2)
	c.Check(installed, DeepEquals, []string{"one", "two"})

	for i, ts := range tts {
		verifyInstallTasks(c, 0, 0, ts, s.state)
		// check that tasksets are in separate lanes
		for _, t := range ts.Tasks() {
			c.Assert(t.Lanes(), DeepEquals, []int{i + 1})
		}
	}
}

func verifyStopReason(c *C, ts *state.TaskSet, reason string) {
	tl := tasksWithKind(ts, "stop-snap-services")
	c.Check(tl, HasLen, 1)

	var stopReason string
	err := tl[0].Get("stop-reason", &stopReason)
	c.Assert(err, IsNil)
	c.Check(stopReason, Equals, reason)

}

func (s *snapmgrTestSuite) TestRemoveMany(c *C) {
	s.state.Lock()
	defer s.state.Unlock()

	snapstate.Set(s.state, "one", &snapstate.SnapState{
		Active: true,
		Sequence: []*snap.SideInfo{
			{RealName: "one", SnapID: "one-id", Revision: snap.R(1)},
		},
		Current: snap.R(1),
	})
	snapstate.Set(s.state, "two", &snapstate.SnapState{
		Active: true,
		Sequence: []*snap.SideInfo{
			{RealName: "two", SnapID: "two-id", Revision: snap.R(1)},
		},
		Current: snap.R(1),
	})

	removed, tts, err := snapstate.RemoveMany(s.state, []string{"one", "two"})
	c.Assert(err, IsNil)
	c.Assert(tts, HasLen, 2)
	c.Check(removed, DeepEquals, []string{"one", "two"})

	c.Assert(s.state.TaskCount(), Equals, 8*2)
	for _, ts := range tts {
		c.Assert(taskKinds(ts.Tasks()), DeepEquals, []string{
			"stop-snap-services",
			"run-hook[remove]",
			"remove-aliases",
			"unlink-snap",
			"remove-profiles",
			"clear-snap",
			"discard-snap",
			"discard-conns",
		})
		verifyStopReason(c, ts, "remove")
	}
}

func tasksWithKind(ts *state.TaskSet, kind string) []*state.Task {
	var tasks []*state.Task
	for _, task := range ts.Tasks() {
		if task.Kind() == kind {
			tasks = append(tasks, task)
		}
	}
	return tasks
}

var gadgetYaml = `
defaults:
    some-snap-id:
        key: value

volumes:
    volume-id:
        bootloader: grub
`

func (s *snapmgrTestSuite) prepareGadget(c *C) {
	gadgetSideInfo := &snap.SideInfo{RealName: "the-gadget", SnapID: "the-gadget-id", Revision: snap.R(1)}
	gadgetInfo := snaptest.MockSnap(c, `
name: the-gadget
type: gadget
version: 1.0
`, gadgetSideInfo)

	err := ioutil.WriteFile(filepath.Join(gadgetInfo.MountDir(), "meta/gadget.yaml"), []byte(gadgetYaml), 0600)
	c.Assert(err, IsNil)

	snapstate.Set(s.state, "the-gadget", &snapstate.SnapState{
		Active:   true,
		Sequence: []*snap.SideInfo{&gadgetInfo.SideInfo},
		Current:  snap.R(1),
		SnapType: "gadget",
	})
}

func (s *snapmgrTestSuite) TestConfigDefaults(c *C) {
	r := release.MockOnClassic(false)
	defer r()

	// using MockSnap, we want to read the bits on disk
	snapstate.MockReadInfo(snap.ReadInfo)

	s.state.Lock()
	defer s.state.Unlock()

	s.prepareGadget(c)

	snapstate.Set(s.state, "some-snap", &snapstate.SnapState{
		Active: true,
		Sequence: []*snap.SideInfo{
			{RealName: "some-snap", Revision: snap.R(11), SnapID: "some-snap-id"},
		},
		Current:  snap.R(11),
		SnapType: "app",
	})

	defls, err := snapstate.ConfigDefaults(s.state, "some-snap")
	c.Assert(err, IsNil)
	c.Assert(defls, DeepEquals, map[string]interface{}{"key": "value"})

	snapstate.Set(s.state, "local-snap", &snapstate.SnapState{
		Active: true,
		Sequence: []*snap.SideInfo{
			{RealName: "local-snap", Revision: snap.R(5)},
		},
		Current:  snap.R(5),
		SnapType: "app",
	})
	_, err = snapstate.ConfigDefaults(s.state, "local-snap")
	c.Assert(err, Equals, state.ErrNoState)
}

func (s *snapmgrTestSuite) TestGadgetDefaultsAreNormalizedForConfigHook(c *C) {
	var mockGadgetSnapYaml = `
name: canonical-pc
type: gadget
`
	var mockGadgetYaml = []byte(`
defaults:
  other:
    foo:
      bar: baz
      num: 1.305

volumes:
    volume-id:
        bootloader: grub
`)

	info := snaptest.MockSnap(c, mockGadgetSnapYaml, &snap.SideInfo{Revision: snap.R(2)})
	err := ioutil.WriteFile(filepath.Join(info.MountDir(), "meta", "gadget.yaml"), mockGadgetYaml, 0644)
	c.Assert(err, IsNil)

	gi, err := snap.ReadGadgetInfo(info, false)
	c.Assert(err, IsNil)
	c.Assert(gi, NotNil)

	snapName := "some-snap"
	hooksup := &hookstate.HookSetup{
		Snap:        snapName,
		Hook:        "configure",
		Optional:    true,
		IgnoreError: false,
		TrackError:  false,
	}

	var contextData map[string]interface{}
	contextData = map[string]interface{}{"patch": gi.Defaults}

	s.state.Lock()
	defer s.state.Unlock()
	c.Assert(hookstate.HookTask(s.state, "", hooksup, contextData), NotNil)
}

func makeInstalledMockCoreSnap(c *C) {
	coreSnapYaml := `name: core
version: 1.0
type: os
`
	snaptest.MockSnap(c, coreSnapYaml, &snap.SideInfo{
		RealName: "core",
		Revision: snap.R(1),
	})
}

func (s *snapmgrTestSuite) TestGadgetDefaults(c *C) {
	r := release.MockOnClassic(false)
	defer r()

	makeInstalledMockCoreSnap(c)

	// using MockSnap, we want to read the bits on disk
	snapstate.MockReadInfo(snap.ReadInfo)

	s.state.Lock()
	defer s.state.Unlock()

	s.prepareGadget(c)

	snapPath := makeTestSnap(c, "name: some-snap\nversion: 1.0")

	ts, err := snapstate.InstallPath(s.state, &snap.SideInfo{RealName: "some-snap", SnapID: "some-snap-id", Revision: snap.R(1)}, snapPath, "edge", snapstate.Flags{})
	c.Assert(err, IsNil)

	var m map[string]interface{}
	runHooks := tasksWithKind(ts, "run-hook")

	// two hooks expected - install and configure
	c.Assert(runHooks, HasLen, 2)
	c.Assert(runHooks[1].Kind(), Equals, "run-hook")
	err = runHooks[1].Get("hook-context", &m)
	c.Assert(err, IsNil)
	c.Assert(m, DeepEquals, map[string]interface{}{"use-defaults": true})
}

func (s *snapmgrTestSuite) TestInstallPathSkipConfigure(c *C) {
	r := release.MockOnClassic(false)
	defer r()

	makeInstalledMockCoreSnap(c)

	// using MockSnap, we want to read the bits on disk
	snapstate.MockReadInfo(snap.ReadInfo)

	s.state.Lock()
	defer s.state.Unlock()

	s.prepareGadget(c)

	snapPath := makeTestSnap(c, "name: some-snap\nversion: 1.0")

	ts, err := snapstate.InstallPath(s.state, &snap.SideInfo{RealName: "some-snap", SnapID: "some-snap-id", Revision: snap.R(1)}, snapPath, "edge", snapstate.Flags{SkipConfigure: true})
	c.Assert(err, IsNil)

	snapsup, err := snapstate.TaskSnapSetup(ts.Tasks()[0])
	c.Assert(err, IsNil)
	// SkipConfigure is consumed and consulted when creating the taskset
	// but is not copied into SnapSetup
	c.Check(snapsup.Flags.SkipConfigure, Equals, false)
}

func (s *snapmgrTestSuite) TestGadgetDefaultsInstalled(c *C) {
	makeInstalledMockCoreSnap(c)

	// using MockSnap, we want to read the bits on disk
	snapstate.MockReadInfo(snap.ReadInfo)

	s.state.Lock()
	defer s.state.Unlock()

	s.prepareGadget(c)

	snapstate.Set(s.state, "some-snap", &snapstate.SnapState{
		Active:   true,
		Sequence: []*snap.SideInfo{{RealName: "some-snap", SnapID: "some-snap-id", Revision: snap.R(1)}},
		Current:  snap.R(1),
		SnapType: "app",
	})

	snapPath := makeTestSnap(c, "name: some-snap\nversion: 1.0")

	ts, err := snapstate.InstallPath(s.state, &snap.SideInfo{RealName: "some-snap", SnapID: "some-snap-id", Revision: snap.R(2)}, snapPath, "edge", snapstate.Flags{})
	c.Assert(err, IsNil)

	var m map[string]interface{}
	runHooks := tasksWithKind(ts, "run-hook")

	c.Assert(runHooks[0].Kind(), Equals, "run-hook")
	err = runHooks[0].Get("hook-context", &m)
	c.Assert(err, Equals, state.ErrNoState)
}

func (s *snapmgrTestSuite) TestTransitionCoreTasksNoUbuntuCore(c *C) {
	s.state.Lock()
	defer s.state.Unlock()

	snapstate.Set(s.state, "core", &snapstate.SnapState{
		Active:   true,
		Sequence: []*snap.SideInfo{{RealName: "corecore", SnapID: "core-snap-id", Revision: snap.R(1)}},
		Current:  snap.R(1),
		SnapType: "os",
	})

	_, err := snapstate.TransitionCore(s.state, "ubuntu-core", "core")
	c.Assert(err, ErrorMatches, `cannot transition snap "ubuntu-core": not installed`)
}

func verifyTransitionConnectionsTasks(c *C, ts *state.TaskSet) {
	c.Check(taskKinds(ts.Tasks()), DeepEquals, []string{
		"transition-ubuntu-core",
	})

	transIf := ts.Tasks()[0]
	var oldName, newName string
	err := transIf.Get("old-name", &oldName)
	c.Assert(err, IsNil)
	c.Check(oldName, Equals, "ubuntu-core")

	err = transIf.Get("new-name", &newName)
	c.Assert(err, IsNil)
	c.Check(newName, Equals, "core")
}

func (s *snapmgrTestSuite) TestTransitionCoreTasks(c *C) {
	s.state.Lock()
	defer s.state.Unlock()

	snapstate.Set(s.state, "core", nil)
	snapstate.Set(s.state, "ubuntu-core", &snapstate.SnapState{
		Active:   true,
		Sequence: []*snap.SideInfo{{RealName: "ubuntu-core", SnapID: "ubuntu-core-snap-id", Revision: snap.R(1)}},
		Current:  snap.R(1),
		SnapType: "os",
	})

	tsl, err := snapstate.TransitionCore(s.state, "ubuntu-core", "core")
	c.Assert(err, IsNil)

	c.Assert(tsl, HasLen, 3)
	// 1. install core
	verifyInstallTasks(c, runCoreConfigure|maybeCore, 0, tsl[0], s.state)
	// 2 transition-connections
	verifyTransitionConnectionsTasks(c, tsl[1])
	// 3 remove-ubuntu-core
	verifyRemoveTasks(c, tsl[2])
}

func (s *snapmgrTestSuite) TestTransitionCoreTasksWithUbuntuCoreAndCore(c *C) {
	s.state.Lock()
	defer s.state.Unlock()

	snapstate.Set(s.state, "ubuntu-core", &snapstate.SnapState{
		Active:   true,
		Sequence: []*snap.SideInfo{{RealName: "ubuntu-core", SnapID: "ubuntu-core-snap-id", Revision: snap.R(1)}},
		Current:  snap.R(1),
		SnapType: "os",
	})
	snapstate.Set(s.state, "core", &snapstate.SnapState{
		Active:   true,
		Sequence: []*snap.SideInfo{{RealName: "ubuntu-core", SnapID: "ubuntu-core-snap-id", Revision: snap.R(1)}},
		Current:  snap.R(1),
		SnapType: "os",
	})

	tsl, err := snapstate.TransitionCore(s.state, "ubuntu-core", "core")
	c.Assert(err, IsNil)

	c.Assert(tsl, HasLen, 2)
	// 1. transition connections
	verifyTransitionConnectionsTasks(c, tsl[0])
	// 2. remove ubuntu-core
	verifyRemoveTasks(c, tsl[1])
}

func (s *snapmgrTestSuite) TestTransitionCoreRunThrough(c *C) {
	s.state.Lock()
	defer s.state.Unlock()

	snapstate.Set(s.state, "core", nil)
	snapstate.Set(s.state, "ubuntu-core", &snapstate.SnapState{
		Active:   true,
		Sequence: []*snap.SideInfo{{RealName: "ubuntu-core", SnapID: "ubuntu-core-snap-id", Revision: snap.R(1)}},
		Current:  snap.R(1),
		SnapType: "os",
		Channel:  "beta",
	})

	chg := s.state.NewChange("transition-ubuntu-core", "...")
	tsl, err := snapstate.TransitionCore(s.state, "ubuntu-core", "core")
	c.Assert(err, IsNil)
	for _, ts := range tsl {
		chg.AddAll(ts)
	}

	s.state.Unlock()
	defer s.snapmgr.Stop()
	s.settle(c)
	s.state.Lock()

	// ensure all our tasks ran
	c.Assert(chg.Err(), IsNil)
	c.Assert(chg.IsReady(), Equals, true)
	c.Check(s.fakeStore.downloads, DeepEquals, []fakeDownload{{
		name: "core",
		// the transition has no user associcated with it
		macaroon: "",
	}})
	expected := fakeOps{
		{
			op: "storesvc-snap-action",
			curSnaps: []store.CurrentSnap{
				{Name: "ubuntu-core", SnapID: "ubuntu-core-snap-id", Revision: snap.R(1), TrackingChannel: "beta", RefreshedDate: fakeRevDateEpoch.AddDate(0, 0, 1)},
			},
		},
		{
			op: "storesvc-snap-action:action",
			action: store.SnapAction{
				Action:  "install",
				Name:    "core",
				Channel: "beta",
			},
			revno: snap.R(11),
		},
		{
			op:   "storesvc-download",
			name: "core",
		},
		{
			op:    "validate-snap:Doing",
			name:  "core",
			revno: snap.R(11),
		},
		{
			op:  "current",
			old: "<no-current>",
		},
		{
			op:   "open-snap-file",
			name: filepath.Join(dirs.SnapBlobDir, "core_11.snap"),
			sinfo: snap.SideInfo{
				RealName: "core",
				SnapID:   "core-id",
				Channel:  "beta",
				Revision: snap.R(11),
			},
		},
		{
			op:    "setup-snap",
			name:  filepath.Join(dirs.SnapBlobDir, "core_11.snap"),
			revno: snap.R(11),
		},
		{
			op:   "copy-data",
			name: filepath.Join(dirs.SnapMountDir, "core/11"),
			old:  "<no-old>",
		},
		{
			op:    "setup-profiles:Doing",
			name:  "core",
			revno: snap.R(11),
		},
		{
			op: "candidate",
			sinfo: snap.SideInfo{
				RealName: "core",
				SnapID:   "core-id",
				Channel:  "beta",
				Revision: snap.R(11),
			},
		},
		{
			op:   "link-snap",
			name: filepath.Join(dirs.SnapMountDir, "core/11"),
		},
		{
			op:    "setup-profiles:Doing",
			name:  "core",
			revno: snap.R(11),
		},
		{
			op:    "auto-connect:Doing",
			name:  "core",
			revno: snap.R(11),
		},
		{
			op: "update-aliases",
		},
		{
			op:   "transition-ubuntu-core:Doing",
			name: "ubuntu-core",
		},
		{
			op:   "remove-snap-aliases",
			name: "ubuntu-core",
		},
		{
			op:   "unlink-snap",
			name: filepath.Join(dirs.SnapMountDir, "ubuntu-core/1"),
		},
		{
			op:    "remove-profiles:Doing",
			name:  "ubuntu-core",
			revno: snap.R(1),
		},
		{
			op:   "remove-snap-data",
			name: filepath.Join(dirs.SnapMountDir, "ubuntu-core/1"),
		},
		{
			op:   "remove-snap-common-data",
			name: filepath.Join(dirs.SnapMountDir, "ubuntu-core/1"),
		},
		{
			op:    "remove-snap-files",
			name:  filepath.Join(dirs.SnapMountDir, "ubuntu-core/1"),
			stype: "os",
		},
		{
			op:   "discard-namespace",
			name: "ubuntu-core",
		},
		{
			op:   "discard-conns:Doing",
			name: "ubuntu-core",
		},
		{
			op:    "cleanup-trash",
			name:  "core",
			revno: snap.R(11),
		},
	}
	// start with an easier-to-read error if this fails:
	c.Assert(s.fakeBackend.ops.Ops(), DeepEquals, expected.Ops())
	c.Assert(s.fakeBackend.ops, DeepEquals, expected)
}

func (s *snapmgrTestSuite) TestTransitionCoreRunThroughWithCore(c *C) {
	s.state.Lock()
	defer s.state.Unlock()

	snapstate.Set(s.state, "ubuntu-core", &snapstate.SnapState{
		Active:   true,
		Sequence: []*snap.SideInfo{{RealName: "ubuntu-core", SnapID: "ubuntu-core-snap-id", Revision: snap.R(1)}},
		Current:  snap.R(1),
		SnapType: "os",
		Channel:  "stable",
	})
	snapstate.Set(s.state, "core", &snapstate.SnapState{
		Active:   true,
		Sequence: []*snap.SideInfo{{RealName: "core", SnapID: "core-snap-id", Revision: snap.R(1)}},
		Current:  snap.R(1),
		SnapType: "os",
		Channel:  "stable",
	})

	chg := s.state.NewChange("transition-ubuntu-core", "...")
	tsl, err := snapstate.TransitionCore(s.state, "ubuntu-core", "core")
	c.Assert(err, IsNil)
	for _, ts := range tsl {
		chg.AddAll(ts)
	}

	s.state.Unlock()
	defer s.snapmgr.Stop()
	s.settle(c)
	s.state.Lock()

	// ensure all our tasks ran
	c.Assert(chg.Err(), IsNil)
	c.Assert(chg.IsReady(), Equals, true)
	c.Check(s.fakeStore.downloads, HasLen, 0)
	expected := fakeOps{
		{
			op:   "transition-ubuntu-core:Doing",
			name: "ubuntu-core",
		},
		{
			op:   "remove-snap-aliases",
			name: "ubuntu-core",
		},
		{
			op:   "unlink-snap",
			name: filepath.Join(dirs.SnapMountDir, "ubuntu-core/1"),
		},
		{
			op:    "remove-profiles:Doing",
			name:  "ubuntu-core",
			revno: snap.R(1),
		},
		{
			op:   "remove-snap-data",
			name: filepath.Join(dirs.SnapMountDir, "ubuntu-core/1"),
		},
		{
			op:   "remove-snap-common-data",
			name: filepath.Join(dirs.SnapMountDir, "ubuntu-core/1"),
		},
		{
			op:    "remove-snap-files",
			name:  filepath.Join(dirs.SnapMountDir, "ubuntu-core/1"),
			stype: "os",
		},
		{
			op:   "discard-namespace",
			name: "ubuntu-core",
		},
		{
			op:   "discard-conns:Doing",
			name: "ubuntu-core",
		},
	}
	// start with an easier-to-read error if this fails:
	c.Assert(s.fakeBackend.ops.Ops(), DeepEquals, expected.Ops())
	c.Assert(s.fakeBackend.ops, DeepEquals, expected)
}

func (s *snapmgrTestSuite) TestTransitionCoreStartsAutomatically(c *C) {
	s.state.Lock()
	defer s.state.Unlock()

	snapstate.Set(s.state, "ubuntu-core", &snapstate.SnapState{
		Active:   true,
		Sequence: []*snap.SideInfo{{RealName: "corecore", SnapID: "core-snap-id", Revision: snap.R(1)}},
		Current:  snap.R(1),
		SnapType: "os",
	})

	s.state.Unlock()
	defer s.snapmgr.Stop()
	s.settle(c)
	s.state.Lock()

	c.Check(s.state.Changes(), HasLen, 1)
	c.Check(s.state.Changes()[0].Kind(), Equals, "transition-ubuntu-core")
}

func (s *snapmgrTestSuite) TestTransitionCoreTimeLimitWorks(c *C) {
	s.state.Lock()
	defer s.state.Unlock()

	snapstate.Set(s.state, "ubuntu-core", &snapstate.SnapState{
		Active:   true,
		Sequence: []*snap.SideInfo{{RealName: "corecore", SnapID: "core-snap-id", Revision: snap.R(1)}},
		Current:  snap.R(1),
		SnapType: "os",
	})

	// tried 3h ago, no retry
	s.state.Set("ubuntu-core-transition-last-retry-time", time.Now().Add(-3*time.Hour))

	s.state.Unlock()
	defer s.snapmgr.Stop()
	s.settle(c)
	s.state.Lock()

	c.Check(s.state.Changes(), HasLen, 0)

	// tried 7h ago, retry
	s.state.Set("ubuntu-core-transition-last-retry-time", time.Now().Add(-7*time.Hour))

	s.state.Unlock()
	defer s.snapmgr.Stop()
	s.settle(c)
	s.state.Lock()
	c.Check(s.state.Changes(), HasLen, 1)

	var t time.Time
	s.state.Get("ubuntu-core-transition-last-retry-time", &t)
	c.Assert(time.Now().Sub(t) < 2*time.Minute, Equals, true)
}

func (s *snapmgrTestSuite) TestTransitionCoreNoOtherChanges(c *C) {
	s.state.Lock()
	defer s.state.Unlock()

	snapstate.Set(s.state, "ubuntu-core", &snapstate.SnapState{
		Active:   true,
		Sequence: []*snap.SideInfo{{RealName: "corecore", SnapID: "core-snap-id", Revision: snap.R(1)}},
		Current:  snap.R(1),
		SnapType: "os",
	})
	chg := s.state.NewChange("unrelated-change", "unfinished change blocks core transition")
	chg.SetStatus(state.DoStatus)

	s.state.Unlock()
	defer s.snapmgr.Stop()
	s.settle(c)
	s.state.Lock()

	c.Check(s.state.Changes(), HasLen, 1)
	c.Check(s.state.Changes()[0].Kind(), Equals, "unrelated-change")
}

func (s *snapmgrTestSuite) TestTransitionCoreBlocksOtherChanges(c *C) {
	s.state.Lock()
	defer s.state.Unlock()

	// if we have a ubuntu-core -> core transition
	chg := s.state.NewChange("transition-ubuntu-core", "...")
	chg.SetStatus(state.DoStatus)

	// other tasks block until the transition is done
	_, err := snapstate.Install(s.state, "some-snap", "stable", snap.R(0), s.user.ID, snapstate.Flags{})
	c.Check(err, ErrorMatches, "ubuntu-core to core transition in progress, no other changes allowed until this is done")

	// and when the transition is done, other tasks run
	chg.SetStatus(state.DoneStatus)
	ts, err := snapstate.Install(s.state, "some-snap", "stable", snap.R(0), s.user.ID, snapstate.Flags{})
	c.Check(err, IsNil)
	c.Check(ts, NotNil)
}

func (s *snapmgrTestSuite) TestForceDevModeCleanupRunsForUbuntuCore(c *C) {
	s.checkForceDevModeCleanupRuns(c, "ubuntu-core", true)
}

func (s *snapmgrTestSuite) TestForceDevModeCleanupRunsForCore(c *C) {
	s.checkForceDevModeCleanupRuns(c, "core", true)
}

func (s *snapmgrTestSuite) TestForceDevModeCleanupSkipsRando(c *C) {
	s.checkForceDevModeCleanupRuns(c, "rando", false)
}

func (s *snapmgrTestSuite) checkForceDevModeCleanupRuns(c *C, name string, shouldBeReset bool) {
	r := release.MockForcedDevmode(true)
	defer r()
	c.Assert(release.ReleaseInfo.ForceDevMode(), Equals, true)

	s.state.Lock()
	defer s.state.Unlock()

	snapstate.Set(s.state, name, &snapstate.SnapState{
		Active: true,
		Sequence: []*snap.SideInfo{{
			RealName: name,
			SnapID:   "id-id-id",
			Revision: snap.R(1)}},
		Current:  snap.R(1),
		SnapType: "os",
		Flags:    snapstate.Flags{DevMode: true},
	})

	var snapst1 snapstate.SnapState
	// sanity check
	snapstate.Get(s.state, name, &snapst1)
	c.Assert(snapst1.DevMode, Equals, true)

	s.state.Unlock()
	defer s.snapmgr.Stop()
	s.settle(c)
	s.state.Lock()

	var snapst2 snapstate.SnapState
	snapstate.Get(s.state, name, &snapst2)

	c.Check(snapst2.DevMode, Equals, !shouldBeReset)

	var n int
	s.state.Get("fix-forced-devmode", &n)
	c.Check(n, Equals, 1)
}

func (s *snapmgrTestSuite) TestForceDevModeCleanupRunsNoSnaps(c *C) {
	r := release.MockForcedDevmode(true)
	defer r()
	c.Assert(release.ReleaseInfo.ForceDevMode(), Equals, true)

	defer s.snapmgr.Stop()
	s.settle(c)
	s.state.Lock()
	defer s.state.Unlock()

	var n int
	s.state.Get("fix-forced-devmode", &n)
	c.Check(n, Equals, 1)
}

func (s *snapmgrTestSuite) TestForceDevModeCleanupSkipsNonForcedOS(c *C) {
	r := release.MockForcedDevmode(false)
	defer r()
	c.Assert(release.ReleaseInfo.ForceDevMode(), Equals, false)

	s.state.Lock()
	defer s.state.Unlock()

	snapstate.Set(s.state, "core", &snapstate.SnapState{
		Active: true,
		Sequence: []*snap.SideInfo{{
			RealName: "core",
			SnapID:   "id-id-id",
			Revision: snap.R(1)}},
		Current:  snap.R(1),
		SnapType: "os",
		Flags:    snapstate.Flags{DevMode: true},
	})

	var snapst1 snapstate.SnapState
	// sanity check
	snapstate.Get(s.state, "core", &snapst1)
	c.Assert(snapst1.DevMode, Equals, true)

	s.state.Unlock()
	defer s.snapmgr.Stop()
	s.settle(c)
	s.state.Lock()

	var snapst2 snapstate.SnapState
	snapstate.Get(s.state, "core", &snapst2)

	// no change
	c.Check(snapst2.DevMode, Equals, true)

	// not really run at all in fact
	var n int
	s.state.Get("fix-forced-devmode", &n)
	c.Check(n, Equals, 0)
}

func (s *snapmgrTestSuite) TestEnsureAliasesV2(c *C) {
	s.state.Lock()
	defer s.state.Unlock()

	snapstate.AutoAliases = func(st *state.State, info *snap.Info) (map[string]string, error) {
		switch info.Name() {
		case "alias-snap":
			return map[string]string{
				"alias1": "cmd1",
				"alias2": "cmd2",
			}, nil
		}
		return nil, nil
	}

	snapstate.Set(s.state, "core", nil)
	snapstate.Set(s.state, "alias-snap", &snapstate.SnapState{
		Sequence: []*snap.SideInfo{
			{RealName: "alias-snap", Revision: snap.R(11)},
		},
		Current: snap.R(11),
		Active:  true,
	})

	s.state.Set("aliases", map[string]map[string]string{
		"alias-snap": {
			"alias1": "auto",
		},
	})

	s.state.Unlock()
	err := s.snapmgr.Ensure()
	s.state.Lock()
	c.Assert(err, IsNil)

	var gone interface{}
	err = s.state.Get("aliases", &gone)
	c.Assert(err, Equals, state.ErrNoState)

	var snapst snapstate.SnapState
	err = snapstate.Get(s.state, "alias-snap", &snapst)
	c.Assert(err, IsNil)

	c.Check(snapst.AutoAliasesDisabled, Equals, false)
	c.Check(snapst.AliasesPending, Equals, false)
	c.Check(snapst.Aliases, DeepEquals, map[string]*snapstate.AliasTarget{
		"alias1": {Auto: "cmd1"},
		"alias2": {Auto: "cmd2"},
	})

	expected := fakeOps{
		{
			op:   "remove-snap-aliases",
			name: "alias-snap",
		},
		{
			op: "update-aliases",
			aliases: []*backend.Alias{
				{"alias1", "alias-snap.cmd1"},
				{"alias2", "alias-snap.cmd2"},
			},
		},
	}
	// start with an easier-to-read error if this fails:
	c.Assert(s.fakeBackend.ops.Ops(), DeepEquals, expected.Ops())
	c.Assert(s.fakeBackend.ops, DeepEquals, expected)
}

func (s *snapmgrTestSuite) TestEnsureAliasesV2SnapDisabled(c *C) {
	s.state.Lock()
	defer s.state.Unlock()

	snapstate.AutoAliases = func(st *state.State, info *snap.Info) (map[string]string, error) {
		switch info.Name() {
		case "alias-snap":
			return map[string]string{
				"alias1": "cmd1",
				"alias2": "cmd2",
			}, nil
		}
		return nil, nil
	}

	snapstate.Set(s.state, "core", nil)
	snapstate.Set(s.state, "alias-snap", &snapstate.SnapState{
		Sequence: []*snap.SideInfo{
			{RealName: "alias-snap", Revision: snap.R(11)},
		},
		Current: snap.R(11),
		Active:  false,
	})

	s.state.Set("aliases", map[string]map[string]string{
		"alias-snap": {
			"alias1": "auto",
		},
	})

	s.state.Unlock()
	err := s.snapmgr.Ensure()
	s.state.Lock()
	c.Assert(err, IsNil)

	var gone interface{}
	err = s.state.Get("aliases", &gone)
	c.Assert(err, Equals, state.ErrNoState)

	var snapst snapstate.SnapState
	err = snapstate.Get(s.state, "alias-snap", &snapst)
	c.Assert(err, IsNil)

	c.Check(snapst.AutoAliasesDisabled, Equals, false)
	c.Check(snapst.AliasesPending, Equals, true)
	c.Check(snapst.Aliases, DeepEquals, map[string]*snapstate.AliasTarget{
		"alias1": {Auto: "cmd1"},
		"alias2": {Auto: "cmd2"},
	})

	expected := fakeOps{
		{
			op:   "remove-snap-aliases",
			name: "alias-snap",
		},
	}
	// start with an easier-to-read error if this fails:
	c.Assert(s.fakeBackend.ops.Ops(), DeepEquals, expected.Ops())
	c.Assert(s.fakeBackend.ops, DeepEquals, expected)
}

func (s *snapmgrTestSuite) TestEnsureAliasesV2MarkAliasTasksInError(c *C) {
	s.state.Lock()
	defer s.state.Unlock()

	s.state.Set("aliases", map[string]map[string]string{
		"alias-snap": {
			"alias1": "auto",
		},
	})

	// pending old alias task
	t := s.state.NewTask("alias", "...")
	t.Set("aliases", map[string]string{})
	chg := s.state.NewChange("alias chg", "...")
	chg.AddTask(t)

	s.state.Unlock()
	err := s.snapmgr.Ensure()
	s.state.Lock()
	c.Assert(err, IsNil)

	c.Check(chg.Status(), Equals, state.ErrorStatus)
	c.Check(chg.IsReady(), Equals, true)
	c.Check(t.Status(), Equals, state.ErrorStatus)
}

func (s *snapmgrTestSuite) TestConflictMany(c *C) {
	s.state.Lock()
	defer s.state.Unlock()

	for _, snapName := range []string{"a-snap", "b-snap"} {
		snapstate.Set(s.state, snapName, &snapstate.SnapState{
			Sequence: []*snap.SideInfo{
				{RealName: snapName, Revision: snap.R(11)},
			},
			Current: snap.R(11),
			Active:  false,
		})

		ts, err := snapstate.Enable(s.state, snapName)
		c.Assert(err, IsNil)
		// need a change to make the tasks visible
		s.state.NewChange("enable", "...").AddAll(ts)
	}

	// things that should be ok:
	for _, m := range [][]string{
		{}, //nothing
		{"c-snap"},
		{"c-snap", "d-snap", "e-snap", "f-snap"},
	} {
		c.Check(snapstate.CheckChangeConflictMany(s.state, m, nil), IsNil)
	}

	// things that should not be ok:
	for _, m := range [][]string{
		{"a-snap"},
		{"a-snap", "b-snap"},
		{"a-snap", "c-snap"},
		{"b-snap", "c-snap"},
	} {
		c.Check(snapstate.CheckChangeConflictMany(s.state, m, nil), ErrorMatches, `snap "[^"]*" has "enable" change in progress`)
	}
}

func (s *snapmgrTestSuite) TestInstallWithoutCoreRunThrough1(c *C) {
	s.state.Lock()
	defer s.state.Unlock()

	// pretend we don't have core
	snapstate.Set(s.state, "core", nil)

	chg := s.state.NewChange("install", "install a snap on a system without core")
	ts, err := snapstate.Install(s.state, "some-snap", "some-channel", snap.R(42), s.user.ID, snapstate.Flags{})
	c.Assert(err, IsNil)
	chg.AddAll(ts)

	s.state.Unlock()
	defer s.snapmgr.Stop()
	s.settle(c)
	s.state.Lock()

	// ensure all our tasks ran
	c.Assert(chg.Err(), IsNil)
	c.Assert(chg.IsReady(), Equals, true)
	c.Check(s.fakeStore.downloads, DeepEquals, []fakeDownload{
		{
			macaroon: s.user.StoreMacaroon,
			name:     "core",
		},
		{
			macaroon: s.user.StoreMacaroon,
			name:     "some-snap",
		}})
	expected := fakeOps{
		// we check the snap
		{
			op:     "storesvc-snap-action",
			userID: 1,
		},
		{
			op: "storesvc-snap-action:action",
			action: store.SnapAction{
				Action:   "install",
				Name:     "some-snap",
				Revision: snap.R(42),
			},
			revno:  snap.R(42),
			userID: 1,
		},
		// then we check core because its not installed already
		// and continue with that
		{
			op:     "storesvc-snap-action",
			userID: 1,
		},
		{
			op: "storesvc-snap-action:action",
			action: store.SnapAction{
				Action:  "install",
				Name:    "core",
				Channel: "stable",
			},
			revno:  snap.R(11),
			userID: 1,
		},
		{
			op:   "storesvc-download",
			name: "core",
		},
		{
			op:    "validate-snap:Doing",
			name:  "core",
			revno: snap.R(11),
		},
		{
			op:  "current",
			old: "<no-current>",
		},
		{
			op:   "open-snap-file",
			name: filepath.Join(dirs.SnapBlobDir, "core_11.snap"),
			sinfo: snap.SideInfo{
				RealName: "core",
				Channel:  "stable",
				SnapID:   "core-id",
				Revision: snap.R(11),
			},
		},
		{
			op:    "setup-snap",
			name:  filepath.Join(dirs.SnapBlobDir, "core_11.snap"),
			revno: snap.R(11),
		},
		{
			op:   "copy-data",
			name: filepath.Join(dirs.SnapMountDir, "core/11"),
			old:  "<no-old>",
		},
		{
			op:    "setup-profiles:Doing",
			name:  "core",
			revno: snap.R(11),
		},
		{
			op: "candidate",
			sinfo: snap.SideInfo{
				RealName: "core",
				Channel:  "stable",
				SnapID:   "core-id",
				Revision: snap.R(11),
			},
		},
		{
			op:   "link-snap",
			name: filepath.Join(dirs.SnapMountDir, "core/11"),
		},
		{
			op:    "auto-connect:Doing",
			name:  "core",
			revno: snap.R(11),
		},
		{
			op: "update-aliases",
		},
		// after core is in place continue with the snap
		{
			op:   "storesvc-download",
			name: "some-snap",
		},
		{
			op:    "validate-snap:Doing",
			name:  "some-snap",
			revno: snap.R(42),
		},
		{
			op:  "current",
			old: "<no-current>",
		},
		{
			op:   "open-snap-file",
			name: filepath.Join(dirs.SnapBlobDir, "some-snap_42.snap"),
			sinfo: snap.SideInfo{
				RealName: "some-snap",
				SnapID:   "some-snap-id",
				Revision: snap.R(42),
			},
		},
		{
			op:    "setup-snap",
			name:  filepath.Join(dirs.SnapBlobDir, "some-snap_42.snap"),
			revno: snap.R(42),
		},
		{
			op:   "copy-data",
			name: filepath.Join(dirs.SnapMountDir, "some-snap/42"),
			old:  "<no-old>",
		},
		{
			op:    "setup-profiles:Doing",
			name:  "some-snap",
			revno: snap.R(42),
		},
		{
			op: "candidate",
			sinfo: snap.SideInfo{
				RealName: "some-snap",
				SnapID:   "some-snap-id",
				Revision: snap.R(42),
			},
		},
		{
			op:   "link-snap",
			name: filepath.Join(dirs.SnapMountDir, "some-snap/42"),
		},
		{
			op:    "auto-connect:Doing",
			name:  "some-snap",
			revno: snap.R(42),
		},
		{
			op: "update-aliases",
		},
		// cleanups order is random
		{
			op:    "cleanup-trash",
			name:  "core",
			revno: snap.R(11),
		},
		{
			op:    "cleanup-trash",
			name:  "some-snap",
			revno: snap.R(42),
		},
	}
	// start with an easier-to-read error if this fails:
	c.Assert(s.fakeBackend.ops.Ops(), DeepEquals, expected.Ops())
	// compare the details without the cleanup tasks, the order is random
	// as they run in parallel
	opsLenWithoutCleanups := len(s.fakeBackend.ops) - 2
	c.Assert(s.fakeBackend.ops[:opsLenWithoutCleanups], DeepEquals, expected[:opsLenWithoutCleanups])

	// verify core in the system state
	var snaps map[string]*snapstate.SnapState
	err = s.state.Get("snaps", &snaps)
	c.Assert(err, IsNil)

	snapst := snaps["core"]
	c.Assert(snapst.Active, Equals, true)
	c.Assert(snapst.Channel, Equals, "stable")
	c.Assert(snapst.Sequence[0], DeepEquals, &snap.SideInfo{
		RealName: "core",
		Channel:  "stable",
		SnapID:   "core-id",
		Revision: snap.R(11),
	})
}

func (s *snapmgrTestSuite) TestInstallWithoutCoreTwoSnapsRunThrough(c *C) {
	s.state.Lock()
	defer s.state.Unlock()

	restore := snapstate.MockPrerequisitesRetryTimeout(10 * time.Millisecond)
	defer restore()

	// pretend we don't have core
	snapstate.Set(s.state, "core", nil)

	chg1 := s.state.NewChange("install", "install snap 1")
	ts1, err := snapstate.Install(s.state, "snap1", "some-channel", snap.R(42), s.user.ID, snapstate.Flags{})
	c.Assert(err, IsNil)
	chg1.AddAll(ts1)

	chg2 := s.state.NewChange("install", "install snap 2")
	ts2, err := snapstate.Install(s.state, "snap2", "some-other-channel", snap.R(21), s.user.ID, snapstate.Flags{})
	c.Assert(err, IsNil)
	chg2.AddAll(ts2)

	s.state.Unlock()
	defer s.snapmgr.Stop()
	s.settle(c)
	s.state.Lock()

	// ensure all our tasks ran and core was only installed once
	c.Assert(chg1.Err(), IsNil)
	c.Assert(chg2.Err(), IsNil)

	c.Assert(chg1.IsReady(), Equals, true)
	c.Assert(chg2.IsReady(), Equals, true)

	// order in which the changes run is random
	len1 := len(chg1.Tasks())
	len2 := len(chg2.Tasks())
	if len1 > len2 {
		c.Assert(chg1.Tasks(), HasLen, 26)
		c.Assert(chg2.Tasks(), HasLen, 13)
	} else {
		c.Assert(chg1.Tasks(), HasLen, 13)
		c.Assert(chg2.Tasks(), HasLen, 26)
	}

	// FIXME: add helpers and do a DeepEquals here for the operations
}

func (s *snapmgrTestSuite) TestInstallWithoutCoreTwoSnapsWithFailureRunThrough(c *C) {
	s.state.Lock()
	defer s.state.Unlock()

	// slightly longer retry timeout to avoid deadlock when we
	// trigger a retry quickly that the link snap for core does
	// not have a chance to run
	restore := snapstate.MockPrerequisitesRetryTimeout(40 * time.Millisecond)
	defer restore()

	defer s.snapmgr.Stop()
	// Two changes are created, the first will fails, the second will
	// be fine. The order of what change runs first is random, the
	// first change will also install core in its own lane. This test
	// ensures that core gets installed and there are no conflicts
	// even if core already got installed from the first change.
	//
	// It runs multiple times so that both possible cases get a chance
	// to run
	for i := 0; i < 5; i++ {
		// start clean
		snapstate.Set(s.state, "core", nil)
		snapstate.Set(s.state, "snap2", nil)

		// chg1 has an error
		chg1 := s.state.NewChange("install", "install snap 1")
		ts1, err := snapstate.Install(s.state, "snap1", "some-channel", snap.R(42), s.user.ID, snapstate.Flags{})
		c.Assert(err, IsNil)
		chg1.AddAll(ts1)

		tasks := ts1.Tasks()
		last := tasks[len(tasks)-1]
		terr := s.state.NewTask("error-trigger", "provoking total undo")
		terr.WaitFor(last)
		chg1.AddTask(terr)

		// chg2 is good
		chg2 := s.state.NewChange("install", "install snap 2")
		ts2, err := snapstate.Install(s.state, "snap2", "some-other-channel", snap.R(21), s.user.ID, snapstate.Flags{})
		c.Assert(err, IsNil)
		chg2.AddAll(ts2)

		// we use our own settle as we need a bigger timeout
		s.state.Unlock()
		err = s.o.Settle(15 * time.Second)
		s.state.Lock()
		c.Assert(err, IsNil)

		// ensure expected change states
		c.Check(chg1.Status(), Equals, state.ErrorStatus)
		c.Check(chg2.Status(), Equals, state.DoneStatus)

		// ensure we have both core and snap2
		var snapst snapstate.SnapState
		err = snapstate.Get(s.state, "core", &snapst)
		c.Assert(err, IsNil)
		c.Assert(snapst.Active, Equals, true)
		c.Assert(snapst.Sequence, HasLen, 1)
		c.Assert(snapst.Sequence[0], DeepEquals, &snap.SideInfo{
			RealName: "core",
			SnapID:   "core-id",
			Channel:  "stable",
			Revision: snap.R(11),
		})

		var snapst2 snapstate.SnapState
		err = snapstate.Get(s.state, "snap2", &snapst2)
		c.Assert(err, IsNil)
		c.Assert(snapst2.Active, Equals, true)
		c.Assert(snapst2.Sequence, HasLen, 1)
		c.Assert(snapst2.Sequence[0], DeepEquals, &snap.SideInfo{
			RealName: "snap2",
			SnapID:   "snap2-id",
			Channel:  "",
			Revision: snap.R(21),
		})

	}
}

type behindYourBackStore struct {
	*fakeStore
	state *state.State

	coreInstallRequested bool
	coreInstalled        bool
	chg                  *state.Change
}

func (s behindYourBackStore) SnapAction(ctx context.Context, currentSnaps []*store.CurrentSnap, actions []*store.SnapAction, user *auth.UserState, opts *store.RefreshOptions) ([]*snap.Info, error) {
	if len(actions) == 1 && actions[0].Action == "install" && actions[0].Name == "core" {
		s.state.Lock()
		if !s.coreInstallRequested {
			s.coreInstallRequested = true
			snapsup := &snapstate.SnapSetup{
				SideInfo: &snap.SideInfo{
					RealName: "core",
				},
			}
			t := s.state.NewTask("prepare", "prepare core")
			t.Set("snap-setup", snapsup)
			s.chg = s.state.NewChange("install", "install core")
			s.chg.AddAll(state.NewTaskSet(t))
		}
		if s.chg != nil && !s.coreInstalled {
			// marks change ready but also
			// tasks need to also be marked cleaned
			for _, t := range s.chg.Tasks() {
				t.SetStatus(state.DoneStatus)
				t.SetClean()
			}
			snapstate.Set(s.state, "core", &snapstate.SnapState{
				Active: true,
				Sequence: []*snap.SideInfo{
					{RealName: "core", Revision: snap.R(1)},
				},
				Current:  snap.R(1),
				SnapType: "os",
			})
			s.coreInstalled = true
		}
		s.state.Unlock()
	}

	return s.fakeStore.SnapAction(ctx, currentSnaps, actions, user, opts)
}

// this test the scenario that some-snap gets installed and during the
// install (when unlocking for the store info call for core) an
// explicit "snap install core" happens. In this case the snapstate
// will return a change conflict. we handle this via a retry, ensure
// this is actually what happens.
func (s *snapmgrTestSuite) TestInstallWithoutCoreConflictingInstall(c *C) {
	s.state.Lock()
	defer s.state.Unlock()

	restore := snapstate.MockPrerequisitesRetryTimeout(10 * time.Millisecond)
	defer restore()

	snapstate.ReplaceStore(s.state, behindYourBackStore{fakeStore: s.fakeStore, state: s.state})

	// pretend we don't have core
	snapstate.Set(s.state, "core", nil)

	// now install a snap that will pull in core
	chg := s.state.NewChange("install", "install a snap on a system without core")
	ts, err := snapstate.Install(s.state, "some-snap", "some-channel", snap.R(0), s.user.ID, snapstate.Flags{})
	c.Assert(err, IsNil)
	chg.AddAll(ts)

	prereq := ts.Tasks()[0]
	c.Assert(prereq.Kind(), Equals, "prerequisites")
	c.Check(prereq.AtTime().IsZero(), Equals, true)

	s.state.Unlock()
	defer s.snapmgr.Stop()

	// start running the change, this will trigger the
	// prerequisites task, which will trigger the install of core
	// and also call our mock store which will generate a parallel
	// change
	s.snapmgr.Ensure()
	s.snapmgr.Wait()

	// change is not ready yet, because the prerequists triggered
	// a state.Retry{} because of the conflicting change
	c.Assert(chg.IsReady(), Equals, false)
	s.state.Lock()
	// marked for retry
	c.Check(prereq.AtTime().IsZero(), Equals, false)
	c.Check(prereq.Status().Ready(), Equals, false)
	s.state.Unlock()

	// retry interval is 10ms so 20ms should be plenty of time
	time.Sleep(20 * time.Millisecond)
	s.settle(c)
	// chg got retried, core is now installed, things are good
	c.Assert(chg.IsReady(), Equals, true)

	s.state.Lock()

	// ensure all our tasks ran
	c.Assert(chg.Err(), IsNil)
	c.Assert(chg.IsReady(), Equals, true)

	// verify core in the system state
	var snaps map[string]*snapstate.SnapState
	err = s.state.Get("snaps", &snaps)
	c.Assert(err, IsNil)

	snapst := snaps["core"]
	c.Assert(snapst.Active, Equals, true)
	c.Assert(snapst.Sequence[0], DeepEquals, &snap.SideInfo{
		RealName: "core",
		Revision: snap.R(1),
	})

	snapst = snaps["some-snap"]
	c.Assert(snapst.Active, Equals, true)
	c.Assert(snapst.Sequence[0], DeepEquals, &snap.SideInfo{
		RealName: "some-snap",
		SnapID:   "some-snap-id",
		Channel:  "some-channel",
		Revision: snap.R(11),
	})
}

type contentStore struct {
	*fakeStore
	state *state.State
}

func (s contentStore) SnapAction(ctx context.Context, currentSnaps []*store.CurrentSnap, actions []*store.SnapAction, user *auth.UserState, opts *store.RefreshOptions) ([]*snap.Info, error) {
	snaps, err := s.fakeStore.SnapAction(ctx, currentSnaps, actions, user, opts)
	if len(snaps) != 1 {
		panic("expected to be queried for install of only one snap at a time")
	}
	info := snaps[0]
	switch info.Name() {
	case "snap-content-plug":
		info.Plugs = map[string]*snap.PlugInfo{
			"some-plug": {
				Snap:      info,
				Name:      "shared-content",
				Interface: "content",
				Attrs: map[string]interface{}{
					"default-provider": "snap-content-slot",
					"content":          "shared-content",
				},
			},
		}
	case "snap-content-plug-compat":
		info.Plugs = map[string]*snap.PlugInfo{
			"some-plug": {
				Snap:      info,
				Name:      "shared-content",
				Interface: "content",
				Attrs: map[string]interface{}{
					"default-provider": "snap-content-slot:some-slot",
					"content":          "shared-content",
				},
			},
		}
	case "snap-content-slot":
		info.Slots = map[string]*snap.SlotInfo{
			"some-slot": {
				Snap:      info,
				Name:      "shared-content",
				Interface: "content",
				Attrs: map[string]interface{}{
					"content": "shared-content",
				},
			},
		}
	case "snap-content-circular1":
		info.Plugs = map[string]*snap.PlugInfo{
			"circular-plug1": {
				Snap:      info,
				Name:      "circular-plug1",
				Interface: "content",
				Attrs: map[string]interface{}{
					"default-provider": "snap-content-circular2",
					"content":          "circular2",
				},
			},
		}
		info.Slots = map[string]*snap.SlotInfo{
			"circular-slot1": {
				Snap:      info,
				Name:      "circular-slot1",
				Interface: "content",
				Attrs: map[string]interface{}{
					"content": "circular1",
				},
			},
		}
	case "snap-content-circular2":
		info.Plugs = map[string]*snap.PlugInfo{
			"circular-plug2": {
				Snap:      info,
				Name:      "circular-plug2",
				Interface: "content",
				Attrs: map[string]interface{}{
					"default-provider": "snap-content-circular1",
					"content":          "circular2",
				},
			},
		}
		info.Slots = map[string]*snap.SlotInfo{
			"circular-slot2": {
				Snap:      info,
				Name:      "circular-slot2",
				Interface: "content",
				Attrs: map[string]interface{}{
					"content": "circular1",
				},
			},
		}
	}

	return []*snap.Info{info}, err
}

func (s *snapmgrTestSuite) TestInstallDefaultProviderRunThrough(c *C) {
	s.state.Lock()
	defer s.state.Unlock()

	snapstate.ReplaceStore(s.state, contentStore{fakeStore: s.fakeStore, state: s.state})

	repo := interfaces.NewRepository()
	ifacerepo.Replace(s.state, repo)

	chg := s.state.NewChange("install", "install a snap")
	ts, err := snapstate.Install(s.state, "snap-content-plug", "stable", snap.R(42), s.user.ID, snapstate.Flags{})
	c.Assert(err, IsNil)
	chg.AddAll(ts)

	s.state.Unlock()
	defer s.snapmgr.Stop()
	s.settle(c)
	s.state.Lock()

	// ensure all our tasks ran
	c.Assert(chg.Err(), IsNil)
	c.Assert(chg.IsReady(), Equals, true)
	expected := fakeOps{{
		op:     "storesvc-snap-action",
		userID: 1,
	}, {
		op: "storesvc-snap-action:action",
		action: store.SnapAction{
			Action:   "install",
			Name:     "snap-content-plug",
			Revision: snap.R(42),
		},
		revno:  snap.R(42),
		userID: 1,
	}, {
		op:     "storesvc-snap-action",
		userID: 1,
	}, {
		op: "storesvc-snap-action:action",
		action: store.SnapAction{
			Action:  "install",
			Name:    "snap-content-slot",
			Channel: "stable",
		},
		revno:  snap.R(11),
		userID: 1,
	}, {
		op:   "storesvc-download",
		name: "snap-content-slot",
	}, {
		op:    "validate-snap:Doing",
		name:  "snap-content-slot",
		revno: snap.R(11),
	}, {
		op:  "current",
		old: "<no-current>",
	}, {
		op:   "open-snap-file",
		name: filepath.Join(dirs.SnapBlobDir, "snap-content-slot_11.snap"),
		sinfo: snap.SideInfo{
			RealName: "snap-content-slot",
			Channel:  "stable",
			SnapID:   "snap-content-slot-id",
			Revision: snap.R(11),
		},
	}, {
		op:    "setup-snap",
		name:  filepath.Join(dirs.SnapBlobDir, "snap-content-slot_11.snap"),
		revno: snap.R(11),
	}, {
		op:   "copy-data",
		name: filepath.Join(dirs.SnapMountDir, "snap-content-slot/11"),
		old:  "<no-old>",
	}, {
		op:    "setup-profiles:Doing",
		name:  "snap-content-slot",
		revno: snap.R(11),
	}, {
		op: "candidate",
		sinfo: snap.SideInfo{
			RealName: "snap-content-slot",
			Channel:  "stable",
			SnapID:   "snap-content-slot-id",
			Revision: snap.R(11),
		},
	}, {
		op:   "link-snap",
		name: filepath.Join(dirs.SnapMountDir, "snap-content-slot/11"),
	}, {
		op:    "auto-connect:Doing",
		name:  "snap-content-slot",
		revno: snap.R(11),
	}, {
		op: "update-aliases",
	}, {
		op:   "storesvc-download",
		name: "snap-content-plug",
	}, {
		op:    "validate-snap:Doing",
		name:  "snap-content-plug",
		revno: snap.R(42),
	}, {
		op:  "current",
		old: "<no-current>",
	}, {
		op:   "open-snap-file",
		name: filepath.Join(dirs.SnapBlobDir, "snap-content-plug_42.snap"),
		sinfo: snap.SideInfo{
			RealName: "snap-content-plug",
			SnapID:   "snap-content-plug-id",
			Revision: snap.R(42),
		},
	}, {
		op:    "setup-snap",
		name:  filepath.Join(dirs.SnapBlobDir, "snap-content-plug_42.snap"),
		revno: snap.R(42),
	}, {
		op:   "copy-data",
		name: filepath.Join(dirs.SnapMountDir, "snap-content-plug/42"),
		old:  "<no-old>",
	}, {
		op:    "setup-profiles:Doing",
		name:  "snap-content-plug",
		revno: snap.R(42),
	}, {
		op: "candidate",
		sinfo: snap.SideInfo{
			RealName: "snap-content-plug",
			SnapID:   "snap-content-plug-id",
			Revision: snap.R(42),
		},
	}, {
		op:   "link-snap",
		name: filepath.Join(dirs.SnapMountDir, "snap-content-plug/42"),
	}, {
		op:    "auto-connect:Doing",
		name:  "snap-content-plug",
		revno: snap.R(42),
	}, {
		op: "update-aliases",
	}, {
		op:    "cleanup-trash",
		name:  "snap-content-plug",
		revno: snap.R(42),
	}, {
		op:    "cleanup-trash",
		name:  "snap-content-slot",
		revno: snap.R(11),
	},
	}
	// snap and default provider are installed in parallel so we can't
	// do a simple c.Check(ops, DeepEquals, fakeOps{...})
	c.Check(len(s.fakeBackend.ops), Equals, len(expected))
	for _, op := range expected {
		c.Assert(s.fakeBackend.ops, testutil.DeepContains, op)
	}
}

func (s *snapmgrTestSuite) TestInstallDefaultProviderCircular(c *C) {
	s.state.Lock()
	defer s.state.Unlock()

	snapstate.ReplaceStore(s.state, contentStore{fakeStore: s.fakeStore, state: s.state})

	repo := interfaces.NewRepository()
	ifacerepo.Replace(s.state, repo)

	chg := s.state.NewChange("install", "install a snap")
	ts, err := snapstate.Install(s.state, "snap-content-circular1", "some-channel", snap.R(42), s.user.ID, snapstate.Flags{})
	c.Assert(err, IsNil)
	chg.AddAll(ts)

	s.state.Unlock()
	defer s.snapmgr.Stop()
	s.settle(c)
	s.state.Lock()

	// ensure all our tasks ran
	c.Assert(chg.Err(), IsNil)
	c.Assert(chg.IsReady(), Equals, true)
	// and both circular snaps got linked
	c.Check(s.fakeBackend.ops, testutil.DeepContains, fakeOp{
		op:   "link-snap",
		name: filepath.Join(dirs.SnapMountDir, "snap-content-circular1/42"),
	})
	c.Check(s.fakeBackend.ops, testutil.DeepContains, fakeOp{
		op:   "link-snap",
		name: filepath.Join(dirs.SnapMountDir, "snap-content-circular2/11"),
	})
}

func (s *snapmgrTestSuite) TestInstallDefaultProviderCompat(c *C) {
	s.state.Lock()
	defer s.state.Unlock()

	snapstate.ReplaceStore(s.state, contentStore{fakeStore: s.fakeStore, state: s.state})

	repo := interfaces.NewRepository()
	ifacerepo.Replace(s.state, repo)

	chg := s.state.NewChange("install", "install a snap")
	ts, err := snapstate.Install(s.state, "snap-content-plug-compat", "some-channel", snap.R(42), s.user.ID, snapstate.Flags{})
	c.Assert(err, IsNil)
	chg.AddAll(ts)

	s.state.Unlock()
	defer s.snapmgr.Stop()
	s.settle(c)
	s.state.Lock()

	// ensure all our tasks ran
	c.Assert(chg.Err(), IsNil)
	c.Assert(chg.IsReady(), Equals, true)
	// and both circular snaps got linked
	c.Check(s.fakeBackend.ops, testutil.DeepContains, fakeOp{
		op:   "link-snap",
		name: filepath.Join(dirs.SnapMountDir, "snap-content-plug-compat/42"),
	})
	c.Check(s.fakeBackend.ops, testutil.DeepContains, fakeOp{
		op:   "link-snap",
		name: filepath.Join(dirs.SnapMountDir, "snap-content-slot/11"),
	})
}

func (s *snapmgrTestSuite) TestSnapManagerLegacyRefreshSchedule(c *C) {
	s.state.Lock()
	defer s.state.Unlock()

	for _, t := range []struct {
		in     string
		out    string
		legacy bool
	}{
		{"", snapstate.DefaultRefreshSchedule, false},
		{"invalid schedule", snapstate.DefaultRefreshSchedule, false},
		{"8:00-12:00", "8:00-12:00", true},
		// using the legacy configuration option with a new-style
		// refresh.timer string is rejected (i.e. the legacy parser is
		// used for the parsing)
		{"0:00~24:00/24", snapstate.DefaultRefreshSchedule, false},
	} {
		if t.in != "" {
			tr := config.NewTransaction(s.state)
			tr.Set("core", "refresh.timer", "")
			tr.Set("core", "refresh.schedule", t.in)
			tr.Commit()
		}
		scheduleStr, legacy, err := s.snapmgr.RefreshSchedule()
		c.Check(err, IsNil)
		c.Check(scheduleStr, Equals, t.out)
		c.Check(legacy, Equals, t.legacy)
	}
}

func (s *snapmgrTestSuite) TestSnapManagerRefreshSchedule(c *C) {
	s.state.Lock()
	defer s.state.Unlock()

	for _, t := range []struct {
		in  string
		out string
	}{
		{"", snapstate.DefaultRefreshSchedule},
		{"invalid schedule", snapstate.DefaultRefreshSchedule},
		{"8:00-12:00", "8:00-12:00"},
		// this is only valid under the new schedule parser
		{"9:00~15:00/2,,mon,20:00", "9:00~15:00/2,,mon,20:00"},
	} {
		if t.in != "" {
			tr := config.NewTransaction(s.state)
			tr.Set("core", "refresh.timer", t.in)
			tr.Commit()
		}
		scheduleStr, legacy, err := s.snapmgr.RefreshSchedule()
		c.Check(err, IsNil)
		c.Check(scheduleStr, Equals, t.out)
		c.Check(legacy, Equals, false)
	}
}

func (s *snapmgrTestSuite) TestSideInfoPaid(c *C) {
	s.state.Lock()
	defer s.state.Unlock()
	ts, err := snapstate.Install(s.state, "some-snap", "channel-for-paid", snap.R(0), s.user.ID, snapstate.Flags{})
	c.Assert(err, IsNil)

	chg := s.state.NewChange("install", "install paid snap")
	chg.AddAll(ts)

	s.state.Unlock()
	defer s.snapmgr.Stop()
	s.settle(c)
	s.state.Lock()

	// verify snap has paid sideinfo
	var snapst snapstate.SnapState
	err = snapstate.Get(s.state, "some-snap", &snapst)
	c.Assert(err, IsNil)
	c.Check(snapst.CurrentSideInfo().Paid, Equals, true)
	c.Check(snapst.CurrentSideInfo().Private, Equals, false)
}

func (s *snapmgrTestSuite) TestSideInfoPrivate(c *C) {
	s.state.Lock()
	defer s.state.Unlock()
	ts, err := snapstate.Install(s.state, "some-snap", "channel-for-private", snap.R(0), s.user.ID, snapstate.Flags{})
	c.Assert(err, IsNil)

	chg := s.state.NewChange("install", "install private snap")
	chg.AddAll(ts)

	s.state.Unlock()
	defer s.snapmgr.Stop()
	s.settle(c)
	s.state.Lock()

	// verify snap has private sideinfo
	var snapst snapstate.SnapState
	err = snapstate.Get(s.state, "some-snap", &snapst)
	c.Assert(err, IsNil)
	c.Check(snapst.CurrentSideInfo().Private, Equals, true)
	c.Check(snapst.CurrentSideInfo().Paid, Equals, false)
}

func (s *snapmgrTestSuite) TestInstallPathWithLayoutsChecksFeatureFlag(c *C) {
	s.state.Lock()
	defer s.state.Unlock()

	mockSnap := makeTestSnap(c, `name: some-snap
version: 1.0
layout:
 /usr:
  bind: $SNAP/usr
`)
	_, err := snapstate.InstallPath(s.state, &snap.SideInfo{RealName: "some-snap", SnapID: "some-snap-id", Revision: snap.R(8)}, mockSnap, "", snapstate.Flags{})
	c.Assert(err, ErrorMatches, "cannot use experimental 'layouts' feature.*")

	// enable layouts
	tr := config.NewTransaction(s.state)
	tr.Set("core", "experimental.layouts", true)
	tr.Commit()

	_, err = snapstate.InstallPath(s.state, &snap.SideInfo{RealName: "some-snap", SnapID: "some-snap-id", Revision: snap.R(8)}, mockSnap, "", snapstate.Flags{})
	c.Assert(err, IsNil)
}

func (s *snapmgrTestSuite) TestInstallLayoutsChecksFeatureFlag(c *C) {
	s.state.Lock()
	defer s.state.Unlock()

	_, err := snapstate.Install(s.state, "some-snap", "channel-for-layout", snap.R(0), s.user.ID, snapstate.Flags{})
	c.Assert(err, ErrorMatches, "cannot use experimental 'layouts' feature.*")

	// enable layouts
	tr := config.NewTransaction(s.state)
	tr.Set("core", "experimental.layouts", true)
	tr.Commit()

	_, err = snapstate.Install(s.state, "some-snap", "channel-for-layout", snap.R(0), s.user.ID, snapstate.Flags{})
	c.Assert(err, IsNil)
}

func (s *snapmgrTestSuite) TestUpdateLayoutsChecksFeatureFlag(c *C) {
	s.state.Lock()
	defer s.state.Unlock()

	snapstate.Set(s.state, "some-snap", &snapstate.SnapState{
		Active: true,
		Sequence: []*snap.SideInfo{
			{RealName: "some-snap", SnapID: "some-snap-id", Revision: snap.R(1)},
		},
		Current:  snap.R(1),
		SnapType: "app",
	})

	_, err := snapstate.Update(s.state, "some-snap", "channel-for-layout", snap.R(0), s.user.ID, snapstate.Flags{})
	c.Assert(err, ErrorMatches, "cannot use experimental 'layouts' feature.*")

	// enable layouts
	tr := config.NewTransaction(s.state)
	tr.Set("core", "experimental.layouts", true)
	tr.Commit()

	_, err = snapstate.Update(s.state, "some-snap", "channel-for-layout", snap.R(0), s.user.ID, snapstate.Flags{})
	c.Assert(err, IsNil)
}

func (s *snapmgrTestSuite) TestUpdateManyExplicitLayoutsChecksFeatureFlag(c *C) {
	s.state.Lock()
	defer s.state.Unlock()

	snapstate.Set(s.state, "some-snap", &snapstate.SnapState{
		Active:  true,
		Channel: "channel-for-layout",
		Sequence: []*snap.SideInfo{
			{RealName: "some-snap", SnapID: "some-snap-id", Revision: snap.R(1)},
		},
		Current:  snap.R(1),
		SnapType: "app",
	})

	_, _, err := snapstate.UpdateMany(context.TODO(), s.state, []string{"some-snap"}, s.user.ID)
	c.Assert(err, ErrorMatches, "cannot use experimental 'layouts' feature.*")

	// enable layouts
	tr := config.NewTransaction(s.state)
	tr.Set("core", "experimental.layouts", true)
	tr.Commit()

	_, _, err = snapstate.UpdateMany(context.TODO(), s.state, []string{"some-snap"}, s.user.ID)
	c.Assert(err, IsNil)
}

func (s *snapmgrTestSuite) TestUpdateManyLayoutsChecksFeatureFlag(c *C) {
	s.state.Lock()
	defer s.state.Unlock()

	snapstate.Set(s.state, "some-snap", &snapstate.SnapState{
		Active:  true,
		Channel: "channel-for-layout",
		Sequence: []*snap.SideInfo{
			{RealName: "some-snap", SnapID: "some-snap-id", Revision: snap.R(1)},
		},
		Current:  snap.R(1),
		SnapType: "app",
	})

	refreshes, _, err := snapstate.UpdateMany(context.TODO(), s.state, nil, s.user.ID)
	c.Assert(err, IsNil)
	c.Assert(refreshes, HasLen, 0)

	// enable layouts
	tr := config.NewTransaction(s.state)
	tr.Set("core", "experimental.layouts", true)
	tr.Commit()

	refreshes, _, err = snapstate.UpdateMany(context.TODO(), s.state, nil, s.user.ID)
	c.Assert(err, IsNil)
	c.Assert(refreshes, DeepEquals, []string{"some-snap"})
}

func (s *snapmgrTestSuite) TestInjectTasks(c *C) {
	s.state.Lock()
	defer s.state.Unlock()

	lane := s.state.NewLane()

	// setup main task and two tasks waiting for it; all part of same change
	chg := s.state.NewChange("change", "")
	t0 := s.state.NewTask("task1", "")
	chg.AddTask(t0)
	t0.JoinLane(lane)
	t01 := s.state.NewTask("task1-1", "")
	t01.WaitFor(t0)
	chg.AddTask(t01)
	t02 := s.state.NewTask("task1-2", "")
	t02.WaitFor(t0)
	chg.AddTask(t02)

	// setup extra tasks
	t1 := s.state.NewTask("task2", "")
	t2 := s.state.NewTask("task3", "")
	ts := state.NewTaskSet(t1, t2)

	snapstate.InjectTasks(t0, ts)

	// verify that extra tasks are now part of same change
	c.Assert(t1.Change().ID(), Equals, t0.Change().ID())
	c.Assert(t2.Change().ID(), Equals, t0.Change().ID())
	c.Assert(t1.Change().ID(), Equals, chg.ID())

	c.Assert(t1.Lanes(), DeepEquals, []int{lane})

	// verify that halt tasks of the main task now wait for extra tasks
	c.Assert(t1.HaltTasks(), HasLen, 2)
	c.Assert(t2.HaltTasks(), HasLen, 2)
	c.Assert(t1.HaltTasks(), DeepEquals, t2.HaltTasks())

	ids := []string{t1.HaltTasks()[0].Kind(), t2.HaltTasks()[1].Kind()}
	sort.Strings(ids)
	c.Assert(ids, DeepEquals, []string{"task1-1", "task1-2"})

	// verify that extra tasks wait for the main task
	c.Assert(t1.WaitTasks(), HasLen, 1)
	c.Assert(t1.WaitTasks()[0].Kind(), Equals, "task1")
	c.Assert(t2.WaitTasks(), HasLen, 1)
	c.Assert(t2.WaitTasks()[0].Kind(), Equals, "task1")
}

func (s *snapmgrTestSuite) TestInjectTasksWithNullChange(c *C) {
	s.state.Lock()
	defer s.state.Unlock()

	// setup main task
	t0 := s.state.NewTask("task1", "")
	t01 := s.state.NewTask("task1-1", "")
	t01.WaitFor(t0)

	// setup extra task
	t1 := s.state.NewTask("task2", "")
	ts := state.NewTaskSet(t1)

	snapstate.InjectTasks(t0, ts)

	c.Assert(t1.Lanes(), DeepEquals, []int{0})

	// verify that halt tasks of the main task now wait for extra tasks
	c.Assert(t1.HaltTasks(), HasLen, 1)
	c.Assert(t1.HaltTasks()[0].Kind(), Equals, "task1-1")
}

type canDisableSuite struct{}

var _ = Suite(&canDisableSuite{})

func (s *canDisableSuite) TestCanDisable(c *C) {
	for _, tt := range []struct {
		typ        snap.Type
		canDisable bool
	}{
		{snap.TypeApp, true},
		{snap.TypeGadget, false},
		{snap.TypeKernel, false},
		{snap.TypeOS, false},
	} {
		info := &snap.Info{Type: tt.typ}
		c.Check(snapstate.CanDisable(info), Equals, tt.canDisable)
	}
}<|MERGE_RESOLUTION|>--- conflicted
+++ resolved
@@ -5924,7 +5924,6 @@
 
 }
 
-<<<<<<< HEAD
 func (s *snapmgrTestSuite) TestErrreportDisable(c *C) {
 	s.state.Lock()
 	defer s.state.Unlock()
@@ -5951,7 +5950,8 @@
 	s.state.Lock()
 
 	// no failure report was generated
-=======
+}
+
 func (s *snapmgrTestSuite) TestEnsureRefreshesAtSeedPolicy(c *C) {
 	// special policy only on classic
 	r := release.MockOnClassic(true)
@@ -5970,7 +5970,6 @@
 	tr := config.NewTransaction(st)
 	err = tr.Get("core", "refresh.hold", &t1)
 	c.Check(err, IsNil)
->>>>>>> d6efb30b
 }
 
 func (s *snapmgrTestSuite) verifyRefreshLast(c *C) {
