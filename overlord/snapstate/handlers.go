--- conflicted
+++ resolved
@@ -1200,11 +1200,7 @@
 
 	// if we just put back a previous a core snap, request a restart
 	// so that we switch executing its snapd
-<<<<<<< HEAD
-	return m.maybeRestart(t, oldInfo, reboot)
-=======
 	return m.finishTaskWithMaybeRestart(t, state.UndoneStatus, restartPossibility{info: oldInfo, RebootInfo: reboot})
->>>>>>> 6e5e298f
 }
 
 func (m *SnapManager) doCopySnapData(t *state.Task, _ *tomb.Tomb) (err error) {
@@ -1910,16 +1906,10 @@
 		}
 	}
 	if !rebootInfo.RebootRequired || canReboot {
-<<<<<<< HEAD
-		if err := m.maybeRestart(t, newInfo, rebootInfo); err != nil {
-			return err
-		}
-=======
 		return m.finishTaskWithMaybeRestart(t, finalStatus, restartPossibility{info: newInfo, RebootInfo: rebootInfo})
 	} else {
 		t.SetStatus(finalStatus)
 		return nil
->>>>>>> 6e5e298f
 	}
 }
 
@@ -1937,11 +1927,6 @@
 	}
 }
 
-<<<<<<< HEAD
-// maybeRestart will schedule a reboot or restart as needed for the
-// just linked snap with info if it's a core or snapd or kernel snap.
-func (m *SnapManager) maybeRestart(t *state.Task, info *snap.Info, rebootInfo boot.RebootInfo) error {
-=======
 // restartPossibility carries information to decide whether a restart
 // of some form is required. Non-nil pointers to values of it
 // can be used in task code to signal that the task should return
@@ -1956,7 +1941,6 @@
 // passed in through the restartPossibility parameter, based on the
 // snap type.
 func (m *SnapManager) finishTaskWithMaybeRestart(t *state.Task, status state.Status, restartPoss restartPossibility) error {
->>>>>>> 6e5e298f
 	// Don't restart when preseeding - we will switch to new snapd on
 	// first boot.
 	if m.preseed {
@@ -1965,14 +1949,9 @@
 
 	st := t.State()
 
-<<<<<<< HEAD
-	if rebootInfo.RebootRequired {
-		return MaybeRestartSystem(t)
-=======
 	if restartPoss.RebootRequired {
 		t.Logf("Requested system restart.")
 		return FinishTaskWithRestart(t, status, restart.RestartSystem, &restartPoss.RebootInfo)
->>>>>>> 6e5e298f
 	}
 
 	typ := restartPoss.info.Type()
@@ -1993,13 +1972,7 @@
 	}
 
 	t.Logf(restartReason)
-<<<<<<< HEAD
-	restart.Request(st, restart.RestartDaemon, nil)
-
-	return nil
-=======
 	return FinishTaskWithRestart(t, status, restart.RestartDaemon, nil)
->>>>>>> 6e5e298f
 }
 
 func daemonRestartReason(st *state.State, typ snap.Type) string {
@@ -2085,11 +2058,7 @@
 
 	// we may just have switch back to the old kernel/base/core so
 	// we may need to restart
-<<<<<<< HEAD
-	return m.maybeRestart(t, info, rebootInfo)
-=======
 	return &restartPossibility{info: info, RebootInfo: rebootInfo}, nil
->>>>>>> 6e5e298f
 }
 
 func (m *SnapManager) undoLinkSnap(t *state.Task, _ *tomb.Tomb) error {
@@ -2286,13 +2255,7 @@
 	// when reverting a subsequent snapd revision, the restart happens in
 	// undoLinkCurrentSnap() instead
 	if firstInstall && newInfo.Type() == snap.TypeSnapd {
-<<<<<<< HEAD
-		if err := m.maybeRestart(t, newInfo, boot.RebootInfo{RebootRequired: false}); err != nil {
-			return err
-		}
-=======
 		restartPoss = &restartPossibility{info: newInfo, RebootInfo: boot.RebootInfo{RebootRequired: false}}
->>>>>>> 6e5e298f
 	}
 
 	// write sequence file for failover helpers
@@ -2792,11 +2755,7 @@
 
 	// if we just linked back a core snap, request a restart
 	// so that we switch executing its snapd.
-<<<<<<< HEAD
-	return m.maybeRestart(t, info, reboot)
-=======
 	return m.finishTaskWithMaybeRestart(t, state.UndoneStatus, restartPossibility{info: info, RebootInfo: reboot})
->>>>>>> 6e5e298f
 }
 
 func (m *SnapManager) doClearSnapData(t *state.Task, _ *tomb.Tomb) error {
