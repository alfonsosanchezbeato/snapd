// -*- Mode: Go; indent-tabs-mode: t -*-

/*
 * Copyright (C) 2016 Canonical Ltd
 *
 * This program is free software: you can redistribute it and/or modify
 * it under the terms of the GNU General Public License version 3 as
 * published by the Free Software Foundation.
 *
 * This program is distributed in the hope that it will be useful,
 * but WITHOUT ANY WARRANTY; without even the implied warranty of
 * MERCHANTABILITY or FITNESS FOR A PARTICULAR PURPOSE.  See the
 * GNU General Public License for more details.
 *
 * You should have received a copy of the GNU General Public License
 * along with this program.  If not, see <http://www.gnu.org/licenses/>.
 *
 */

package snapstate_test

import (
	"encoding/json"
	"fmt"
	"io/ioutil"
	"path/filepath"
	"time"

	. "gopkg.in/check.v1"

	"github.com/snapcore/snapd/dirs"
	"github.com/snapcore/snapd/overlord/auth"
	"github.com/snapcore/snapd/overlord/snapstate"
	"github.com/snapcore/snapd/overlord/state"
	"github.com/snapcore/snapd/release"
	"github.com/snapcore/snapd/snap"
	"github.com/snapcore/snapd/testutil"
)

type linkSnapSuite struct {
	baseHandlerSuite

	stateBackend *witnessRestartReqStateBackend
}

var _ = Suite(&linkSnapSuite{})

type witnessRestartReqStateBackend struct {
	restartRequested []state.RestartType
}

func (b *witnessRestartReqStateBackend) Checkpoint([]byte) error {
	return nil
}

func (b *witnessRestartReqStateBackend) RequestRestart(t state.RestartType) {
	b.restartRequested = append(b.restartRequested, t)
}

func (b *witnessRestartReqStateBackend) EnsureBefore(time.Duration) {}

func (s *linkSnapSuite) SetUpTest(c *C) {
	s.stateBackend = &witnessRestartReqStateBackend{}

	s.setup(c, s.stateBackend)

	snapstate.SetDefaultModel()
<<<<<<< HEAD
}

func (s *linkSnapSuite) TearDownTest(c *C) {
	s.baseHandlerSuite.TearDownTest(c)
	snapstate.Model = nil
=======
>>>>>>> 15f02939
}

func (s *linkSnapSuite) TearDownTest(c *C) {
	s.baseHandlerSuite.TearDownTest(c)
	snapstate.Model = nil
}

func checkHasCookieForSnap(c *C, st *state.State, instanceName string) {
	var contexts map[string]interface{}
	err := st.Get("snap-cookies", &contexts)
	c.Assert(err, IsNil)
	c.Check(contexts, HasLen, 1)

	for _, snap := range contexts {
		if instanceName == snap {
			return
		}
	}
	panic(fmt.Sprintf("Cookie missing for snap %q", instanceName))
}

func (s *linkSnapSuite) TestDoLinkSnapSuccess(c *C) {
	s.state.Lock()
	t := s.state.NewTask("link-snap", "test")
	t.Set("snap-setup", &snapstate.SnapSetup{
		SideInfo: &snap.SideInfo{
			RealName: "foo",
			Revision: snap.R(33),
		},
		Channel: "beta",
		UserID:  2,
	})
	s.state.NewChange("dummy", "...").AddTask(t)

	s.state.Unlock()

	s.se.Ensure()
	s.se.Wait()

	s.state.Lock()
	defer s.state.Unlock()
	var snapst snapstate.SnapState
	err := snapstate.Get(s.state, "foo", &snapst)
	c.Assert(err, IsNil)

	checkHasCookieForSnap(c, s.state, "foo")

	typ, err := snapst.Type()
	c.Check(err, IsNil)
	c.Check(typ, Equals, snap.TypeApp)

	c.Check(snapst.Active, Equals, true)
	c.Check(snapst.Sequence, HasLen, 1)
	c.Check(snapst.Current, Equals, snap.R(33))
	c.Check(snapst.Channel, Equals, "beta")
	c.Check(snapst.UserID, Equals, 2)
	c.Check(t.Status(), Equals, state.DoneStatus)
	c.Check(s.stateBackend.restartRequested, HasLen, 0)
}

func (s *linkSnapSuite) TestDoLinkSnapSuccessNoUserID(c *C) {
	s.state.Lock()
	t := s.state.NewTask("link-snap", "test")
	t.Set("snap-setup", &snapstate.SnapSetup{
		SideInfo: &snap.SideInfo{
			RealName: "foo",
			Revision: snap.R(33),
		},
		Channel: "beta",
	})
	s.state.NewChange("dummy", "...").AddTask(t)

	s.state.Unlock()
	s.se.Ensure()
	s.se.Wait()
	s.state.Lock()
	defer s.state.Unlock()

	// check that snapst.UserID does not get set
	var snapst snapstate.SnapState
	err := snapstate.Get(s.state, "foo", &snapst)
	c.Assert(err, IsNil)
	c.Check(snapst.UserID, Equals, 0)

	var snaps map[string]*json.RawMessage
	err = s.state.Get("snaps", &snaps)
	c.Assert(err, IsNil)
	raw := []byte(*snaps["foo"])
	c.Check(string(raw), Not(testutil.Contains), "user-id")
}

func (s *linkSnapSuite) TestDoLinkSnapSuccessUserIDAlreadySet(c *C) {
	s.state.Lock()
	snapstate.Set(s.state, "foo", &snapstate.SnapState{
		Sequence: []*snap.SideInfo{
			{RealName: "foo", Revision: snap.R(1)},
		},
		Current: snap.R(1),
		UserID:  1,
	})
	// the user
	user, err := auth.NewUser(s.state, "username", "email@test.com", "macaroon", []string{"discharge"})
	c.Assert(err, IsNil)
	c.Assert(user.ID, Equals, 1)

	t := s.state.NewTask("link-snap", "test")
	t.Set("snap-setup", &snapstate.SnapSetup{
		SideInfo: &snap.SideInfo{
			RealName: "foo",
			Revision: snap.R(33),
		},
		Channel: "beta",
		UserID:  2,
	})
	s.state.NewChange("dummy", "...").AddTask(t)

	s.state.Unlock()
	s.se.Ensure()
	s.se.Wait()
	s.state.Lock()
	defer s.state.Unlock()

	// check that snapst.UserID was not "transferred"
	var snapst snapstate.SnapState
	err = snapstate.Get(s.state, "foo", &snapst)
	c.Assert(err, IsNil)
	c.Check(snapst.UserID, Equals, 1)
}

func (s *linkSnapSuite) TestDoLinkSnapSuccessUserLoggedOut(c *C) {
	s.state.Lock()
	snapstate.Set(s.state, "foo", &snapstate.SnapState{
		Sequence: []*snap.SideInfo{
			{RealName: "foo", Revision: snap.R(1)},
		},
		Current: snap.R(1),
		UserID:  1,
	})

	t := s.state.NewTask("link-snap", "test")
	t.Set("snap-setup", &snapstate.SnapSetup{
		SideInfo: &snap.SideInfo{
			RealName: "foo",
			Revision: snap.R(33),
		},
		Channel: "beta",
		UserID:  2,
	})
	s.state.NewChange("dummy", "...").AddTask(t)

	s.state.Unlock()
	s.se.Ensure()
	s.se.Wait()
	s.state.Lock()
	defer s.state.Unlock()

	// check that snapst.UserID was transferred
	// given that user 1 doesn't exist anymore
	var snapst snapstate.SnapState
	err := snapstate.Get(s.state, "foo", &snapst)
	c.Assert(err, IsNil)
	c.Check(snapst.UserID, Equals, 2)
}

func (s *linkSnapSuite) TestDoLinkSnapSeqFile(c *C) {
	s.state.Lock()
	// pretend we have an installed snap
	si11 := &snap.SideInfo{
		RealName: "foo",
		Revision: snap.R(11),
	}
	snapstate.Set(s.state, "foo", &snapstate.SnapState{
		Sequence: []*snap.SideInfo{si11},
		Current:  si11.Revision,
	})
	// add a new one
	t := s.state.NewTask("link-snap", "test")
	t.Set("snap-setup", &snapstate.SnapSetup{
		SideInfo: &snap.SideInfo{
			RealName: "foo",
			Revision: snap.R(33),
		},
		Channel: "beta",
	})
	s.state.NewChange("dummy", "...").AddTask(t)
	s.state.Unlock()

	s.se.Ensure()
	s.se.Wait()

	s.state.Lock()
	defer s.state.Unlock()
	var snapst snapstate.SnapState
	err := snapstate.Get(s.state, "foo", &snapst)
	c.Assert(err, IsNil)

	// and check that the sequence file got updated
	seqContent, err := ioutil.ReadFile(filepath.Join(dirs.SnapSeqDir, "foo.json"))
	c.Assert(err, IsNil)
	c.Check(string(seqContent), Equals, `{"sequence":[{"name":"foo","snap-id":"","revision":"11"},{"name":"foo","snap-id":"","revision":"33"}],"current":"33"}`)
}

func (s *linkSnapSuite) TestDoUndoLinkSnap(c *C) {
	s.state.Lock()
	defer s.state.Unlock()
	si := &snap.SideInfo{
		RealName: "foo",
		Revision: snap.R(33),
	}
	t := s.state.NewTask("link-snap", "test")
	t.Set("snap-setup", &snapstate.SnapSetup{
		SideInfo: si,
		Channel:  "beta",
	})
	chg := s.state.NewChange("dummy", "...")
	chg.AddTask(t)

	terr := s.state.NewTask("error-trigger", "provoking total undo")
	terr.WaitFor(t)
	chg.AddTask(terr)

	s.state.Unlock()

	for i := 0; i < 6; i++ {
		s.se.Ensure()
		s.se.Wait()
	}

	s.state.Lock()
	var snapst snapstate.SnapState
	err := snapstate.Get(s.state, "foo", &snapst)
	c.Assert(err, Equals, state.ErrNoState)
	c.Check(t.Status(), Equals, state.UndoneStatus)

	// and check that the sequence file got updated
	seqContent, err := ioutil.ReadFile(filepath.Join(dirs.SnapSeqDir, "foo.json"))
	c.Assert(err, IsNil)
	c.Check(string(seqContent), Equals, `{"sequence":[],"current":"unset"}`)
}

func (s *linkSnapSuite) TestDoLinkSnapTryToCleanupOnError(c *C) {
	s.state.Lock()
	defer s.state.Unlock()
	si := &snap.SideInfo{
		RealName: "foo",
		Revision: snap.R(35),
	}
	t := s.state.NewTask("link-snap", "test")
	t.Set("snap-setup", &snapstate.SnapSetup{
		SideInfo: si,
		Channel:  "beta",
	})

	s.fakeBackend.linkSnapFailTrigger = filepath.Join(dirs.SnapMountDir, "foo/35")
	s.state.NewChange("dummy", "...").AddTask(t)
	s.state.Unlock()

	s.se.Ensure()
	s.se.Wait()

	s.state.Lock()

	// state as expected
	var snapst snapstate.SnapState
	err := snapstate.Get(s.state, "foo", &snapst)
	c.Assert(err, Equals, state.ErrNoState)

	// tried to cleanup
	c.Check(s.fakeBackend.ops, DeepEquals, fakeOps{
		{
			op:    "candidate",
			sinfo: *si,
		},
		{
			op:   "link-snap.failed",
			path: filepath.Join(dirs.SnapMountDir, "foo/35"),
		},
		{
			op:   "unlink-snap",
			path: filepath.Join(dirs.SnapMountDir, "foo/35"),
		},
	})
}

func (s *linkSnapSuite) TestDoLinkSnapSuccessCoreRestarts(c *C) {
	restore := release.MockOnClassic(true)
	defer restore()

	s.state.Lock()
	si := &snap.SideInfo{
		RealName: "core",
		Revision: snap.R(33),
	}
	t := s.state.NewTask("link-snap", "test")
	t.Set("snap-setup", &snapstate.SnapSetup{
		SideInfo: si,
	})
	s.state.NewChange("dummy", "...").AddTask(t)

	s.state.Unlock()

	s.se.Ensure()
	s.se.Wait()

	s.state.Lock()
	defer s.state.Unlock()

	var snapst snapstate.SnapState
	err := snapstate.Get(s.state, "core", &snapst)
	c.Assert(err, IsNil)

	typ, err := snapst.Type()
	c.Check(err, IsNil)
	c.Check(typ, Equals, snap.TypeOS)

	c.Check(t.Status(), Equals, state.DoneStatus)
	c.Check(s.stateBackend.restartRequested, DeepEquals, []state.RestartType{state.RestartDaemon})
	c.Check(t.Log(), HasLen, 1)
	c.Check(t.Log()[0], Matches, `.*INFO Requested daemon restart\.`)
}

func (s *linkSnapSuite) TestDoLinkSnapSuccessSnapdRestartsOnCoreWithBase(c *C) {
	restore := release.MockOnClassic(false)
	defer restore()

	snapstate.SetModelWithBase("core18")

	s.state.Lock()
	si := &snap.SideInfo{
		RealName: "snapd",
		Revision: snap.R(22),
	}
	t := s.state.NewTask("link-snap", "test")
	t.Set("snap-setup", &snapstate.SnapSetup{
		SideInfo: si,
	})
	s.state.NewChange("dummy", "...").AddTask(t)

	s.state.Unlock()

	s.se.Ensure()
	s.se.Wait()

	s.state.Lock()
	defer s.state.Unlock()

	var snapst snapstate.SnapState
	err := snapstate.Get(s.state, "snapd", &snapst)
	c.Assert(err, IsNil)

	typ, err := snapst.Type()
	c.Check(err, IsNil)
	c.Check(typ, Equals, snap.TypeApp)

	c.Check(t.Status(), Equals, state.DoneStatus)
	c.Check(s.stateBackend.restartRequested, DeepEquals, []state.RestartType{state.RestartDaemon})
	c.Check(t.Log(), HasLen, 1)
	c.Check(t.Log()[0], Matches, `.*INFO Requested daemon restart \(snapd snap\)\.`)
}

func (s *linkSnapSuite) TestDoLinkSnapSuccessSnapdNoRestartWithoutBase(c *C) {
	restore := release.MockOnClassic(false)
	defer restore()

	s.state.Lock()
	si := &snap.SideInfo{
		RealName: "snapd",
		Revision: snap.R(22),
	}
	t := s.state.NewTask("link-snap", "test")
	t.Set("snap-setup", &snapstate.SnapSetup{
		SideInfo: si,
	})
	s.state.NewChange("dummy", "...").AddTask(t)

	s.state.Unlock()

	s.se.Ensure()
	s.se.Wait()

	s.state.Lock()
	defer s.state.Unlock()

	var snapst snapstate.SnapState
	err := snapstate.Get(s.state, "snapd", &snapst)
	c.Assert(err, IsNil)

	typ, err := snapst.Type()
	c.Check(err, IsNil)
	c.Check(typ, Equals, snap.TypeApp)

	c.Check(t.Status(), Equals, state.DoneStatus)
	c.Check(s.stateBackend.restartRequested, IsNil)
	c.Check(t.Log(), HasLen, 0)
}

func (s *linkSnapSuite) TestDoLinkSnapSuccessSnapdNoRestartOnClassic(c *C) {
	restore := release.MockOnClassic(true)
	defer restore()

	s.state.Lock()
	si := &snap.SideInfo{
		RealName: "snapd",
		Revision: snap.R(22),
	}
	t := s.state.NewTask("link-snap", "test")
	t.Set("snap-setup", &snapstate.SnapSetup{
		SideInfo: si,
	})
	s.state.NewChange("dummy", "...").AddTask(t)

	s.state.Unlock()

	s.se.Ensure()
	s.se.Wait()

	s.state.Lock()
	defer s.state.Unlock()

	var snapst snapstate.SnapState
	err := snapstate.Get(s.state, "snapd", &snapst)
	c.Assert(err, IsNil)

	typ, err := snapst.Type()
	c.Check(err, IsNil)
	c.Check(typ, Equals, snap.TypeApp)

	c.Check(t.Status(), Equals, state.DoneStatus)
	c.Check(s.stateBackend.restartRequested, IsNil)
	c.Check(t.Log(), HasLen, 0)
}

func (s *linkSnapSuite) TestDoUndoLinkSnapSequenceDidNotHaveCandidate(c *C) {
	s.state.Lock()
	defer s.state.Unlock()
	si1 := &snap.SideInfo{
		RealName: "foo",
		Revision: snap.R(1),
	}
	si2 := &snap.SideInfo{
		RealName: "foo",
		Revision: snap.R(2),
	}
	snapstate.Set(s.state, "foo", &snapstate.SnapState{
		Sequence: []*snap.SideInfo{si1},
		Current:  si1.Revision,
	})
	t := s.state.NewTask("link-snap", "test")
	t.Set("snap-setup", &snapstate.SnapSetup{
		SideInfo: si2,
		Channel:  "beta",
	})
	chg := s.state.NewChange("dummy", "...")
	chg.AddTask(t)

	terr := s.state.NewTask("error-trigger", "provoking total undo")
	terr.WaitFor(t)
	chg.AddTask(terr)

	s.state.Unlock()

	for i := 0; i < 6; i++ {
		s.se.Ensure()
		s.se.Wait()
	}

	s.state.Lock()
	var snapst snapstate.SnapState
	err := snapstate.Get(s.state, "foo", &snapst)
	c.Assert(err, IsNil)
	c.Check(snapst.Active, Equals, false)
	c.Check(snapst.Sequence, HasLen, 1)
	c.Check(snapst.Current, Equals, snap.R(1))
	c.Check(t.Status(), Equals, state.UndoneStatus)
}

func (s *linkSnapSuite) TestDoUndoLinkSnapSequenceHadCandidate(c *C) {
	s.state.Lock()
	defer s.state.Unlock()
	si1 := &snap.SideInfo{
		RealName: "foo",
		Revision: snap.R(1),
	}
	si2 := &snap.SideInfo{
		RealName: "foo",
		Revision: snap.R(2),
	}
	snapstate.Set(s.state, "foo", &snapstate.SnapState{
		Sequence: []*snap.SideInfo{si1, si2},
		Current:  si2.Revision,
	})
	t := s.state.NewTask("link-snap", "test")
	t.Set("snap-setup", &snapstate.SnapSetup{
		SideInfo: si1,
		Channel:  "beta",
	})
	chg := s.state.NewChange("dummy", "...")
	chg.AddTask(t)

	terr := s.state.NewTask("error-trigger", "provoking total undo")
	terr.WaitFor(t)
	chg.AddTask(terr)

	s.state.Unlock()

	for i := 0; i < 6; i++ {
		s.se.Ensure()
		s.se.Wait()
	}

	s.state.Lock()
	var snapst snapstate.SnapState
	err := snapstate.Get(s.state, "foo", &snapst)
	c.Assert(err, IsNil)
	c.Check(snapst.Active, Equals, false)
	c.Check(snapst.Sequence, HasLen, 2)
	c.Check(snapst.Current, Equals, snap.R(2))
	c.Check(t.Status(), Equals, state.UndoneStatus)
}

func (s *linkSnapSuite) TestDoUndoUnlinkCurrentSnapCore(c *C) {
	restore := release.MockOnClassic(true)
	defer restore()

	s.state.Lock()
	defer s.state.Unlock()
	si1 := &snap.SideInfo{
		RealName: "core",
		Revision: snap.R(1),
	}
	si2 := &snap.SideInfo{
		RealName: "core",
		Revision: snap.R(2),
	}
	snapstate.Set(s.state, "core", &snapstate.SnapState{
		Sequence: []*snap.SideInfo{si1},
		Current:  si1.Revision,
		Active:   true,
		SnapType: "os",
	})
	t := s.state.NewTask("unlink-current-snap", "test")
	t.Set("snap-setup", &snapstate.SnapSetup{
		SideInfo: si2,
	})
	chg := s.state.NewChange("dummy", "...")
	chg.AddTask(t)

	terr := s.state.NewTask("error-trigger", "provoking total undo")
	terr.WaitFor(t)
	chg.AddTask(terr)

	s.state.Unlock()

	for i := 0; i < 3; i++ {
		s.se.Ensure()
		s.se.Wait()
	}

	s.state.Lock()
	var snapst snapstate.SnapState
	err := snapstate.Get(s.state, "core", &snapst)
	c.Assert(err, IsNil)
	c.Check(snapst.Active, Equals, true)
	c.Check(snapst.Sequence, HasLen, 1)
	c.Check(snapst.Current, Equals, snap.R(1))
	c.Check(t.Status(), Equals, state.UndoneStatus)

	c.Check(s.stateBackend.restartRequested, DeepEquals, []state.RestartType{state.RestartDaemon})
}

func (s *linkSnapSuite) TestDoUndoLinkSnapCoreClassic(c *C) {
	restore := release.MockOnClassic(true)
	defer restore()

	s.state.Lock()
	defer s.state.Unlock()

	// no previous core snap and an error on link, in this
	// case we need to restart on classic back into the distro
	// package version
	si1 := &snap.SideInfo{
		RealName: "core",
		Revision: snap.R(1),
	}
	t := s.state.NewTask("link-snap", "test")
	t.Set("snap-setup", &snapstate.SnapSetup{
		SideInfo: si1,
	})
	chg := s.state.NewChange("dummy", "...")
	chg.AddTask(t)

	terr := s.state.NewTask("error-trigger", "provoking total undo")
	terr.WaitFor(t)
	chg.AddTask(terr)

	s.state.Unlock()

	for i := 0; i < 3; i++ {
		s.se.Ensure()
		s.se.Wait()
	}

	s.state.Lock()
	var snapst snapstate.SnapState
	err := snapstate.Get(s.state, "core", &snapst)
	c.Assert(err, Equals, state.ErrNoState)
	c.Check(t.Status(), Equals, state.UndoneStatus)

	c.Check(s.stateBackend.restartRequested, DeepEquals, []state.RestartType{state.RestartDaemon, state.RestartDaemon})

}

func (s *linkSnapSuite) TestLinkSnapInjectsAutoConnectIfMissing(c *C) {
	si1 := &snap.SideInfo{
		RealName: "snap1",
		Revision: snap.R(1),
	}
	sup1 := &snapstate.SnapSetup{SideInfo: si1}
	si2 := &snap.SideInfo{
		RealName: "snap2",
		Revision: snap.R(1),
	}
	sup2 := &snapstate.SnapSetup{SideInfo: si2}

	s.state.Lock()
	defer s.state.Unlock()

	task0 := s.state.NewTask("setup-profiles", "")
	task1 := s.state.NewTask("link-snap", "")
	task1.WaitFor(task0)
	task0.Set("snap-setup", sup1)
	task1.Set("snap-setup", sup1)

	task2 := s.state.NewTask("setup-profiles", "")
	task3 := s.state.NewTask("link-snap", "")
	task2.WaitFor(task1)
	task3.WaitFor(task2)
	task2.Set("snap-setup", sup2)
	task3.Set("snap-setup", sup2)

	chg := s.state.NewChange("test", "")
	chg.AddTask(task0)
	chg.AddTask(task1)
	chg.AddTask(task2)
	chg.AddTask(task3)

	s.state.Unlock()

	for i := 0; i < 10; i++ {
		s.se.Ensure()
		s.se.Wait()
	}

	s.state.Lock()

	// ensure all our tasks ran
	c.Assert(chg.Err(), IsNil)
	c.Assert(chg.Tasks(), HasLen, 6)

	// sanity checks
	t := chg.Tasks()[1]
	c.Assert(t.Kind(), Equals, "link-snap")
	t = chg.Tasks()[3]
	c.Assert(t.Kind(), Equals, "link-snap")

	// check that auto-connect tasks were added and have snap-setup
	var autoconnectSup snapstate.SnapSetup
	t = chg.Tasks()[4]
	c.Assert(t.Kind(), Equals, "auto-connect")
	c.Assert(t.Get("snap-setup", &autoconnectSup), IsNil)
	c.Assert(autoconnectSup.InstanceName(), Equals, "snap1")

	t = chg.Tasks()[5]
	c.Assert(t.Kind(), Equals, "auto-connect")
	c.Assert(t.Get("snap-setup", &autoconnectSup), IsNil)
	c.Assert(autoconnectSup.InstanceName(), Equals, "snap2")
}<|MERGE_RESOLUTION|>--- conflicted
+++ resolved
@@ -65,14 +65,6 @@
 	s.setup(c, s.stateBackend)
 
 	snapstate.SetDefaultModel()
-<<<<<<< HEAD
-}
-
-func (s *linkSnapSuite) TearDownTest(c *C) {
-	s.baseHandlerSuite.TearDownTest(c)
-	snapstate.Model = nil
-=======
->>>>>>> 15f02939
 }
 
 func (s *linkSnapSuite) TearDownTest(c *C) {
