// -*- Mode: Go; indent-tabs-mode: t -*-

/*
 * Copyright (C) 2016-2018 Canonical Ltd
 *
 * This program is free software: you can redistribute it and/or modify
 * it under the terms of the GNU General Public License version 3 as
 * published by the Free Software Foundation.
 *
 * This program is distributed in the hope that it will be useful,
 * but WITHOUT ANY WARRANTY; without even the implied warranty of
 * MERCHANTABILITY or FITNESS FOR A PARTICULAR PURPOSE.  See the
 * GNU General Public License for more details.
 *
 * You should have received a copy of the GNU General Public License
 * along with this program.  If not, see <http://www.gnu.org/licenses/>.
 *
 */

// Package snapstate implements the manager and state aspects responsible for the installation and removal of snaps.
package snapstate

import (
	"context"
	"encoding/json"
	"errors"
	"fmt"
	"os"
	"sort"
	"strings"
	"time"

	"github.com/snapcore/snapd/boot"
	"github.com/snapcore/snapd/dirs"
	"github.com/snapcore/snapd/features"
	"github.com/snapcore/snapd/gadget"
	"github.com/snapcore/snapd/i18n"
	"github.com/snapcore/snapd/interfaces"
	"github.com/snapcore/snapd/logger"
	"github.com/snapcore/snapd/overlord/auth"
	"github.com/snapcore/snapd/overlord/configstate/config"
	"github.com/snapcore/snapd/overlord/ifacestate/ifacerepo"
	"github.com/snapcore/snapd/overlord/snapstate/backend"
	"github.com/snapcore/snapd/overlord/state"
	"github.com/snapcore/snapd/release"
	"github.com/snapcore/snapd/snap"
	"github.com/snapcore/snapd/store"
	"github.com/snapcore/snapd/strutil"
)

// control flags for doInstall
const (
	skipConfigure = 1 << iota
)

// control flags for "Configure()"
const (
	IgnoreHookError = 1 << iota
	TrackHookError
	UseConfigDefaults
)

const (
	DownloadAndChecksDoneEdge = state.TaskSetEdge("download-and-checks-done")
)

var ErrNothingToDo = errors.New("nothing to do")

func isParallelInstallable(snapsup *SnapSetup) error {
	if snapsup.InstanceKey == "" {
		return nil
	}
	if snapsup.Type == snap.TypeApp {
		return nil
	}
	return fmt.Errorf("cannot install snap of type %v as %q", snapsup.Type, snapsup.InstanceName())
}

func optedIntoSnapdSnap(st *state.State) (bool, error) {
	tr := config.NewTransaction(st)
	experimentalAllowSnapd, err := config.GetFeatureFlag(tr, features.SnapdSnap)
	if err != nil && !config.IsNoOption(err) {
		return false, err
	}
	return experimentalAllowSnapd, nil
}

func canInstallSnapdSnap(st *state.State) error {
	model, err := Model(st)
	if err != nil && err != state.ErrNoState {
		return err
	}
	// any model that uses a base can install the snapd snap
	if model != nil && model.Base() != "" {
		return nil
	}
	// core cannot yet transition to the snapd snap (there are open
	// questions still)
	if !release.OnClassic {
		return fmt.Errorf("cannot install snapd snap on a model without a base snap yet")
	}
	// classic must opt in
	experimentalAllowSnapd, err := optedIntoSnapdSnap(st)
	if err != nil {
		return err
	}
	if !experimentalAllowSnapd {
		return fmt.Errorf("cannot install snapd snap on classic without setting the `experimental.snapd-snap` option")
	}
	return nil
}

func doInstall(st *state.State, snapst *SnapState, snapsup *SnapSetup, flags int, fromChange string) (*state.TaskSet, error) {
	// NB: we should strive not to need or propagate deviceCtx
	// here, the resulting effects/changes were not pleasant at
	// one point
	tr := config.NewTransaction(st)
	experimentalRefreshAppAwareness, err := config.GetFeatureFlag(tr, features.RefreshAppAwareness)
	if err != nil && !config.IsNoOption(err) {
		return nil, err
	}

	if snapsup.InstanceName() == "system" {
		return nil, fmt.Errorf("cannot install reserved snap name 'system'")
	}
<<<<<<< HEAD
	if snapsup.InstanceName() == "snapd" {
		if err := canInstallSnapdSnap(st); err != nil {
			return nil, err
		}
	}
=======

>>>>>>> d1e5a8d8
	if snapst.IsInstalled() && !snapst.Active {
		return nil, fmt.Errorf("cannot update disabled snap %q", snapsup.InstanceName())
	}

	if snapsup.Flags.Classic {
		if !release.OnClassic {
			return nil, fmt.Errorf("classic confinement is only supported on classic systems")
		} else if !dirs.SupportsClassicConfinement() {
			return nil, fmt.Errorf(i18n.G("classic confinement requires snaps under /snap or symlink from /snap to %s"), dirs.SnapMountDir)
		}
	}
	if !snapst.IsInstalled() { // install?
		// check that the snap command namespace doesn't conflict with an enabled alias
		if err := checkSnapAliasConflict(st, snapsup.InstanceName()); err != nil {
			return nil, err
		}
	}

	if err := isParallelInstallable(snapsup); err != nil {
		return nil, err
	}

	if err := checkChangeConflictIgnoringOneChange(st, snapsup.InstanceName(), snapst, fromChange); err != nil {
		return nil, err
	}

	if snapst.IsInstalled() {
		// consider also the current revision to set plugs-only hint
		info, err := snapst.CurrentInfo()
		if err != nil {
			return nil, err
		}
		snapsup.PlugsOnly = snapsup.PlugsOnly && (len(info.Slots) == 0)

		if experimentalRefreshAppAwareness {
			// Note that because we are modifying the snap state this block
			// must be located after the conflict check done above.
			if err := inhibitRefresh(st, snapst, info); err != nil {
				return nil, err
			}
		}
	}

	ts := state.NewTaskSet()

	targetRevision := snapsup.Revision()
	revisionStr := ""
	if snapsup.SideInfo != nil {
		revisionStr = fmt.Sprintf(" (%s)", targetRevision)
	}

	// check if we already have the revision locally (alters tasks)
	revisionIsLocal := snapst.LastIndex(targetRevision) >= 0

	prereq := st.NewTask("prerequisites", fmt.Sprintf(i18n.G("Ensure prerequisites for %q are available"), snapsup.InstanceName()))
	prereq.Set("snap-setup", snapsup)

	var prepare, prev *state.Task
	fromStore := false
	// if we have a local revision here we go back to that
	if snapsup.SnapPath != "" || revisionIsLocal {
		prepare = st.NewTask("prepare-snap", fmt.Sprintf(i18n.G("Prepare snap %q%s"), snapsup.SnapPath, revisionStr))
	} else {
		fromStore = true
		prepare = st.NewTask("download-snap", fmt.Sprintf(i18n.G("Download snap %q%s from channel %q"), snapsup.InstanceName(), revisionStr, snapsup.Channel))
	}
	prepare.Set("snap-setup", snapsup)
	prepare.WaitFor(prereq)

	tasks := []*state.Task{prereq, prepare}
	addTask := func(t *state.Task) {
		t.Set("snap-setup-task", prepare.ID())
		t.WaitFor(prev)
		tasks = append(tasks, t)
	}
	prev = prepare

	var checkAsserts *state.Task
	if fromStore {
		// fetch and check assertions
		checkAsserts = st.NewTask("validate-snap", fmt.Sprintf(i18n.G("Fetch and check assertions for snap %q%s"), snapsup.InstanceName(), revisionStr))
		addTask(checkAsserts)
		prev = checkAsserts
	}

	// mount
	if !revisionIsLocal {
		mount := st.NewTask("mount-snap", fmt.Sprintf(i18n.G("Mount snap %q%s"), snapsup.InstanceName(), revisionStr))
		addTask(mount)
		prev = mount
	}

	// run refresh hooks when updating existing snap, otherwise run install hook further down.
	runRefreshHooks := (snapst.IsInstalled() && !snapsup.Flags.Revert)
	if runRefreshHooks {
		preRefreshHook := SetupPreRefreshHook(st, snapsup.InstanceName())
		addTask(preRefreshHook)
		prev = preRefreshHook
	}

	if snapst.IsInstalled() {
		// unlink-current-snap (will stop services for copy-data)
		stop := st.NewTask("stop-snap-services", fmt.Sprintf(i18n.G("Stop snap %q services"), snapsup.InstanceName()))
		stop.Set("stop-reason", snap.StopReasonRefresh)
		addTask(stop)
		prev = stop

		removeAliases := st.NewTask("remove-aliases", fmt.Sprintf(i18n.G("Remove aliases for snap %q"), snapsup.InstanceName()))
		addTask(removeAliases)
		prev = removeAliases

		unlink := st.NewTask("unlink-current-snap", fmt.Sprintf(i18n.G("Make current revision for snap %q unavailable"), snapsup.InstanceName()))
		addTask(unlink)
		prev = unlink
	}

	// copy-data (needs stopped services by unlink)
	if !snapsup.Flags.Revert {
		copyData := st.NewTask("copy-snap-data", fmt.Sprintf(i18n.G("Copy snap %q data"), snapsup.InstanceName()))
		addTask(copyData)
		prev = copyData
	}

	// security
	setupSecurity := st.NewTask("setup-profiles", fmt.Sprintf(i18n.G("Setup snap %q%s security profiles"), snapsup.InstanceName(), revisionStr))
	addTask(setupSecurity)
	prev = setupSecurity

	// finalize (wrappers+current symlink)
	linkSnap := st.NewTask("link-snap", fmt.Sprintf(i18n.G("Make snap %q%s available to the system"), snapsup.InstanceName(), revisionStr))
	addTask(linkSnap)
	prev = linkSnap

	// auto-connections
	autoConnect := st.NewTask("auto-connect", fmt.Sprintf(i18n.G("Automatically connect eligible plugs and slots of snap %q"), snapsup.InstanceName()))
	addTask(autoConnect)
	prev = autoConnect

	// setup aliases
	setAutoAliases := st.NewTask("set-auto-aliases", fmt.Sprintf(i18n.G("Set automatic aliases for snap %q"), snapsup.InstanceName()))
	addTask(setAutoAliases)
	prev = setAutoAliases

	setupAliases := st.NewTask("setup-aliases", fmt.Sprintf(i18n.G("Setup snap %q aliases"), snapsup.InstanceName()))
	addTask(setupAliases)
	prev = setupAliases

	if runRefreshHooks {
		postRefreshHook := SetupPostRefreshHook(st, snapsup.InstanceName())
		addTask(postRefreshHook)
		prev = postRefreshHook
	}

	// only run install hook if installing the snap for the first time
	if !snapst.IsInstalled() {
		installHook := SetupInstallHook(st, snapsup.InstanceName())
		addTask(installHook)
		prev = installHook
	}

	// run new services
	startSnapServices := st.NewTask("start-snap-services", fmt.Sprintf(i18n.G("Start snap %q%s services"), snapsup.InstanceName(), revisionStr))
	addTask(startSnapServices)
	prev = startSnapServices

	// Do not do that if we are reverting to a local revision
	if snapst.IsInstalled() && !snapsup.Flags.Revert {
		var retain int
		if err := config.NewTransaction(st).Get("core", "refresh.retain", &retain); err != nil {
			// on classic we only keep 2 copies by default
			if release.OnClassic {
				retain = 2
			} else {
				retain = 3
			}
		}
		retain-- //  we're adding one

		seq := snapst.Sequence
		currentIndex := snapst.LastIndex(snapst.Current)

		// discard everything after "current" (we may have reverted to
		// a previous versions earlier)
		for i := currentIndex + 1; i < len(seq); i++ {
			si := seq[i]
			if si.Revision == targetRevision {
				// but don't discard this one; its' the thing we're switching to!
				continue
			}
			ts := removeInactiveRevision(st, snapsup.InstanceName(), si.SnapID, si.Revision)
			ts.WaitFor(prev)
			tasks = append(tasks, ts.Tasks()...)
			prev = tasks[len(tasks)-1]
		}

		// make sure we're not scheduling the removal of the target
		// revision in the case where the target revision is already in
		// the sequence.
		for i := 0; i < currentIndex; i++ {
			si := seq[i]
			if si.Revision == targetRevision {
				// we do *not* want to removeInactiveRevision of this one
				copy(seq[i:], seq[i+1:])
				seq = seq[:len(seq)-1]
				currentIndex--
			}
		}

		// normal garbage collect
		for i := 0; i <= currentIndex-retain; i++ {
			si := seq[i]
			if boot.InUse(snapsup.InstanceName(), si.Revision) {
				continue
			}
			ts := removeInactiveRevision(st, snapsup.InstanceName(), si.SnapID, si.Revision)
			ts.WaitFor(prev)
			tasks = append(tasks, ts.Tasks()...)
			prev = tasks[len(tasks)-1]
		}

		addTask(st.NewTask("cleanup", fmt.Sprintf("Clean up %q%s install", snapsup.InstanceName(), revisionStr)))
	}

	installSet := state.NewTaskSet(tasks...)
	installSet.WaitAll(ts)
	ts.AddAll(installSet)
	if checkAsserts != nil {
		ts.MarkEdge(checkAsserts, DownloadAndChecksDoneEdge)
	}

	if flags&skipConfigure != 0 {
		return installSet, nil
	}

	var confFlags int
	if !snapst.IsInstalled() && snapsup.SideInfo != nil && snapsup.SideInfo.SnapID != "" {
		// installation, run configure using the gadget defaults
		// if available
		confFlags |= UseConfigDefaults
	}

	// we do not support configuration for bases or the "snapd" snap yet
	if snapsup.Type != snap.TypeBase && snapsup.InstanceName() != "snapd" {
		configSet := ConfigureSnap(st, snapsup.InstanceName(), confFlags)
		configSet.WaitAll(ts)
		ts.AddAll(configSet)
	}

	return ts, nil
}

// ConfigureSnap returns a set of tasks to configure snapName as done during installation/refresh.
func ConfigureSnap(st *state.State, snapName string, confFlags int) *state.TaskSet {
	// This is slightly ugly, ideally we would check the type instead
	// of hardcoding the name here. Unfortunately we do not have the
	// type until we actually run the change.
	if snapName == defaultCoreSnapName {
		confFlags |= IgnoreHookError
		confFlags |= TrackHookError
	}
	return Configure(st, snapName, nil, confFlags)
}

var Configure = func(st *state.State, snapName string, patch map[string]interface{}, flags int) *state.TaskSet {
	panic("internal error: snapstate.Configure is unset")
}

var SetupInstallHook = func(st *state.State, snapName string) *state.Task {
	panic("internal error: snapstate.SetupInstallHook is unset")
}

var SetupPreRefreshHook = func(st *state.State, snapName string) *state.Task {
	panic("internal error: snapstate.SetupPreRefreshHook is unset")
}

var SetupPostRefreshHook = func(st *state.State, snapName string) *state.Task {
	panic("internal error: snapstate.SetupPostRefreshHook is unset")
}

var SetupRemoveHook = func(st *state.State, snapName string) *state.Task {
	panic("internal error: snapstate.SetupRemoveHook is unset")
}

// WaitRestart will return a Retry error if there is a pending restart
// and a real error if anything went wrong (like a rollback across
// restarts)
func WaitRestart(task *state.Task, snapsup *SnapSetup) (err error) {
	if ok, _ := task.State().Restarting(); ok {
		// don't continue until we are in the restarted snapd
		task.Logf("Waiting for restart...")
		return &state.Retry{}
	}

	snapInfo, err := snap.ReadInfo(snapsup.InstanceName(), snapsup.SideInfo)
	if err != nil {
		return err
	}

	if snapsup.InstanceName() == "snapd" && os.Getenv("SNAPD_REVERT_TO_REV") != "" {
		return fmt.Errorf("there was a snapd rollback across the restart")
	}

	// If not on classic check there was no rollback. A reboot
	// can be triggered by:
	// - core (old core16 world, system-reboot)
	// - bootable base snap (new core18 world, system-reboot)
	//
	// TODO: Detect "snapd" snap daemon-restarts here that
	//       fallback into the old version (once we have
	//       better snapd rollback support in core18).
	if !release.OnClassic {
		// TODO: double check that we really rebooted
		// otherwise this could be just a spurious restart
		// of snapd

		model, err := ModelFromTask(task)
		if err != nil {
			return err
		}
		bootName := "core"
		typ := snap.TypeOS
		if model.Base() != "" {
			bootName = model.Base()
			typ = snap.TypeBase
		}
		// if it is not a bootable snap we are not interested
		if snapsup.InstanceName() != bootName {
			return nil
		}

		name, rev, err := CurrentBootNameAndRevision(typ)
		if err == ErrBootNameAndRevisionAgain {
			return &state.Retry{After: 5 * time.Second}
		}
		if err != nil {
			return err
		}

		if snapsup.InstanceName() != name || snapInfo.Revision != rev {
			// TODO: make sure this revision gets ignored for
			//       automatic refreshes
			return fmt.Errorf("cannot finish %s installation, there was a rollback across reboot", snapsup.InstanceName())
		}
	}

	return nil
}

func contentAttr(attrer interfaces.Attrer) string {
	var s string
	err := attrer.Attr("content", &s)
	if err != nil {
		return ""
	}
	return s
}

func contentIfaceAvailable(st *state.State, contentTag string) bool {
	repo := ifacerepo.Get(st)
	for _, slot := range repo.AllSlots("content") {
		if contentAttr(slot) == "" {
			continue
		}
		if contentAttr(slot) == contentTag {
			return true
		}
	}
	return false
}

// defaultContentPlugProviders takes a snap.Info and returns what
// default providers there are.
func defaultContentPlugProviders(st *state.State, info *snap.Info) []string {
	out := []string{}
	seen := map[string]bool{}
	for _, plug := range info.Plugs {
		if plug.Interface == "content" {
			if contentAttr(plug) == "" {
				continue
			}
			if !contentIfaceAvailable(st, contentAttr(plug)) {
				var dprovider string
				err := plug.Attr("default-provider", &dprovider)
				if err != nil || dprovider == "" {
					continue
				}
				// The default-provider is a name. However old
				// documentation said it is "snapname:ifname",
				// we deal with this gracefully by just
				// stripping of the part after the ":"
				if name := strings.SplitN(dprovider, ":", 2)[0]; !seen[name] {
					out = append(out, name)
					seen[name] = true
				}
			}
		}
	}
	return out
}

// validateFeatureFlags validates the given snap only uses experimental
// features that are enabled by the user.
func validateFeatureFlags(st *state.State, info *snap.Info) error {
	tr := config.NewTransaction(st)

	if len(info.Layout) > 0 {
		flag, err := config.GetFeatureFlag(tr, features.Layouts)
		if err != nil {
			return err
		}
		if !flag {
			return fmt.Errorf("experimental feature disabled - test it by setting 'experimental.layouts' to true")
		}
	}

	if info.InstanceKey != "" {
		flag, err := config.GetFeatureFlag(tr, features.ParallelInstances)
		if err != nil {
			return err
		}
		if !flag {
			return fmt.Errorf("experimental feature disabled - test it by setting 'experimental.parallel-instances' to true")
		}
	}

	return nil
}

func checkInstallPreconditions(st *state.State, info *snap.Info, flags Flags, snapst *SnapState, deviceCtx DeviceContext) error {
	// Check if the snapd can be installed on Ubuntu Core systems, it is
	// always ok to install on classic
	if info.InstanceName() == "snapd" && !release.OnClassic {
		tr := config.NewTransaction(st)
		experimentalAllowSnapd, err := config.GetFeatureFlag(tr, features.SnapdSnap)
		if err != nil && !config.IsNoOption(err) {
			return err
		}

		if deviceCtx.Model().Base() == "" {
			if !experimentalAllowSnapd {
				return fmt.Errorf("cannot install snapd snap on a model without a base snap yet")
			}
		}
	}

	if err := validateInfoAndFlags(info, snapst, flags); err != nil {
		return err
	}
	if err := validateFeatureFlags(st, info); err != nil {
		return err
	}
	return nil
}

// InstallPath returns a set of tasks for installing a snap from a file path
// and the snap.Info for the given snap.
//
// Note that the state must be locked by the caller.
// The provided SideInfo can contain just a name which results in a
// local revision and sideloading, or full metadata in which case it
// the snap will appear as installed from the store.
func InstallPath(st *state.State, si *snap.SideInfo, path, instanceName, channel string, flags Flags) (*state.TaskSet, *snap.Info, error) {
	if si.RealName == "" {
		return nil, nil, fmt.Errorf("internal error: snap name to install %q not provided", path)
	}

	if instanceName == "" {
		instanceName = si.RealName
	}

	deviceCtx, err := DeviceCtxFromState(st, nil)
	if err != nil {
		return nil, nil, err
	}

	var snapst SnapState
	err = Get(st, instanceName, &snapst)
	if err != nil && err != state.ErrNoState {
		return nil, nil, err
	}

	if si.SnapID != "" {
		if si.Revision.Unset() {
			return nil, nil, fmt.Errorf("internal error: snap id set to install %q but revision is unset", path)
		}
	}

	channel, err = resolveChannel(st, instanceName, channel, deviceCtx)
	if err != nil {
		return nil, nil, err
	}

	var instFlags int
	if flags.SkipConfigure {
		// extract it as a doInstall flag, this is not passed
		// into SnapSetup
		instFlags |= skipConfigure
	}

	// It is ok do open the snap file here because we either
	// have side info or the user passed --dangerous
	info, container, err := backend.OpenSnapFile(path, si)
	if err != nil {
		return nil, nil, err
	}

	if err := validateContainer(container, info, logger.Noticef); err != nil {
		return nil, nil, err
	}
	if err := snap.ValidateInstanceName(instanceName); err != nil {
		return nil, nil, fmt.Errorf("invalid instance name: %v", err)
	}

	snapName, instanceKey := snap.SplitInstanceName(instanceName)
	if info.SnapName() != snapName {
		return nil, nil, fmt.Errorf("cannot install snap %q, the name does not match the metadata %q", instanceName, info.SnapName())
	}
	info.InstanceKey = instanceKey

	if flags.Classic && !info.NeedsClassic() {
		// snap does not require classic confinement, silently drop the flag
		flags.Classic = false
	}
	// TODO: integrate classic override with the helper
	if err := checkInstallPreconditions(st, info, flags, &snapst, deviceCtx); err != nil {
		return nil, nil, err
	}
	// this might be a refresh; check the epoch before proceeding
	if err := earlyEpochCheck(info, &snapst); err != nil {
		return nil, nil, err
	}

	snapsup := &SnapSetup{
		Base:        info.Base,
		Prereq:      defaultContentPlugProviders(st, info),
		SideInfo:    si,
		SnapPath:    path,
		Channel:     channel,
		Flags:       flags.ForSnapSetup(),
		Type:        info.Type,
		PlugsOnly:   len(info.Slots) == 0,
		InstanceKey: info.InstanceKey,
	}

	ts, err := doInstall(st, &snapst, snapsup, instFlags, "")
	return ts, info, err
}

// TryPath returns a set of tasks for trying a snap from a file path.
// Note that the state must be locked by the caller.
func TryPath(st *state.State, name, path string, flags Flags) (*state.TaskSet, error) {
	flags.TryMode = true

	ts, _, err := InstallPath(st, &snap.SideInfo{RealName: name}, path, "", "", flags)
	return ts, err
}

// Install returns a set of tasks for installing snap.
// Note that the state must be locked by the caller.
//
// The returned TaskSet will contain a DownloadAndChecksDoneEdge.
func Install(st *state.State, name, channel string, revision snap.Revision, userID int, flags Flags) (*state.TaskSet, error) {
	if channel == "" {
		channel = "stable"
	}

	var snapst SnapState
	err := Get(st, name, &snapst)
	if err != nil && err != state.ErrNoState {
		return nil, err
	}
	if snapst.IsInstalled() {
		return nil, &snap.AlreadyInstalledError{Snap: name}
	}

	// need to have a model set before trying to talk the store
	deviceCtx, err := DevicePastSeeding(st, nil)
	if err != nil {
		return nil, err
	}

	if err := snap.ValidateInstanceName(name); err != nil {
		return nil, fmt.Errorf("invalid instance name: %v", err)
	}

	info, err := installInfo(st, name, channel, revision, userID)
	if err != nil {
		return nil, err
	}

	if flags.Classic && !info.NeedsClassic() {
		// snap does not require classic confinement, silently drop the flag
		flags.Classic = false
	}
	// TODO: integrate classic override with the helper
	if err := checkInstallPreconditions(st, info, flags, &snapst, deviceCtx); err != nil {
		return nil, err
	}

	snapsup := &SnapSetup{
		Channel:      channel,
		Base:         info.Base,
		Prereq:       defaultContentPlugProviders(st, info),
		UserID:       userID,
		Flags:        flags.ForSnapSetup(),
		DownloadInfo: &info.DownloadInfo,
		SideInfo:     &info.SideInfo,
		Type:         info.Type,
		PlugsOnly:    len(info.Slots) == 0,
		InstanceKey:  info.InstanceKey,
		auxStoreInfo: auxStoreInfo{
			Media: info.Media,
		},
	}

	return doInstall(st, &snapst, snapsup, 0, "")
}

// InstallMany installs everything from the given list of names.
// Note that the state must be locked by the caller.
func InstallMany(st *state.State, names []string, userID int) ([]string, []*state.TaskSet, error) {
	// need to have a model set before trying to talk the store
	deviceCtx, err := DevicePastSeeding(st, nil)
	if err != nil {
		return nil, nil, err
	}

	toInstall := make([]string, 0, len(names))
	for _, name := range names {
		var snapst SnapState
		err := Get(st, name, &snapst)
		if err != nil && err != state.ErrNoState {
			return nil, nil, err
		}
		if snapst.IsInstalled() {
			continue
		}

		if err := snap.ValidateInstanceName(name); err != nil {
			return nil, nil, fmt.Errorf("invalid instance name: %v", err)
		}

		toInstall = append(toInstall, name)
	}

	user, err := userFromUserID(st, userID)
	if err != nil {
		return nil, nil, err
	}

	installs, err := installCandidates(st, toInstall, "stable", user)
	if err != nil {
		return nil, nil, err
	}

	tasksets := make([]*state.TaskSet, 0, len(installs))
	for _, info := range installs {
		var snapst SnapState
		var flags Flags

		if err := checkInstallPreconditions(st, info, flags, &snapst, deviceCtx); err != nil {
			return nil, nil, err
		}

		snapsup := &SnapSetup{
			Channel:      "stable",
			Base:         info.Base,
			Prereq:       defaultContentPlugProviders(st, info),
			UserID:       userID,
			Flags:        flags.ForSnapSetup(),
			DownloadInfo: &info.DownloadInfo,
			SideInfo:     &info.SideInfo,
			Type:         info.Type,
			PlugsOnly:    len(info.Slots) == 0,
			InstanceKey:  info.InstanceKey,
		}

		ts, err := doInstall(st, &snapst, snapsup, 0, "")
		if err != nil {
			return nil, nil, err
		}
		ts.JoinLane(st.NewLane())
		tasksets = append(tasksets, ts)
	}

	return toInstall, tasksets, nil
}

// RefreshCandidates gets a list of candidates for update
// Note that the state must be locked by the caller.
func RefreshCandidates(st *state.State, user *auth.UserState) ([]*snap.Info, error) {
	updates, _, _, err := refreshCandidates(context.TODO(), st, nil, user, nil)
	return updates, err
}

// ValidateRefreshes allows to hook validation into the handling of refresh candidates.
var ValidateRefreshes func(st *state.State, refreshes []*snap.Info, ignoreValidation map[string]bool, userID int) (validated []*snap.Info, err error)

// UpdateMany updates everything from the given list of names that the
// store says is updateable. If the list is empty, update everything.
// Note that the state must be locked by the caller.
func UpdateMany(ctx context.Context, st *state.State, names []string, userID int, flags *Flags) ([]string, []*state.TaskSet, error) {
	return updateManyFiltered(ctx, st, names, userID, nil, flags, "")
}

// updateFilter is the type of function that can be passed to
// updateManyFromChange so it filters the updates.
//
// If the filter returns true, the update for that snap proceeds. If
// it returns false, the snap is removed from the list of updates to
// consider.
type updateFilter func(*snap.Info, *SnapState) bool

func updateManyFiltered(ctx context.Context, st *state.State, names []string, userID int, filter updateFilter, flags *Flags, fromChange string) ([]string, []*state.TaskSet, error) {
	if flags == nil {
		flags = &Flags{}
	}
	user, err := userFromUserID(st, userID)
	if err != nil {
		return nil, nil, err
	}

	// need to have a model set before trying to talk the store
	deviceCtx, err := DevicePastSeeding(st, nil)
	if err != nil {
		return nil, nil, err
	}

	refreshOpts := &store.RefreshOptions{IsAutoRefresh: flags.IsAutoRefresh}
	updates, stateByInstanceName, ignoreValidation, err := refreshCandidates(ctx, st, names, user, refreshOpts)
	if err != nil {
		return nil, nil, err
	}

	if filter != nil {
		actual := updates[:0]
		for _, update := range updates {
			if filter(update, stateByInstanceName[update.InstanceName()]) {
				actual = append(actual, update)
			}
		}
		updates = actual
	}

	if ValidateRefreshes != nil && len(updates) != 0 {
		updates, err = ValidateRefreshes(st, updates, ignoreValidation, userID)
		if err != nil {
			// not doing "refresh all" report the error
			if len(names) != 0 {
				return nil, nil, err
			}
			// doing "refresh all", log the problems
			logger.Noticef("cannot refresh some snaps: %v", err)
		}
	}

	params := func(update *snap.Info) (string, Flags, *SnapState) {
		snapst := stateByInstanceName[update.InstanceName()]
		updateFlags := snapst.Flags
		if !update.NeedsClassic() && updateFlags.Classic {
			// allow updating from classic to strict
			updateFlags.Classic = false
		}
		return snapst.Channel, snapst.Flags, snapst

	}

	return doUpdate(ctx, st, names, updates, params, userID, flags, deviceCtx, fromChange)
}

func doUpdate(ctx context.Context, st *state.State, names []string, updates []*snap.Info, params func(*snap.Info) (channel string, flags Flags, snapst *SnapState), userID int, globalFlags *Flags, deviceCtx DeviceContext, fromChange string) ([]string, []*state.TaskSet, error) {
	if globalFlags == nil {
		globalFlags = &Flags{}
	}

	tasksets := make([]*state.TaskSet, 0, len(updates)+2) // 1 for auto-aliases, 1 for re-refresh

	refreshAll := len(names) == 0
	var nameSet map[string]bool
	if len(names) != 0 {
		nameSet = make(map[string]bool, len(names))
		for _, name := range names {
			nameSet[name] = true
		}
	}

	newAutoAliases, mustPruneAutoAliases, transferTargets, err := autoAliasesUpdate(st, names, updates)
	if err != nil {
		return nil, nil, err
	}

	reportUpdated := make(map[string]bool, len(updates))
	var pruningAutoAliasesTs *state.TaskSet

	if len(mustPruneAutoAliases) != 0 {
		var err error
		pruningAutoAliasesTs, err = applyAutoAliasesDelta(st, mustPruneAutoAliases, "prune", refreshAll, func(snapName string, _ *state.TaskSet) {
			if nameSet[snapName] {
				reportUpdated[snapName] = true
			}
		})
		if err != nil {
			return nil, nil, err
		}
		tasksets = append(tasksets, pruningAutoAliasesTs)
	}

	// wait for the auto-alias prune tasks as needed
	scheduleUpdate := func(snapName string, ts *state.TaskSet) {
		if pruningAutoAliasesTs != nil && (mustPruneAutoAliases[snapName] != nil || transferTargets[snapName]) {
			ts.WaitAll(pruningAutoAliasesTs)
		}
		reportUpdated[snapName] = true
	}

	// first snapd, core, bases, then rest
	sort.Stable(snap.ByType(updates))
	prereqs := make(map[string]*state.TaskSet)
	waitPrereq := func(ts *state.TaskSet, prereqName string) {
		preTs := prereqs[prereqName]
		if preTs != nil {
			ts.WaitAll(preTs)
		}
	}

	// updates is sorted by kind so this will process first core
	// and bases and then other snaps
	for _, update := range updates {
		channel, flags, snapst := params(update)
		flags.IsAutoRefresh = globalFlags.IsAutoRefresh

		if err := checkInstallPreconditions(st, update, flags, snapst, deviceCtx); err != nil {
			if refreshAll {
				logger.Noticef("cannot update %q: %v", update.InstanceName(), err)
				continue
			}
			return nil, nil, err
		}

		if err := earlyEpochCheck(update, snapst); err != nil {
			if refreshAll {
				logger.Noticef("cannot update %q: %v", update.InstanceName(), err)
				continue
			}
			return nil, nil, err
		}

		snapUserID, err := userIDForSnap(st, snapst, userID)
		if err != nil {
			return nil, nil, err
		}

		snapsup := &SnapSetup{
			Base:         update.Base,
			Prereq:       defaultContentPlugProviders(st, update),
			Channel:      channel,
			UserID:       snapUserID,
			Flags:        flags.ForSnapSetup(),
			DownloadInfo: &update.DownloadInfo,
			SideInfo:     &update.SideInfo,
			Type:         update.Type,
			PlugsOnly:    len(update.Slots) == 0,
			InstanceKey:  update.InstanceKey,
			auxStoreInfo: auxStoreInfo{
				Media: update.Media,
			},
		}

		ts, err := doInstall(st, snapst, snapsup, 0, fromChange)
		if err != nil {
			if refreshAll {
				// doing "refresh all", just skip this snap
				logger.Noticef("cannot refresh snap %q: %v", update.InstanceName(), err)
				continue
			}
			return nil, nil, err
		}
		ts.JoinLane(st.NewLane())

		// because of the sorting of updates we fill prereqs
		// first (if branch) and only then use it to setup
		// waits (else branch)
		if update.Type == snap.TypeOS || update.Type == snap.TypeBase || update.InstanceName() == "snapd" {
			// prereq types come first in updates, we
			// also assume bases don't have hooks, otherwise
			// they would need to wait on core or snapd
			prereqs[update.InstanceName()] = ts
		} else {
			// prereqs were processed already, wait for
			// them as necessary for the other kind of
			// snaps
			waitPrereq(ts, defaultCoreSnapName)
			waitPrereq(ts, "snapd")
			if update.Base != "" {
				waitPrereq(ts, update.Base)
			}
		}

		scheduleUpdate(update.InstanceName(), ts)
		tasksets = append(tasksets, ts)
	}

	if len(newAutoAliases) != 0 {
		addAutoAliasesTs, err := applyAutoAliasesDelta(st, newAutoAliases, "refresh", refreshAll, scheduleUpdate)
		if err != nil {
			return nil, nil, err
		}
		tasksets = append(tasksets, addAutoAliasesTs)
	}

	updated := make([]string, 0, len(reportUpdated))
	for name := range reportUpdated {
		updated = append(updated, name)
	}

	if len(updated) > 0 && !globalFlags.NoReRefresh {
		// re-refresh will check the lanes to decide what to
		// _actually_ re-refresh, but it'll be a subset of updated
		// (and equal to updated if nothing goes wrong)
		rerefresh := st.NewTask("check-rerefresh", fmt.Sprintf("Consider re-refresh of %s", strutil.Quoted(updated)))
		rerefresh.Set("rerefresh-setup", reRefreshSetup{
			UserID: userID,
			Flags:  globalFlags,
		})
		tasksets = append(tasksets, state.NewTaskSet(rerefresh))
	}

	return updated, tasksets, nil
}

func applyAutoAliasesDelta(st *state.State, delta map[string][]string, op string, refreshAll bool, linkTs func(instanceName string, ts *state.TaskSet)) (*state.TaskSet, error) {
	applyTs := state.NewTaskSet()
	kind := "refresh-aliases"
	msg := i18n.G("Refresh aliases for snap %q")
	if op == "prune" {
		kind = "prune-auto-aliases"
		msg = i18n.G("Prune automatic aliases for snap %q")
	}
	for instanceName, aliases := range delta {
		if err := CheckChangeConflict(st, instanceName, nil); err != nil {
			if refreshAll {
				// doing "refresh all", just skip this snap
				logger.Noticef("cannot %s automatic aliases for snap %q: %v", op, instanceName, err)
				continue
			}
			return nil, err
		}

		snapName, instanceKey := snap.SplitInstanceName(instanceName)
		snapsup := &SnapSetup{
			SideInfo:    &snap.SideInfo{RealName: snapName},
			InstanceKey: instanceKey,
		}
		alias := st.NewTask(kind, fmt.Sprintf(msg, snapsup.InstanceName()))
		alias.Set("snap-setup", &snapsup)
		if op == "prune" {
			alias.Set("aliases", aliases)
		}
		ts := state.NewTaskSet(alias)
		linkTs(instanceName, ts)
		applyTs.AddAll(ts)
	}
	return applyTs, nil
}

func autoAliasesUpdate(st *state.State, names []string, updates []*snap.Info) (changed map[string][]string, mustPrune map[string][]string, transferTargets map[string]bool, err error) {
	changed, dropped, err := autoAliasesDelta(st, nil)
	if err != nil {
		if len(names) != 0 {
			// not "refresh all", error
			return nil, nil, nil, err
		}
		// log and continue
		logger.Noticef("cannot find the delta for automatic aliases for some snaps: %v", err)
	}

	refreshAll := len(names) == 0

	// dropped alias -> snapName
	droppedAliases := make(map[string][]string, len(dropped))
	for instanceName, aliases := range dropped {
		for _, alias := range aliases {
			droppedAliases[alias] = append(droppedAliases[alias], instanceName)
		}
	}

	// filter changed considering only names if set:
	// we add auto-aliases only for mentioned snaps
	if !refreshAll && len(changed) != 0 {
		filteredChanged := make(map[string][]string, len(changed))
		for _, name := range names {
			if changed[name] != nil {
				filteredChanged[name] = changed[name]
			}
		}
		changed = filteredChanged
	}

	// mark snaps that are sources or target of transfers
	transferSources := make(map[string]bool, len(dropped))
	transferTargets = make(map[string]bool, len(changed))
	for instanceName, aliases := range changed {
		for _, alias := range aliases {
			if sources := droppedAliases[alias]; len(sources) != 0 {
				transferTargets[instanceName] = true
				for _, source := range sources {
					transferSources[source] = true
				}
			}
		}
	}

	// snaps with updates
	updating := make(map[string]bool, len(updates))
	for _, info := range updates {
		updating[info.InstanceName()] = true
	}

	// add explicitly auto-aliases only for snaps that are not updated
	for instanceName := range changed {
		if updating[instanceName] {
			delete(changed, instanceName)
		}
	}

	// prune explicitly auto-aliases only for snaps that are mentioned
	// and not updated OR the source of transfers
	mustPrune = make(map[string][]string, len(dropped))
	for instanceName := range transferSources {
		mustPrune[instanceName] = dropped[instanceName]
	}
	if refreshAll {
		for instanceName, aliases := range dropped {
			if !updating[instanceName] {
				mustPrune[instanceName] = aliases
			}
		}
	} else {
		for _, name := range names {
			if !updating[name] && dropped[name] != nil {
				mustPrune[name] = dropped[name]
			}
		}
	}

	return changed, mustPrune, transferTargets, nil
}

// resolveChannel returns the effective channel to use, based on the requested
// channel and constrains set by device model, or an error if switching to
// requested channel is forbidden.
func resolveChannel(st *state.State, snapName, newChannel string, deviceCtx DeviceContext) (effectiveChannel string, err error) {
	// nothing to do
	if newChannel == "" {
		return "", nil
	}

	// ensure we do not switch away from the kernel-track in the model
	model := deviceCtx.Model()

	var pinnedTrack, which string
	if snapName == model.Kernel() && model.KernelTrack() != "" {
		pinnedTrack, which = model.KernelTrack(), "kernel"
	}
	if snapName == model.Gadget() && model.GadgetTrack() != "" {
		pinnedTrack, which = model.GadgetTrack(), "gadget"
	}

	if pinnedTrack == "" {
		// no pinned track
		return newChannel, nil
	}

	nch, err := snap.ParseChannelVerbatim(newChannel, "")
	if err != nil {
		return "", err
	}

	if nch.Track == "" {
		// channel name is valid and consist of risk level or
		// risk/branch only, do the right thing and default to risk (or
		// risk/branch) within the pinned track
		return pinnedTrack + "/" + newChannel, nil
	}
	if nch.Track != "" && nch.Track != pinnedTrack {
		// switching to a different track is not allowed
		return "", fmt.Errorf("cannot switch from %s track %q as specified for the (device) model to %q", which, pinnedTrack, nch.Clean().String())

	}

	return newChannel, nil
}

// Switch switches a snap to a new channel
func Switch(st *state.State, name, channel string) (*state.TaskSet, error) {
	var snapst SnapState
	err := Get(st, name, &snapst)
	if err != nil && err != state.ErrNoState {
		return nil, err
	}
	if !snapst.IsInstalled() {
		return nil, &snap.NotInstalledError{Snap: name}
	}

	if err := CheckChangeConflict(st, name, nil); err != nil {
		return nil, err
	}

	deviceCtx, err := DeviceCtxFromState(st, nil)
	if err != nil {
		return nil, err
	}

	channel, err = resolveChannel(st, name, channel, deviceCtx)
	if err != nil {
		return nil, err
	}

	snapsup := &SnapSetup{
		SideInfo:    snapst.CurrentSideInfo(),
		Channel:     channel,
		InstanceKey: snapst.InstanceKey,
	}

	switchSnap := st.NewTask("switch-snap", fmt.Sprintf(i18n.G("Switch snap %q to %s"), snapsup.InstanceName(), snapsup.Channel))
	switchSnap.Set("snap-setup", &snapsup)

	return state.NewTaskSet(switchSnap), nil
}

// Update initiates a change updating a snap.
// Note that the state must be locked by the caller.
//
// The returned TaskSet will contain a DownloadAndChecksDoneEdge.
func Update(st *state.State, name, channel string, revision snap.Revision, userID int, flags Flags) (*state.TaskSet, error) {
	var snapst SnapState
	err := Get(st, name, &snapst)
	if err != nil && err != state.ErrNoState {
		return nil, err
	}
	if !snapst.IsInstalled() {
		return nil, &snap.NotInstalledError{Snap: name}
	}

	// FIXME: snaps that are not active are skipped for now
	//        until we know what we want to do
	if !snapst.Active {
		return nil, fmt.Errorf("refreshing disabled snap %q not supported", name)
	}

	// need to have a model set before trying to talk the store
	deviceCtx, err := DevicePastSeeding(st, nil)
	if err != nil {
		return nil, err
	}

	channel, err = resolveChannel(st, name, channel, deviceCtx)
	if err != nil {
		return nil, err
	}

	if channel == "" {
		channel = snapst.Channel
	}

	// TODO: make flags be per revision to avoid this logic (that
	//       leaves corner cases all over the place)
	if !(flags.JailMode || flags.DevMode) {
		flags.Classic = flags.Classic || snapst.Flags.Classic
	}

	var updates []*snap.Info
	info, infoErr := infoForUpdate(st, &snapst, name, channel, revision, userID, flags)
	switch infoErr {
	case nil:
		updates = append(updates, info)
	case store.ErrNoUpdateAvailable:
		// there may be some new auto-aliases
	default:
		return nil, infoErr
	}

	params := func(update *snap.Info) (string, Flags, *SnapState) {
		updateFlags := flags
		if !update.NeedsClassic() && updateFlags.Classic {
			// allow updating from classic to strict
			updateFlags.Classic = false
		}
		return channel, updateFlags, &snapst
	}

	_, tts, err := doUpdate(context.TODO(), st, []string{name}, updates, params, userID, &flags, deviceCtx, "")
	if err != nil {
		return nil, err
	}

	// see if we need to update the channel or toggle ignore-validation
	if infoErr == store.ErrNoUpdateAvailable && (snapst.Channel != channel || snapst.IgnoreValidation != flags.IgnoreValidation) {
		// NOTE: if we are in here, len(updates) == 0
		//       (so we're free to add tasks because there's no rerefresh)

		if err := CheckChangeConflict(st, name, nil); err != nil {
			return nil, err
		}

		snapsup := &SnapSetup{
			SideInfo:    snapst.CurrentSideInfo(),
			Flags:       snapst.Flags.ForSnapSetup(),
			InstanceKey: snapst.InstanceKey,
		}

		if snapst.Channel != channel {
			// update the tracked channel
			snapsup.Channel = channel
			// Update the current snap channel as well. This ensures that
			// the UI displays the right values.
			snapsup.SideInfo.Channel = channel

			switchSnap := st.NewTask("switch-snap-channel", fmt.Sprintf(i18n.G("Switch snap %q from %s to %s"), snapsup.InstanceName(), snapst.Channel, channel))
			switchSnap.Set("snap-setup", &snapsup)

			switchSnapTs := state.NewTaskSet(switchSnap)
			for _, ts := range tts {
				switchSnapTs.WaitAll(ts)
			}
			tts = append(tts, switchSnapTs)
		}

		if snapst.IgnoreValidation != flags.IgnoreValidation {
			// toggle ignore validation
			snapsup.IgnoreValidation = flags.IgnoreValidation
			toggle := st.NewTask("toggle-snap-flags", fmt.Sprintf(i18n.G("Toggle snap %q flags"), snapsup.InstanceName()))
			toggle.Set("snap-setup", &snapsup)

			toggleTs := state.NewTaskSet(toggle)
			for _, ts := range tts {
				toggleTs.WaitAll(ts)
			}
			tts = append(tts, toggleTs)
		}
	}

	if len(tts) == 0 && len(updates) == 0 {
		// really nothing to do, return the original no-update-available error
		return nil, infoErr
	}
	flat := state.NewTaskSet()
	for _, ts := range tts {
		// The tasksets we get from "doUpdate" contain important
		// "TaskEdge" information that is needed for "Remodel".
		// To preserve those we need to use "AddAllWithEdges()".
		if err := flat.AddAllWithEdges(ts); err != nil {
			return nil, err
		}
	}
	return flat, nil
}

func infoForUpdate(st *state.State, snapst *SnapState, name, channel string, revision snap.Revision, userID int, flags Flags) (*snap.Info, error) {
	if revision.Unset() {
		// good ol' refresh
		opts := &updateInfoOpts{
			channel:          channel,
			ignoreValidation: flags.IgnoreValidation,
			amend:            flags.Amend,
		}
		info, err := updateInfo(st, snapst, opts, userID)
		if err != nil {
			return nil, err
		}
		if ValidateRefreshes != nil && !flags.IgnoreValidation {
			_, err := ValidateRefreshes(st, []*snap.Info{info}, nil, userID)
			if err != nil {
				return nil, err
			}
		}
		return info, nil
	}
	var sideInfo *snap.SideInfo
	for _, si := range snapst.Sequence {
		if si.Revision == revision {
			sideInfo = si
			break
		}
	}
	if sideInfo == nil {
		// refresh from given revision from store
		return updateToRevisionInfo(st, snapst, revision, userID)
	}

	// refresh-to-local, this assumes the snap revision is mounted
	return readInfo(name, sideInfo, errorOnBroken)
}

// AutoRefreshAssertions allows to hook fetching of important assertions
// into the Autorefresh function.
var AutoRefreshAssertions func(st *state.State, userID int) error

// AutoRefresh is the wrapper that will do a refresh of all the installed
// snaps on the system. In addition to that it will also refresh important
// assertions.
func AutoRefresh(ctx context.Context, st *state.State) ([]string, []*state.TaskSet, error) {
	userID := 0

	if AutoRefreshAssertions != nil {
		if err := AutoRefreshAssertions(st, userID); err != nil {
			return nil, nil, err
		}
	}

	return UpdateMany(ctx, st, nil, userID, &Flags{IsAutoRefresh: true})
}

// Enable sets a snap to the active state
func Enable(st *state.State, name string) (*state.TaskSet, error) {
	var snapst SnapState
	err := Get(st, name, &snapst)
	if err == state.ErrNoState {
		return nil, &snap.NotInstalledError{Snap: name}
	}
	if err != nil {
		return nil, err
	}

	if snapst.Active {
		return nil, fmt.Errorf("snap %q already enabled", name)
	}

	if err := CheckChangeConflict(st, name, nil); err != nil {
		return nil, err
	}

	info, err := snapst.CurrentInfo()
	if err != nil {
		return nil, err
	}

	snapsup := &SnapSetup{
		SideInfo:    snapst.CurrentSideInfo(),
		Flags:       snapst.Flags.ForSnapSetup(),
		Type:        info.Type,
		PlugsOnly:   len(info.Slots) == 0,
		InstanceKey: snapst.InstanceKey,
	}

	prepareSnap := st.NewTask("prepare-snap", fmt.Sprintf(i18n.G("Prepare snap %q (%s)"), snapsup.InstanceName(), snapst.Current))
	prepareSnap.Set("snap-setup", &snapsup)

	setupProfiles := st.NewTask("setup-profiles", fmt.Sprintf(i18n.G("Setup snap %q (%s) security profiles"), snapsup.InstanceName(), snapst.Current))
	setupProfiles.Set("snap-setup-task", prepareSnap.ID())
	setupProfiles.WaitFor(prepareSnap)

	linkSnap := st.NewTask("link-snap", fmt.Sprintf(i18n.G("Make snap %q (%s) available to the system"), snapsup.InstanceName(), snapst.Current))
	linkSnap.Set("snap-setup-task", prepareSnap.ID())
	linkSnap.WaitFor(setupProfiles)

	// setup aliases
	setupAliases := st.NewTask("setup-aliases", fmt.Sprintf(i18n.G("Setup snap %q aliases"), snapsup.InstanceName()))
	setupAliases.Set("snap-setup-task", prepareSnap.ID())
	setupAliases.WaitFor(linkSnap)

	startSnapServices := st.NewTask("start-snap-services", fmt.Sprintf(i18n.G("Start snap %q (%s) services"), snapsup.InstanceName(), snapst.Current))
	startSnapServices.Set("snap-setup-task", prepareSnap.ID())
	startSnapServices.WaitFor(setupAliases)

	return state.NewTaskSet(prepareSnap, setupProfiles, linkSnap, setupAliases, startSnapServices), nil
}

// Disable sets a snap to the inactive state
func Disable(st *state.State, name string) (*state.TaskSet, error) {
	var snapst SnapState
	err := Get(st, name, &snapst)
	if err == state.ErrNoState {
		return nil, &snap.NotInstalledError{Snap: name}
	}
	if err != nil {
		return nil, err
	}
	if !snapst.Active {
		return nil, fmt.Errorf("snap %q already disabled", name)
	}

	info, err := Info(st, name, snapst.Current)
	if err != nil {
		return nil, err
	}
	if !canDisable(info) {
		return nil, fmt.Errorf("snap %q cannot be disabled", name)
	}

	if err := CheckChangeConflict(st, name, nil); err != nil {
		return nil, err
	}

	snapsup := &SnapSetup{
		SideInfo: &snap.SideInfo{
			RealName: snap.InstanceSnap(name),
			Revision: snapst.Current,
		},
		Type:        info.Type,
		PlugsOnly:   len(info.Slots) == 0,
		InstanceKey: snapst.InstanceKey,
	}

	stopSnapServices := st.NewTask("stop-snap-services", fmt.Sprintf(i18n.G("Stop snap %q (%s) services"), snapsup.InstanceName(), snapst.Current))
	stopSnapServices.Set("snap-setup", &snapsup)
	stopSnapServices.Set("stop-reason", snap.StopReasonDisable)

	removeAliases := st.NewTask("remove-aliases", fmt.Sprintf(i18n.G("Remove aliases for snap %q"), snapsup.InstanceName()))
	removeAliases.Set("snap-setup-task", stopSnapServices.ID())
	removeAliases.WaitFor(stopSnapServices)

	unlinkSnap := st.NewTask("unlink-snap", fmt.Sprintf(i18n.G("Make snap %q (%s) unavailable to the system"), snapsup.InstanceName(), snapst.Current))
	unlinkSnap.Set("snap-setup-task", stopSnapServices.ID())
	unlinkSnap.WaitFor(removeAliases)

	removeProfiles := st.NewTask("remove-profiles", fmt.Sprintf(i18n.G("Remove security profiles of snap %q"), snapsup.InstanceName()))
	removeProfiles.Set("snap-setup-task", stopSnapServices.ID())
	removeProfiles.WaitFor(unlinkSnap)

	return state.NewTaskSet(stopSnapServices, removeAliases, unlinkSnap, removeProfiles), nil
}

// canDisable verifies that a snap can be deactivated.
func canDisable(si *snap.Info) bool {
	for _, importantSnapType := range []snap.Type{snap.TypeGadget, snap.TypeKernel, snap.TypeOS} {
		if importantSnapType == si.Type {
			return false
		}
	}

	return true
}

// baseInUse returns true if the given base is needed by another snap
func baseInUse(st *state.State, base *snap.Info) bool {
	snapStates, err := All(st)
	if err != nil {
		return false
	}
	for name, snapst := range snapStates {
		for _, si := range snapst.Sequence {
			if snapInfo, err := snap.ReadInfo(name, si); err == nil {
				if snapInfo.Type != snap.TypeApp {
					continue
				}
				if snapInfo.Base == base.SnapName() {
					return true
				}
			}
		}
	}
	return false
}

// coreInUse returns true if any snap uses "core" (i.e. does not
// declare a base
func coreInUse(st *state.State) bool {
	snapStates, err := All(st)
	if err != nil {
		return false
	}
	for name, snapst := range snapStates {
		for _, si := range snapst.Sequence {
			if snapInfo, err := snap.ReadInfo(name, si); err == nil {
				if snapInfo.Type != snap.TypeApp || snapInfo.SnapName() == "snapd" {
					continue
				}
				if snapInfo.Base == "" {
					return true
				}
			}
		}
	}
	return false
}

// canRemove verifies that a snap can be removed.
//
// TODO: canRemove should also return the reason why the snap cannot
//       be removed to the user
func canRemove(st *state.State, si *snap.Info, snapst *SnapState, removeAll bool, deviceCtx DeviceContext) bool {
	// removing single revisions is generally allowed
	if !removeAll {
		return true
	}

	// required snaps cannot be removed
	if snapst.Required {
		return false
	}

	// TODO: use Required for these too

	// Gadget snaps should not be removed as they are a key
	// building block for Gadgets. Do not remove their last
	// revision left.
	if si.Type == snap.TypeGadget {
		return false
	}

	// Allow "ubuntu-core" removals here because we might have two
	// core snaps installed (ubuntu-core and core). Note that
	// ideally we would only allow the removal of "ubuntu-core" if
	// we know that "core" is installed too and if we are part of
	// the "ubuntu-core->core" transition. But this transition
	// starts automatically on startup so the window of a user
	// triggering this manually is very small.
	//
	// Once the ubuntu-core -> core transition has landed for some
	// time we can remove the two lines below.
	if si.InstanceName() == "ubuntu-core" && si.Type == snap.TypeOS {
		return true
	}

	// do not allow removal of bases that are in use
	if si.Type == snap.TypeBase && baseInUse(st, si) {
		return false
	}

	// Allow snap.TypeOS removals if a different base is in use
	//
	// Note that removal of the boot base itself is prevented
	// via the snapst.Required flag that is set on firstboot.
	if si.Type == snap.TypeOS {
		model := deviceCtx.Model()
		if model.Base() != "" && !coreInUse(st) {
			return true
		}
	}

	// You never want to remove a kernel or OS. Do not remove their
	// last revision left.
	if si.Type == snap.TypeKernel || si.Type == snap.TypeOS {
		return false
	}

	// TODO: on classic likely let remove core even if active if it's only snap left.

	// never remove anything that is used for booting
	if boot.InUse(si.InstanceName(), si.Revision) {
		return false
	}

	return true
}

// Remove returns a set of tasks for removing snap.
// Note that the state must be locked by the caller.
func Remove(st *state.State, name string, revision snap.Revision) (*state.TaskSet, error) {
	var snapst SnapState
	err := Get(st, name, &snapst)
	if err != nil && err != state.ErrNoState {
		return nil, err
	}

	if !snapst.IsInstalled() {
		return nil, &snap.NotInstalledError{Snap: name, Rev: snap.R(0)}
	}

	if err := CheckChangeConflict(st, name, nil); err != nil {
		return nil, err
	}

	deviceCtx, err := DeviceCtxFromState(st, nil)
	if err != nil {
		return nil, err
	}

	active := snapst.Active
	var removeAll bool
	if revision.Unset() {
		revision = snapst.Current
		removeAll = true
	} else {
		if active {
			if revision == snapst.Current {
				msg := "cannot remove active revision %s of snap %q"
				if len(snapst.Sequence) > 1 {
					msg += " (revert first?)"
				}
				return nil, fmt.Errorf(msg, revision, name)
			}
			active = false
		}

		if !revisionInSequence(&snapst, revision) {
			return nil, &snap.NotInstalledError{Snap: name, Rev: revision}
		}

		removeAll = len(snapst.Sequence) == 1
	}

	info, err := Info(st, name, revision)
	if err != nil {
		return nil, err
	}

	// check if this is something that can be removed
	if !canRemove(st, info, &snapst, removeAll, deviceCtx) {
		return nil, fmt.Errorf("snap %q is not removable", name)
	}

	// main/current SnapSetup
	snapsup := SnapSetup{
		SideInfo: &snap.SideInfo{
			SnapID:   info.SnapID,
			RealName: snap.InstanceSnap(name),
			Revision: revision,
		},
		Type:        info.Type,
		PlugsOnly:   len(info.Slots) == 0,
		InstanceKey: snapst.InstanceKey,
	}

	// trigger remove

	full := state.NewTaskSet()
	var chain *state.TaskSet

	addNext := func(ts *state.TaskSet) {
		if chain != nil {
			ts.WaitAll(chain)
		}
		full.AddAll(ts)
		chain = ts
	}

	var prev *state.Task
	var stopSnapServices *state.Task
	if active {
		stopSnapServices = st.NewTask("stop-snap-services", fmt.Sprintf(i18n.G("Stop snap %q services"), name))
		stopSnapServices.Set("snap-setup", snapsup)
		stopSnapServices.Set("stop-reason", snap.StopReasonRemove)
		addNext(state.NewTaskSet(stopSnapServices))
		prev = stopSnapServices
	}

	// only run remove hook if uninstalling the snap completely
	if removeAll {
		removeHook := SetupRemoveHook(st, snapsup.InstanceName())
		addNext(state.NewTaskSet(removeHook))
		prev = removeHook
	}

	if removeAll {
		// run disconnect hooks
		disconnect := st.NewTask("auto-disconnect", fmt.Sprintf(i18n.G("Disconnect interfaces of snap %q"), snapsup.InstanceName()))
		disconnect.Set("snap-setup", snapsup)
		if prev != nil {
			disconnect.WaitFor(prev)
		}
		addNext(state.NewTaskSet(disconnect))
		prev = disconnect
	}

	if tp, _ := snapst.Type(); tp == snap.TypeApp && removeAll {
		ts, err := AutomaticSnapshot(st, name)
		if err == nil {
			addNext(ts)
		} else {
			if err != ErrNothingToDo {
				return nil, err
			}
		}
	}

	if active { // unlink
		var tasks []*state.Task

		removeAliases := st.NewTask("remove-aliases", fmt.Sprintf(i18n.G("Remove aliases for snap %q"), name))
		removeAliases.WaitFor(prev) // prev is not needed beyond here
		removeAliases.Set("snap-setup-task", stopSnapServices.ID())

		unlink := st.NewTask("unlink-snap", fmt.Sprintf(i18n.G("Make snap %q unavailable to the system"), name))
		unlink.Set("snap-setup-task", stopSnapServices.ID())
		unlink.WaitFor(removeAliases)

		removeSecurity := st.NewTask("remove-profiles", fmt.Sprintf(i18n.G("Remove security profile for snap %q (%s)"), name, revision))
		removeSecurity.WaitFor(unlink)
		removeSecurity.Set("snap-setup-task", stopSnapServices.ID())

		tasks = append(tasks, removeAliases, unlink, removeSecurity)
		addNext(state.NewTaskSet(tasks...))
	}

	if removeAll {
		seq := snapst.Sequence
		for i := len(seq) - 1; i >= 0; i-- {
			si := seq[i]
			addNext(removeInactiveRevision(st, name, info.SnapID, si.Revision))
		}
	} else {
		addNext(removeInactiveRevision(st, name, info.SnapID, revision))
	}

	return full, nil
}

func removeInactiveRevision(st *state.State, name, snapID string, revision snap.Revision) *state.TaskSet {
	snapName, instanceKey := snap.SplitInstanceName(name)
	snapsup := SnapSetup{
		SideInfo: &snap.SideInfo{
			RealName: snapName,
			SnapID:   snapID,
			Revision: revision,
		},
		InstanceKey: instanceKey,
	}

	clearData := st.NewTask("clear-snap", fmt.Sprintf(i18n.G("Remove data for snap %q (%s)"), name, revision))
	clearData.Set("snap-setup", snapsup)

	discardSnap := st.NewTask("discard-snap", fmt.Sprintf(i18n.G("Remove snap %q (%s) from the system"), name, revision))
	discardSnap.WaitFor(clearData)
	discardSnap.Set("snap-setup-task", clearData.ID())

	return state.NewTaskSet(clearData, discardSnap)
}

// RemoveMany removes everything from the given list of names.
// Note that the state must be locked by the caller.
func RemoveMany(st *state.State, names []string) ([]string, []*state.TaskSet, error) {
	removed := make([]string, 0, len(names))
	tasksets := make([]*state.TaskSet, 0, len(names))
	for _, name := range names {
		ts, err := Remove(st, name, snap.R(0))
		// FIXME: is this expected behavior?
		if _, ok := err.(*snap.NotInstalledError); ok {
			continue
		}
		if err != nil {
			return nil, nil, err
		}
		removed = append(removed, name)
		ts.JoinLane(st.NewLane())
		tasksets = append(tasksets, ts)
	}

	return removed, tasksets, nil
}

// Revert returns a set of tasks for reverting to the previous version of the snap.
// Note that the state must be locked by the caller.
func Revert(st *state.State, name string, flags Flags) (*state.TaskSet, error) {
	var snapst SnapState
	err := Get(st, name, &snapst)
	if err != nil && err != state.ErrNoState {
		return nil, err
	}

	pi := snapst.previousSideInfo()
	if pi == nil {
		return nil, fmt.Errorf("no revision to revert to")
	}

	return RevertToRevision(st, name, pi.Revision, flags)
}

func RevertToRevision(st *state.State, name string, rev snap.Revision, flags Flags) (*state.TaskSet, error) {
	var snapst SnapState
	err := Get(st, name, &snapst)
	if err != nil && err != state.ErrNoState {
		return nil, err
	}

	if snapst.Current == rev {
		return nil, fmt.Errorf("already on requested revision")
	}

	if !snapst.Active {
		return nil, fmt.Errorf("cannot revert inactive snaps")
	}
	i := snapst.LastIndex(rev)
	if i < 0 {
		return nil, fmt.Errorf("cannot find revision %s for snap %q", rev, name)
	}

	flags.Revert = true
	// TODO: make flags be per revision to avoid this logic (that
	//       leaves corner cases all over the place)
	if !(flags.JailMode || flags.DevMode || flags.Classic) {
		if snapst.Flags.DevMode {
			flags.DevMode = true
		}
		if snapst.Flags.JailMode {
			flags.JailMode = true
		}
		if snapst.Flags.Classic {
			flags.Classic = true
		}
	}

	info, err := Info(st, name, rev)
	if err != nil {
		return nil, err
	}

	snapsup := &SnapSetup{
		SideInfo:    snapst.Sequence[i],
		Flags:       flags.ForSnapSetup(),
		Type:        info.Type,
		PlugsOnly:   len(info.Slots) == 0,
		InstanceKey: snapst.InstanceKey,
	}
	return doInstall(st, &snapst, snapsup, 0, "")
}

// TransitionCore transitions from an old core snap name to a new core
// snap name. It is used for the ubuntu-core -> core transition (that
// is not just a rename because the two snaps have different snapIDs)
//
// Note that this function makes some assumptions like:
// - no aliases setup for both snaps
// - no data needs to be copied
// - all interfaces are absolutely identical on both new and old
// Do not use this as a general way to transition from snap A to snap B.
func TransitionCore(st *state.State, oldName, newName string) ([]*state.TaskSet, error) {
	var oldSnapst, newSnapst SnapState
	err := Get(st, oldName, &oldSnapst)
	if err != nil && err != state.ErrNoState {
		return nil, err
	}
	if !oldSnapst.IsInstalled() {
		return nil, fmt.Errorf("cannot transition snap %q: not installed", oldName)
	}

	var all []*state.TaskSet
	// install new core (if not already installed)
	err = Get(st, newName, &newSnapst)
	if err != nil && err != state.ErrNoState {
		return nil, err
	}
	if !newSnapst.IsInstalled() {
		var userID int
		newInfo, err := installInfo(st, newName, oldSnapst.Channel, snap.R(0), userID)
		if err != nil {
			return nil, err
		}

		// start by installing the new snap
		tsInst, err := doInstall(st, &newSnapst, &SnapSetup{
			Channel:      oldSnapst.Channel,
			DownloadInfo: &newInfo.DownloadInfo,
			SideInfo:     &newInfo.SideInfo,
			Type:         newInfo.Type,
		}, 0, "")
		if err != nil {
			return nil, err
		}
		all = append(all, tsInst)
	}

	// then transition the interface connections over
	transIf := st.NewTask("transition-ubuntu-core", fmt.Sprintf(i18n.G("Transition security profiles from %q to %q"), oldName, newName))
	transIf.Set("old-name", oldName)
	transIf.Set("new-name", newName)
	if len(all) > 0 {
		transIf.WaitAll(all[0])
	}
	tsTrans := state.NewTaskSet(transIf)
	all = append(all, tsTrans)

	// FIXME: this is just here for the tests
	transIf.Set("snap-setup", &SnapSetup{
		SideInfo: &snap.SideInfo{
			RealName: oldName,
		},
	})

	// then remove the old snap
	tsRm, err := Remove(st, oldName, snap.R(0))
	if err != nil {
		return nil, err
	}
	tsRm.WaitFor(transIf)
	all = append(all, tsRm)

	return all, nil
}

// State/info accessors

// Installing returns whether there's an in-progress installation.
func Installing(st *state.State) bool {
	for _, task := range st.Tasks() {
		k := task.Kind()
		chg := task.Change()
		if k == "mount-snap" && chg != nil && !chg.Status().Ready() {
			return true
		}
	}
	return false
}

// Info returns the information about the snap with given name and revision.
// Works also for a mounted candidate snap in the process of being installed.
func Info(st *state.State, name string, revision snap.Revision) (*snap.Info, error) {
	var snapst SnapState
	err := Get(st, name, &snapst)
	if err == state.ErrNoState {
		return nil, &snap.NotInstalledError{Snap: name}
	}
	if err != nil {
		return nil, err
	}

	for i := len(snapst.Sequence) - 1; i >= 0; i-- {
		if si := snapst.Sequence[i]; si.Revision == revision {
			return readInfo(name, si, 0)
		}
	}

	return nil, fmt.Errorf("cannot find snap %q at revision %s", name, revision.String())
}

// CurrentInfo returns the information about the current revision of a snap with the given name.
func CurrentInfo(st *state.State, name string) (*snap.Info, error) {
	var snapst SnapState
	err := Get(st, name, &snapst)
	if err != nil && err != state.ErrNoState {
		return nil, err
	}
	info, err := snapst.CurrentInfo()
	if err == ErrNoCurrent {
		return nil, &snap.NotInstalledError{Snap: name}
	}
	return info, err
}

// Get retrieves the SnapState of the given snap.
func Get(st *state.State, name string, snapst *SnapState) error {
	if snapst == nil {
		return fmt.Errorf("internal error: snapst is nil")
	}
	// SnapState is (un-)marshalled from/to JSON, fields having omitempty
	// tag will not appear in the output (if empty) and subsequently will
	// not be unmarshalled to (or cleared); if the caller reuses the same
	// struct though subsequent calls, it is possible that they end up with
	// garbage inside, clear the destination struct so that we always
	// unmarshal to a clean state
	*snapst = SnapState{}

	var snaps map[string]*json.RawMessage
	err := st.Get("snaps", &snaps)
	if err != nil {
		return err
	}
	raw, ok := snaps[name]
	if !ok {
		return state.ErrNoState
	}
	err = json.Unmarshal([]byte(*raw), &snapst)
	if err != nil {
		return fmt.Errorf("cannot unmarshal snap state: %v", err)
	}
	return nil
}

// All retrieves return a map from name to SnapState for all current snaps in the system state.
func All(st *state.State) (map[string]*SnapState, error) {
	// XXX: result is a map because sideloaded snaps carry no name
	// atm in their sideinfos
	var stateMap map[string]*SnapState
	if err := st.Get("snaps", &stateMap); err != nil && err != state.ErrNoState {
		return nil, err
	}
	curStates := make(map[string]*SnapState, len(stateMap))
	for instanceName, snapst := range stateMap {
		curStates[instanceName] = snapst
	}
	return curStates, nil
}

// NumSnaps returns the number of installed snaps.
func NumSnaps(st *state.State) (int, error) {
	var snaps map[string]*json.RawMessage
	if err := st.Get("snaps", &snaps); err != nil && err != state.ErrNoState {
		return -1, err
	}
	return len(snaps), nil
}

// Set sets the SnapState of the given snap, overwriting any earlier state.
func Set(st *state.State, name string, snapst *SnapState) {
	var snaps map[string]*json.RawMessage
	err := st.Get("snaps", &snaps)
	if err != nil && err != state.ErrNoState {
		panic("internal error: cannot unmarshal snaps state: " + err.Error())
	}
	if snaps == nil {
		snaps = make(map[string]*json.RawMessage)
	}
	if snapst == nil || (len(snapst.Sequence) == 0) {
		delete(snaps, name)
	} else {
		data, err := json.Marshal(snapst)
		if err != nil {
			panic("internal error: cannot marshal snap state: " + err.Error())
		}
		raw := json.RawMessage(data)
		snaps[name] = &raw
	}
	st.Set("snaps", snaps)
}

// ActiveInfos returns information about all active snaps.
func ActiveInfos(st *state.State) ([]*snap.Info, error) {
	var stateMap map[string]*SnapState
	var infos []*snap.Info
	if err := st.Get("snaps", &stateMap); err != nil && err != state.ErrNoState {
		return nil, err
	}
	for instanceName, snapst := range stateMap {
		if !snapst.Active {
			continue
		}
		snapInfo, err := snapst.CurrentInfo()
		if err != nil {
			logger.Noticef("cannot retrieve info for snap %q: %s", instanceName, err)
			continue
		}
		infos = append(infos, snapInfo)
	}
	return infos, nil
}

func infosForTypes(st *state.State, snapType snap.Type) ([]*snap.Info, error) {
	var stateMap map[string]*SnapState
	if err := st.Get("snaps", &stateMap); err != nil && err != state.ErrNoState {
		return nil, err
	}

	var res []*snap.Info
	for _, snapst := range stateMap {
		if !snapst.IsInstalled() {
			continue
		}
		typ, err := snapst.Type()
		if err != nil {
			return nil, err
		}
		if typ != snapType {
			continue
		}
		si, err := snapst.CurrentInfo()
		if err != nil {
			return nil, err
		}
		res = append(res, si)
	}

	if len(res) == 0 {
		return nil, state.ErrNoState
	}

	return res, nil
}

func infoForType(st *state.State, snapType snap.Type) (*snap.Info, error) {
	res, err := infosForTypes(st, snapType)
	if err != nil {
		return nil, err
	}
	return res[0], nil
}

// GadgetInfo finds the current gadget snap's info.
func GadgetInfo(st *state.State) (*snap.Info, error) {
	return infoForType(st, snap.TypeGadget)
}

// KernelInfo finds the current kernel snap's info.
func KernelInfo(st *state.State) (*snap.Info, error) {
	return infoForType(st, snap.TypeKernel)
}

// CoreInfo finds the current OS snap's info. If both
// "core" and "ubuntu-core" is installed then "core"
// is preferred. Different core names are not supported
// currently and will result in an error.
//
// Once enough time has passed and everyone transitioned
// from ubuntu-core to core we can simplify this again
// and make it the same as the above "KernelInfo".
func CoreInfo(st *state.State) (*snap.Info, error) {
	res, err := infosForTypes(st, snap.TypeOS)
	if err != nil {
		return nil, err
	}

	// a single core: just return it
	if len(res) == 1 {
		return res[0], nil
	}

	// some systems have two cores: ubuntu-core/core
	// we always return "core" in this case
	if len(res) == 2 {
		if res[0].InstanceName() == defaultCoreSnapName && res[1].InstanceName() == "ubuntu-core" {
			return res[0], nil
		}
		if res[0].InstanceName() == "ubuntu-core" && res[1].InstanceName() == defaultCoreSnapName {
			return res[1], nil
		}
		return nil, fmt.Errorf("unexpected cores %q and %q", res[0].InstanceName(), res[1].InstanceName())
	}

	return nil, fmt.Errorf("unexpected number of cores, got %d", len(res))
}

// ConfigDefaults returns the configuration defaults for the snap specified in
// the gadget. If gadget is absent or the snap has no snap-id it returns
// ErrNoState.
func ConfigDefaults(st *state.State, snapName string) (map[string]interface{}, error) {
	gadget, err := GadgetInfo(st)
	if err != nil {
		return nil, err
	}

	var snapst SnapState
	if err := Get(st, snapName, &snapst); err != nil {
		return nil, err
	}

	core, err := CoreInfo(st)
	if err != nil {
		return nil, err
	}
	isCoreDefaults := core.InstanceName() == snapName

	si := snapst.CurrentSideInfo()
	// core snaps can be addressed even without a snap-id via the special
	// "system" value in the config; first-boot always configures the core
	// snap with UseConfigDefaults
	if si.SnapID == "" && !isCoreDefaults {
		return nil, state.ErrNoState
	}

	gadgetInfo, err := snap.ReadGadgetInfo(gadget, release.OnClassic)
	if err != nil {
		return nil, err
	}

	// we support setting core defaults via "system"
	if isCoreDefaults {
		if defaults, ok := gadgetInfo.Defaults["system"]; ok {
			if _, ok := gadgetInfo.Defaults[si.SnapID]; ok && si.SnapID != "" {
				logger.Noticef("core snap configuration defaults found under both 'system' key and core-snap-id, preferring 'system'")
			}

			return defaults, nil
		}
	}

	defaults, ok := gadgetInfo.Defaults[si.SnapID]
	if !ok {
		return nil, state.ErrNoState
	}

	return defaults, nil
}

// GadgetConnections returns the interface connection instructions
// specified in the gadget. If gadget is absent it returns ErrNoState.
func GadgetConnections(st *state.State) ([]gadget.Connection, error) {
	gadget, err := GadgetInfo(st)
	if err != nil {
		return nil, err
	}

	gadgetInfo, err := snap.ReadGadgetInfo(gadget, release.OnClassic)
	if err != nil {
		return nil, err
	}

	return gadgetInfo.Connections, nil
}<|MERGE_RESOLUTION|>--- conflicted
+++ resolved
@@ -123,15 +123,6 @@
 	if snapsup.InstanceName() == "system" {
 		return nil, fmt.Errorf("cannot install reserved snap name 'system'")
 	}
-<<<<<<< HEAD
-	if snapsup.InstanceName() == "snapd" {
-		if err := canInstallSnapdSnap(st); err != nil {
-			return nil, err
-		}
-	}
-=======
-
->>>>>>> d1e5a8d8
 	if snapst.IsInstalled() && !snapst.Active {
 		return nil, fmt.Errorf("cannot update disabled snap %q", snapsup.InstanceName())
 	}
