--- conflicted
+++ resolved
@@ -63,15 +63,12 @@
 
 const (
 	DownloadAndChecksDoneEdge = state.TaskSetEdge("download-and-checks-done")
-<<<<<<< HEAD
 	PrerequisitesEdge         = state.TaskSetEdge("prerequisites-edge")
 	SetupAliasesEdge          = state.TaskSetEdge("setup-aliases-edge")
 	InstallHookEdge           = state.TaskSetEdge("install-hook-edge")
-=======
 	BeginEdge                 = state.TaskSetEdge("begin")
 	BeforeHooksEdge           = state.TaskSetEdge("before-hooks")
 	HooksEdge                 = state.TaskSetEdge("hooks")
->>>>>>> 7714e3ae
 )
 
 var ErrNothingToDo = errors.New("nothing to do")
