// -*- Mode: Go; indent-tabs-mode: t -*-

/*
 * Copyright (C) 2016-2017 Canonical Ltd
 *
 * This program is free software: you can redistribute it and/or modify
 * it under the terms of the GNU General Public License version 3 as
 * published by the Free Software Foundation.
 *
 * This program is distributed in the hope that it will be useful,
 * but WITHOUT ANY WARRANTY; without even the implied warranty of
 * MERCHANTABILITY or FITNESS FOR A PARTICULAR PURPOSE.  See the
 * GNU General Public License for more details.
 *
 * You should have received a copy of the GNU General Public License
 * along with this program.  If not, see <http://www.gnu.org/licenses/>.
 *
 */

package snapstate

import (
	"encoding/json"
	"errors"
	"fmt"
	"os"
	"time"

	"gopkg.in/tomb.v2"

	"github.com/snapcore/snapd/dirs"
	"github.com/snapcore/snapd/errtracker"
	"github.com/snapcore/snapd/i18n"
	"github.com/snapcore/snapd/logger"
	"github.com/snapcore/snapd/overlord/configstate/config"
	"github.com/snapcore/snapd/overlord/snapstate/backend"
	"github.com/snapcore/snapd/overlord/state"
	"github.com/snapcore/snapd/release"
	"github.com/snapcore/snapd/snap"
	"github.com/snapcore/snapd/store"
	"github.com/snapcore/snapd/strutil"
	"github.com/snapcore/snapd/timeutil"
)

// FIXME: what we actually want is a more flexible schedule spec that is
// user configurable  like:
// """
// tue
// tue,thu
// tue-thu
// 9:00
// 9:00,15:00
// 9:00-15:00
// tue,thu@9:00-15:00
// tue@9:00;thu@15:00
// mon,wed-fri@9:00-11:00,13:00-15:00
// """
// where 9:00 is implicitly taken as 9:00-10:00
// and tue is implicitly taken as tue@<our current setting?>
//
// it is controlled via:
// $ snap refresh --schedule=<time spec>
// which is a shorthand for
// $ snap set core refresh.schedule=<time spec>
// and we need to validate the time-spec, ideally internally by
// intercepting the set call

const defaultRefreshSchedule = "00:00-04:59/5:00-10:59/11:00-16:59/17:00-23:59"

// overridden in the tests
var errtrackerReport = errtracker.Report

// SnapManager is responsible for the installation and removal of snaps.
type SnapManager struct {
	state   *state.State
	backend managerBackend

	currentRefreshSchedule string
	nextRefresh            time.Time
	lastRefreshAttempt     time.Time

	lastUbuntuCoreTransitionAttempt time.Time

	runner *state.TaskRunner
}

// SnapSetup holds the necessary snap details to perform most snap manager tasks.
type SnapSetup struct {
	// FIXME: rename to RequestedChannel to convey the meaning better
	Channel string `json:"channel,omitempty"`
	UserID  int    `json:"user-id,omitempty"`

	Flags

	SnapPath string `json:"snap-path,omitempty"`

	DownloadInfo *snap.DownloadInfo `json:"download-info,omitempty"`
	SideInfo     *snap.SideInfo     `json:"side-info,omitempty"`
}

func (snapsup *SnapSetup) Name() string {
	if snapsup.SideInfo.RealName == "" {
		panic("SnapSetup.SideInfo.RealName not set")
	}
	return snapsup.SideInfo.RealName
}

func (snapsup *SnapSetup) Revision() snap.Revision {
	return snapsup.SideInfo.Revision
}

func (snapsup *SnapSetup) placeInfo() snap.PlaceInfo {
	return snap.MinimalPlaceInfo(snapsup.Name(), snapsup.Revision())
}

func (snapsup *SnapSetup) MountDir() string {
	return snap.MountDir(snapsup.Name(), snapsup.Revision())
}

func (snapsup *SnapSetup) MountFile() string {
	return snap.MountFile(snapsup.Name(), snapsup.Revision())
}

// SnapState holds the state for a snap installed in the system.
type SnapState struct {
	SnapType string           `json:"type"` // Use Type and SetType
	Sequence []*snap.SideInfo `json:"sequence"`
	Active   bool             `json:"active,omitempty"`
	// Current indicates the current active revision if Active is
	// true or the last active revision if Active is false
	// (usually while a snap is being operated on or disabled)
	Current snap.Revision `json:"current"`
	Channel string        `json:"channel,omitempty"`
	Flags
	// aliases, see aliasesv2.go
	Aliases             map[string]*AliasTarget `json:"aliases,omitempty"`
	AutoAliasesDisabled bool                    `json:"auto-aliases-disabled,omitempty"`
	AliasesPending      bool                    `json:"aliases-pending,omitempty"`
}

// Type returns the type of the snap or an error.
// Should never error if Current is not nil.
func (snapst *SnapState) Type() (snap.Type, error) {
	if snapst.SnapType == "" {
		return snap.Type(""), fmt.Errorf("snap type unset")
	}
	return snap.Type(snapst.SnapType), nil
}

// SetType records the type of the snap.
func (snapst *SnapState) SetType(typ snap.Type) {
	snapst.SnapType = string(typ)
}

// HasCurrent returns whether snapst.Current is set.
func (snapst *SnapState) HasCurrent() bool {
	if snapst.Current.Unset() {
		if len(snapst.Sequence) > 0 {
			panic(fmt.Sprintf("snapst.Current and snapst.Sequence out of sync: %#v %#v", snapst.Current, snapst.Sequence))
		}

		return false
	}
	return true
}

// LocalRevision returns the "latest" local revision. Local revisions
// start at -1 and are counted down.
func (snapst *SnapState) LocalRevision() snap.Revision {
	var local snap.Revision
	for _, si := range snapst.Sequence {
		if si.Revision.Local() && si.Revision.N < local.N {
			local = si.Revision
		}
	}
	return local
}

// TODO: unexport CurrentSideInfo and HasCurrent?

// CurrentSideInfo returns the side info for the revision indicated by snapst.Current in the snap revision sequence if there is one.
func (snapst *SnapState) CurrentSideInfo() *snap.SideInfo {
	if !snapst.HasCurrent() {
		return nil
	}
	if idx := snapst.LastIndex(snapst.Current); idx >= 0 {
		return snapst.Sequence[idx]
	}
	panic("cannot find snapst.Current in the snapst.Sequence")
}

func (snapst *SnapState) previousSideInfo() *snap.SideInfo {
	n := len(snapst.Sequence)
	if n < 2 {
		return nil
	}
	// find "current" and return the one before that
	currentIndex := snapst.LastIndex(snapst.Current)
	if currentIndex <= 0 {
		return nil
	}
	return snapst.Sequence[currentIndex-1]
}

// LastIndex returns the last index of the given revision in the
// snapst.Sequence
func (snapst *SnapState) LastIndex(revision snap.Revision) int {
	for i := len(snapst.Sequence) - 1; i >= 0; i-- {
		if snapst.Sequence[i].Revision == revision {
			return i
		}
	}
	return -1
}

// Block returns revisions that should be blocked on refreshes,
// computed from Sequence[currentRevisionIndex+1:].
func (snapst *SnapState) Block() []snap.Revision {
	// return revisions from Sequence[currentIndex:]
	currentIndex := snapst.LastIndex(snapst.Current)
	if currentIndex < 0 || currentIndex+1 == len(snapst.Sequence) {
		return nil
	}
	out := make([]snap.Revision, len(snapst.Sequence)-currentIndex-1)
	for i, si := range snapst.Sequence[currentIndex+1:] {
		out[i] = si.Revision
	}
	return out
}

var ErrNoCurrent = errors.New("snap has no current revision")

// Retrieval functions
var readInfo = readInfoAnyway

func readInfoAnyway(name string, si *snap.SideInfo) (*snap.Info, error) {
	info, err := snap.ReadInfo(name, si)
	if _, ok := err.(*snap.NotFoundError); ok {
		reason := fmt.Sprintf("cannot read snap %q: %s", name, err)
		info := &snap.Info{
			SuggestedName: name,
			Broken:        reason,
		}
		info.Apps = snap.GuessAppsForBroken(info)
		if si != nil {
			info.SideInfo = *si
		}
		return info, nil
	}
	return info, err
}

// CurrentInfo returns the information about the current active revision or the last active revision (if the snap is inactive). It returns the ErrNoCurrent error if snapst.Current is unset.
func (snapst *SnapState) CurrentInfo() (*snap.Info, error) {
	cur := snapst.CurrentSideInfo()
	if cur == nil {
		return nil, ErrNoCurrent
	}
	return readInfo(cur.RealName, cur)
}

func revisionInSequence(snapst *SnapState, needle snap.Revision) bool {
	for _, si := range snapst.Sequence {
		if si.Revision == needle {
			return true
		}
	}
	return false
}

type cachedStoreKey struct{}

// ReplaceStore replaces the store used by the manager.
func ReplaceStore(state *state.State, store StoreService) {
	state.Cache(cachedStoreKey{}, store)
}

func cachedStore(st *state.State) StoreService {
	ubuntuStore := st.Cached(cachedStoreKey{})
	if ubuntuStore == nil {
		return nil
	}
	return ubuntuStore.(StoreService)
}

// the store implementation has the interface consumed here
var _ StoreService = (*store.Store)(nil)

// Store returns the store service used by the snapstate package.
func Store(st *state.State) StoreService {
	if cachedStore := cachedStore(st); cachedStore != nil {
		return cachedStore
	}
	panic("internal error: needing the store before managers have initialized it")
}

// Manager returns a new snap manager.
func Manager(st *state.State) (*SnapManager, error) {
	runner := state.NewTaskRunner(st)

	m := &SnapManager{
		state:   st,
		backend: backend.Backend{},
		runner:  runner,
	}

	if err := os.MkdirAll(dirs.SnapCookieDir, 0700); err != nil {
		return nil, fmt.Errorf("cannot create directory %q: %v", dirs.SnapCookieDir, err)
	}

	// this handler does nothing
	runner.AddHandler("nop", func(t *state.Task, _ *tomb.Tomb) error {
		return nil
	}, nil)

	// install/update related
	runner.AddHandler("prepare-snap", m.doPrepareSnap, m.undoPrepareSnap)
	runner.AddHandler("download-snap", m.doDownloadSnap, m.undoPrepareSnap)
	runner.AddHandler("mount-snap", m.doMountSnap, m.undoMountSnap)
	runner.AddHandler("unlink-current-snap", m.doUnlinkCurrentSnap, m.undoUnlinkCurrentSnap)
	runner.AddHandler("copy-snap-data", m.doCopySnapData, m.undoCopySnapData)
	runner.AddCleanup("copy-snap-data", m.cleanupCopySnapData)
	runner.AddHandler("link-snap", m.doLinkSnap, m.undoLinkSnap)
	runner.AddHandler("start-snap-services", m.startSnapServices, m.stopSnapServices)
	runner.AddHandler("switch-snap-channel", m.doSwitchSnapChannel, nil)

	// FIXME: drop the task entirely after a while
	// (having this wart here avoids yet-another-patch)
	runner.AddHandler("cleanup", func(*state.Task, *tomb.Tomb) error { return nil }, nil)

	// remove related
	runner.AddHandler("stop-snap-services", m.stopSnapServices, m.startSnapServices)
	runner.AddHandler("unlink-snap", m.doUnlinkSnap, nil)
	runner.AddHandler("clear-snap", m.doClearSnapData, nil)
	runner.AddHandler("discard-snap", m.doDiscardSnap, nil)

	// alias related
	// FIXME: drop the task entirely after a while
	runner.AddHandler("clear-aliases", func(*state.Task, *tomb.Tomb) error { return nil }, nil)
	runner.AddHandler("set-auto-aliases", m.doSetAutoAliases, m.undoRefreshAliases)
	runner.AddHandler("setup-aliases", m.doSetupAliases, m.doRemoveAliases)
	runner.AddHandler("refresh-aliases", m.doRefreshAliases, m.undoRefreshAliases)
	runner.AddHandler("prune-auto-aliases", m.doPruneAutoAliases, m.undoRefreshAliases)
	runner.AddHandler("remove-aliases", m.doRemoveAliases, m.doSetupAliases)
	runner.AddHandler("alias", m.doAlias, m.undoRefreshAliases)
	runner.AddHandler("unalias", m.doUnalias, m.undoRefreshAliases)
	runner.AddHandler("disable-aliases", m.doDisableAliases, m.undoRefreshAliases)
	runner.AddHandler("prefer-aliases", m.doPreferAliases, m.undoRefreshAliases)

	// misc
	runner.AddHandler("switch-snap", m.doSwitchSnap, nil)

	// control serialisation
	runner.SetBlocked(m.blockedTask)

	// test handlers
	runner.AddHandler("fake-install-snap", func(t *state.Task, _ *tomb.Tomb) error {
		return nil
	}, nil)
	runner.AddHandler("fake-install-snap-error", func(t *state.Task, _ *tomb.Tomb) error {
		return fmt.Errorf("fake-install-snap-error errored")
	}, nil)

	return m, nil
}

func (m *SnapManager) blockedTask(cand *state.Task, running []*state.Task) bool {
	return false
}

var CanAutoRefresh func(st *state.State) (bool, error)

func refreshScheduleNoWeekdays(rs []*timeutil.Schedule) error {
	for _, s := range rs {
		if s.Weekday != "" {
			return fmt.Errorf("%q uses weekdays which is currently not supported", s)
		}
	}
	return nil
}

func (m *SnapManager) checkRefreshSchedule() ([]*timeutil.Schedule, error) {
	refreshScheduleStr := defaultRefreshSchedule

	tr := config.NewTransaction(m.state)
	err := tr.Get("core", "refresh.schedule", &refreshScheduleStr)
	if err != nil && !config.IsNoOption(err) {
		return nil, err
	}
	refreshSchedule, err := timeutil.ParseSchedule(refreshScheduleStr)
	if err == nil {
		err = refreshScheduleNoWeekdays(refreshSchedule)
	}
	if err != nil {
		logger.Noticef("cannot use refresh.schedule configuration: %s", err)
		refreshSchedule, err = timeutil.ParseSchedule(defaultRefreshSchedule)
		if err != nil {
			panic(fmt.Sprintf("defaultRefreshSchedule cannot be parsed: %s", err))
		}
		tr.Set("core", "refresh.schedule", defaultRefreshSchedule)
		tr.Commit()
	}

	// we already have a refresh time, check if we got a new config
	if !m.nextRefresh.IsZero() {
		if m.currentRefreshSchedule != refreshScheduleStr {
			// the refresh schedule has changed
			logger.Debugf("Option refresh.schedule changed.")
			m.nextRefresh = time.Time{}
		}
	}
	m.currentRefreshSchedule = refreshScheduleStr

	return refreshSchedule, nil
}

func (m *SnapManager) launchAutoRefresh() error {
	m.lastRefreshAttempt = time.Now()
	updated, tasksets, err := AutoRefresh(m.state)
	if err != nil {
		logger.Noticef("Cannot prepare auto-refresh change: %s", err)
		return err
	}

	// Set last refresh time only if the store (in AutoRefresh) gave
	// us no error.
	m.state.Set("last-refresh", time.Now())

	var msg string
	switch len(updated) {
	case 0:
		logger.Noticef(i18n.G("No snaps to auto-refresh found"))
		return nil
	case 1:
		msg = fmt.Sprintf(i18n.G("Auto-refresh snap %q"), updated[0])
	case 2:
	case 3:
		quoted := strutil.Quoted(updated)
		// TRANSLATORS: the %s is a comma-separated list of quoted snap names
		msg = fmt.Sprintf(i18n.G("Auto-refresh snaps %s"), quoted)
	default:
		msg = fmt.Sprintf(i18n.G("Auto-refresh %d snaps"), len(updated))
	}

	chg := m.state.NewChange("auto-refresh", msg)
	for _, ts := range tasksets {
		chg.AddAll(ts)
	}
	chg.Set("snap-names", updated)
	chg.Set("api-data", map[string]interface{}{"snap-names": updated})

	return nil
}

func autoRefreshInFlight(st *state.State) bool {
	for _, chg := range st.Changes() {
		if chg.Kind() == "auto-refresh" && !chg.Status().Ready() {
			return true
		}
	}
	return false
}

func (m *SnapManager) LastRefresh() (time.Time, error) {
	var lastRefresh time.Time
	err := m.state.Get("last-refresh", &lastRefresh)
	if err != nil && err != state.ErrNoState {
		return time.Time{}, err
	}
	return lastRefresh, nil
}

func (m *SnapManager) NextRefresh() time.Time {
	return m.nextRefresh
}

func (m *SnapManager) RefreshSchedule() string {
	return m.currentRefreshSchedule
}

// ensureRefreshes ensures that we refresh all installed snaps periodically
func (m *SnapManager) ensureRefreshes() error {
	m.state.Lock()
	defer m.state.Unlock()

	// see if it even makes sense to try to refresh
	if CanAutoRefresh == nil {
		return nil
	}
	if ok, err := CanAutoRefresh(m.state); err != nil || !ok {
		return err
	}

	// get lastRefresh and schedule
	lastRefresh, err := m.LastRefresh()
	if err != nil {
		return err
	}
	refreshSchedule, err := m.checkRefreshSchedule()
	if err != nil {
		return err
	}

	// ensure nothing is in flight already
	if autoRefreshInFlight(m.state) {
		return nil
	}

	// compute next refresh attempt time (if needed)
	if m.nextRefresh.IsZero() {
		// store attempts in memory so that we can backoff
		if !lastRefresh.IsZero() {
			delta := timeutil.Next(refreshSchedule, lastRefresh)
			m.nextRefresh = time.Now().Add(delta)
		} else {
			// immediate
			m.nextRefresh = time.Now()
		}
		logger.Debugf("Next refresh scheduled for %s.", m.nextRefresh)
	}

	// Check that we have reasonable delays between unsuccessful attempts.
	// If the store is under stress we need to make sure we do not
	// hammer it too often
	if !m.lastRefreshAttempt.IsZero() && m.lastRefreshAttempt.Add(10*time.Minute).After(time.Now()) {
		return nil
	}

	// do refresh attempt (if needed)
	if !m.nextRefresh.After(time.Now()) {
		err = m.launchAutoRefresh()
		// clear nextRefresh only if the refresh worked. There is
		// still the lastRefreshAttempt rate limit so things will
		// not go into a busy store loop
		if err == nil {
			m.nextRefresh = time.Time{}
		}
	}

	return err
}

// ensureForceDevmodeDropsDevmodeFromState undoes the froced devmode
// in snapstate for forced devmode distros.
func (m *SnapManager) ensureForceDevmodeDropsDevmodeFromState() error {
	if !release.ReleaseInfo.ForceDevMode() {
		return nil
	}

	m.state.Lock()
	defer m.state.Unlock()

	// int because we might want to come back and do a second pass at cleanup
	var fixed int
	if err := m.state.Get("fix-forced-devmode", &fixed); err != nil && err != state.ErrNoState {
		return err
	}

	if fixed > 0 {
		return nil
	}

	for _, name := range []string{"core", "ubuntu-core"} {
		var snapst SnapState
		if err := Get(m.state, name, &snapst); err == state.ErrNoState {
			// nothing to see here
			continue
		} else if err != nil {
			// bad
			return err
		}
		if info := snapst.CurrentSideInfo(); info == nil || info.SnapID == "" {
			continue
		}
		snapst.DevMode = false
		Set(m.state, name, &snapst)
	}
	m.state.Set("fix-forced-devmode", 1)

	return nil
}

// ensureUbuntuCoreTransition will migrate systems that use "ubuntu-core"
// to the new "core" snap
func (m *SnapManager) ensureUbuntuCoreTransition() error {
	m.state.Lock()
	defer m.state.Unlock()

	var snapst SnapState
	err := Get(m.state, "ubuntu-core", &snapst)
	if err == state.ErrNoState {
		return nil
	}
	if err != nil && err != state.ErrNoState {
		return err
	}

	// check that there is no change in flight already, this is a
	// precaution to ensure the core transition is safe
	for _, chg := range m.state.Changes() {
		if !chg.Status().Ready() {
			// another change already in motion
			return nil
		}
	}

	// ensure we limit the retries in case something goes wrong
	var lastUbuntuCoreTransitionAttempt time.Time
	err = m.state.Get("ubuntu-core-transition-last-retry-time", &lastUbuntuCoreTransitionAttempt)
	if err != nil && err != state.ErrNoState {
		return err
	}
	now := time.Now()
	if !lastUbuntuCoreTransitionAttempt.IsZero() && lastUbuntuCoreTransitionAttempt.Add(6*time.Hour).After(now) {
		return nil
	}
	m.state.Set("ubuntu-core-transition-last-retry-time", now)

	var retryCount int
	err = m.state.Get("ubuntu-core-transition-retry", &retryCount)
	if err != nil && err != state.ErrNoState {
		return err
	}
	m.state.Set("ubuntu-core-transition-retry", retryCount+1)

	tss, err := TransitionCore(m.state, "ubuntu-core", "core")
	if err != nil {
		return err
	}

	msg := fmt.Sprintf(i18n.G("Transition ubuntu-core to core"))
	chg := m.state.NewChange("transition-ubuntu-core", msg)
	for _, ts := range tss {
		chg.AddAll(ts)
	}

	return nil
}

// GenerateCookies creates snap cookies for snaps that are missing them (may be the case for snaps installed
// before the feature of running snapctl outside of hooks was introduced, leading to a warning
// from snap-confine).
// It is the caller's responsibility to lock state before calling this function.
func (m *SnapManager) GenerateCookies(st *state.State) error {
	var snapNames map[string]*json.RawMessage
	if err := st.Get("snaps", &snapNames); err != nil && err != state.ErrNoState {
		return err
	}

<<<<<<< HEAD
	newInfo, err := readInfo(snapsup.Name(), snapsup.SideInfo)
	if err != nil {
		return err
	}

	oldInfo, err := snapst.CurrentInfo()
	if err != nil && err != ErrNoCurrent {
		return err
	}

	pb := &TaskProgressAdapter{task: t}
	return m.backend.CopySnapData(newInfo, oldInfo, pb)
}

func (m *SnapManager) doSwitchSnap(t *state.Task, _ *tomb.Tomb) error {
	st := t.State()
	st.Lock()
	defer st.Unlock()

	snapsup, snapst, err := snapSetupAndState(t)
	if err != nil {
		return err
	}
	snapst.Channel = snapsup.Channel

	Set(st, snapsup.Name(), snapst)
	return nil
}

func (m *SnapManager) doLinkSnap(t *state.Task, _ *tomb.Tomb) error {
	st := t.State()
	st.Lock()
	defer st.Unlock()

	snapsup, snapst, err := snapSetupAndState(t)
	if err != nil {
		return err
	}

	cand := snapsup.SideInfo
	m.backend.Candidate(cand)

	oldCandidateIndex := snapst.LastIndex(cand.Revision)

	if oldCandidateIndex < 0 {
		snapst.Sequence = append(snapst.Sequence, cand)
	} else if !snapsup.Revert {
		// remove the old candidate from the sequence, add it at the end
		copy(snapst.Sequence[oldCandidateIndex:len(snapst.Sequence)-1], snapst.Sequence[oldCandidateIndex+1:])
		snapst.Sequence[len(snapst.Sequence)-1] = cand
	}

	oldCurrent := snapst.Current
	snapst.Current = cand.Revision
	snapst.Active = true
	oldChannel := snapst.Channel
	if snapsup.Channel != "" {
		snapst.Channel = snapsup.Channel
	}
	oldTryMode := snapst.TryMode
	snapst.TryMode = snapsup.TryMode
	oldDevMode := snapst.DevMode
	snapst.DevMode = snapsup.DevMode
	oldJailMode := snapst.JailMode
	snapst.JailMode = snapsup.JailMode
	oldClassic := snapst.Classic
	snapst.Classic = snapsup.Classic
	if snapsup.Required { // set only on install and left alone on refresh
		snapst.Required = true
	}

	newInfo, err := readInfo(snapsup.Name(), cand)
	if err != nil {
		return err
	}

	// record type
	snapst.SetType(newInfo.Type)

	st.Unlock()
	// XXX: this block is slightly ugly, find a pattern when we have more examples
	err = m.backend.LinkSnap(newInfo)
	if err != nil {
		pb := &TaskProgressAdapter{task: t}
		err := m.backend.UnlinkSnap(newInfo, pb)
		if err != nil {
			st.Lock()
			t.Errorf("cannot cleanup failed attempt at making snap %q available to the system: %v", snapsup.Name(), err)
			st.Unlock()
=======
	var contexts map[string]string
	if err := st.Get("snap-cookies", &contexts); err != nil {
		if err != state.ErrNoState {
			return fmt.Errorf("cannot get snap cookies: %v", err)
>>>>>>> a462005c
		}
		contexts = make(map[string]string)
	}

	for snap := range snapNames {
		if _, ok := contexts[snap]; !ok {
			if err := m.createSnapCookie(st, snap); err != nil {
				return err
			}
		}
	}

	return nil
}

// Ensure implements StateManager.Ensure.
func (m *SnapManager) Ensure() error {
	// do not exit right away on error
	errs := []error{
		m.ensureAliasesV2(),
		m.ensureForceDevmodeDropsDevmodeFromState(),
		m.ensureUbuntuCoreTransition(),
		m.ensureRefreshes(),
	}

	m.runner.Ensure()

	//FIXME: use firstErr helper
	for _, e := range errs {
		if e != nil {
			return e
		}
	}

	return nil
}

// Wait implements StateManager.Wait.
func (m *SnapManager) Wait() {
	m.runner.Wait()
}

// Stop implements StateManager.Stop.
func (m *SnapManager) Stop() {
	m.runner.Stop()
}<|MERGE_RESOLUTION|>--- conflicted
+++ resolved
@@ -637,6 +637,21 @@
 	return nil
 }
 
+func (m *SnapManager) doSwitchSnap(t *state.Task, _ *tomb.Tomb) error {
+	st := t.State()
+	st.Lock()
+	defer st.Unlock()
+
+	snapsup, snapst, err := snapSetupAndState(t)
+	if err != nil {
+		return err
+	}
+	snapst.Channel = snapsup.Channel
+
+	Set(st, snapsup.Name(), snapst)
+	return nil
+}
+
 // GenerateCookies creates snap cookies for snaps that are missing them (may be the case for snaps installed
 // before the feature of running snapctl outside of hooks was introduced, leading to a warning
 // from snap-confine).
@@ -647,102 +662,10 @@
 		return err
 	}
 
-<<<<<<< HEAD
-	newInfo, err := readInfo(snapsup.Name(), snapsup.SideInfo)
-	if err != nil {
-		return err
-	}
-
-	oldInfo, err := snapst.CurrentInfo()
-	if err != nil && err != ErrNoCurrent {
-		return err
-	}
-
-	pb := &TaskProgressAdapter{task: t}
-	return m.backend.CopySnapData(newInfo, oldInfo, pb)
-}
-
-func (m *SnapManager) doSwitchSnap(t *state.Task, _ *tomb.Tomb) error {
-	st := t.State()
-	st.Lock()
-	defer st.Unlock()
-
-	snapsup, snapst, err := snapSetupAndState(t)
-	if err != nil {
-		return err
-	}
-	snapst.Channel = snapsup.Channel
-
-	Set(st, snapsup.Name(), snapst)
-	return nil
-}
-
-func (m *SnapManager) doLinkSnap(t *state.Task, _ *tomb.Tomb) error {
-	st := t.State()
-	st.Lock()
-	defer st.Unlock()
-
-	snapsup, snapst, err := snapSetupAndState(t)
-	if err != nil {
-		return err
-	}
-
-	cand := snapsup.SideInfo
-	m.backend.Candidate(cand)
-
-	oldCandidateIndex := snapst.LastIndex(cand.Revision)
-
-	if oldCandidateIndex < 0 {
-		snapst.Sequence = append(snapst.Sequence, cand)
-	} else if !snapsup.Revert {
-		// remove the old candidate from the sequence, add it at the end
-		copy(snapst.Sequence[oldCandidateIndex:len(snapst.Sequence)-1], snapst.Sequence[oldCandidateIndex+1:])
-		snapst.Sequence[len(snapst.Sequence)-1] = cand
-	}
-
-	oldCurrent := snapst.Current
-	snapst.Current = cand.Revision
-	snapst.Active = true
-	oldChannel := snapst.Channel
-	if snapsup.Channel != "" {
-		snapst.Channel = snapsup.Channel
-	}
-	oldTryMode := snapst.TryMode
-	snapst.TryMode = snapsup.TryMode
-	oldDevMode := snapst.DevMode
-	snapst.DevMode = snapsup.DevMode
-	oldJailMode := snapst.JailMode
-	snapst.JailMode = snapsup.JailMode
-	oldClassic := snapst.Classic
-	snapst.Classic = snapsup.Classic
-	if snapsup.Required { // set only on install and left alone on refresh
-		snapst.Required = true
-	}
-
-	newInfo, err := readInfo(snapsup.Name(), cand)
-	if err != nil {
-		return err
-	}
-
-	// record type
-	snapst.SetType(newInfo.Type)
-
-	st.Unlock()
-	// XXX: this block is slightly ugly, find a pattern when we have more examples
-	err = m.backend.LinkSnap(newInfo)
-	if err != nil {
-		pb := &TaskProgressAdapter{task: t}
-		err := m.backend.UnlinkSnap(newInfo, pb)
-		if err != nil {
-			st.Lock()
-			t.Errorf("cannot cleanup failed attempt at making snap %q available to the system: %v", snapsup.Name(), err)
-			st.Unlock()
-=======
 	var contexts map[string]string
 	if err := st.Get("snap-cookies", &contexts); err != nil {
 		if err != state.ErrNoState {
 			return fmt.Errorf("cannot get snap cookies: %v", err)
->>>>>>> a462005c
 		}
 		contexts = make(map[string]string)
 	}
