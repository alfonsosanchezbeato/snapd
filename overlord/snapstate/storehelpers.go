--- conflicted
+++ resolved
@@ -121,11 +121,7 @@
 				accountedSnaps[base] = true
 			}
 		}
-<<<<<<< HEAD
-		for _, snapName := range inst.DefaultContentPlugProviders(st) {
-=======
 		for _, snapName := range inst.Prereq(st) {
->>>>>>> e12d0fbc
 			if !accountedSnaps[snapName] {
 				prereqs = append(prereqs, snapName)
 				accountedSnaps[snapName] = true
@@ -174,11 +170,7 @@
 		for _, res := range results {
 			snapSizes[res.InstanceName()] = uint64(res.Size)
 			// results may have new base or content providers
-<<<<<<< HEAD
-			resolveBaseAndContentProviders(&manualUpdateInfo{*res.Info})
-=======
 			resolveBaseAndContentProviders(installSnapInfo{res.Info})
->>>>>>> e12d0fbc
 		}
 	}
 
