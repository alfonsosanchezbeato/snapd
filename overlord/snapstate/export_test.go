--- conflicted
+++ resolved
@@ -96,21 +96,12 @@
 }
 
 var (
-<<<<<<< HEAD
 	CheckSnap              = checkSnap
 	CanRemove              = canRemove
 	CanDisable             = canDisable
 	CachedStore            = cachedStore
 	DefaultRefreshSchedule = defaultRefreshSchedule
 	NameAndRevnoFromSnap   = nameAndRevnoFromSnap
-	ResetAliases           = resetAliases
-=======
-	CheckSnap            = checkSnap
-	CanRemove            = canRemove
-	CanDisable           = canDisable
-	CachedStore          = cachedStore
-	NameAndRevnoFromSnap = nameAndRevnoFromSnap
->>>>>>> 358af99b
 )
 
 func PreviousSideInfo(snapst *SnapState) *snap.SideInfo {
