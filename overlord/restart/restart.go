// -*- Mode: Go; indent-tabs-mode: t -*-

/*
 * Copyright (C) 2016-2022 Canonical Ltd
 *
 * This program is free software: you can redistribute it and/or modify
 * it under the terms of the GNU General Public License version 3 as
 * published by the Free Software Foundation.
 *
 * This program is distributed in the hope that it will be useful,
 * but WITHOUT ANY WARRANTY; without even the implied warranty of
 * MERCHANTABILITY or FITNESS FOR A PARTICULAR PURPOSE.  See the
 * GNU General Public License for more details.
 *
 * You should have received a copy of the GNU General Public License
 * along with this program.  If not, see <http://www.gnu.org/licenses/>.
 *
 */

// Package restart implements requesting restarts from any part of the
// code that has access to state. It also implements a mimimal manager
// to take care of restart state.
package restart

import (
	"errors"

	"github.com/snapcore/snapd/boot"
	"github.com/snapcore/snapd/logger"
	"github.com/snapcore/snapd/overlord/state"
)

type RestartType int

const (
	RestartUnset RestartType = iota
	RestartDaemon
	RestartSystem
	// RestartSystemNow is like RestartSystem but action is immediate
	RestartSystemNow
	// RestartSocket will restart the daemon so that it goes into
	// socket activation mode.
	RestartSocket
	// Stop just stops the daemon (used with image pre-seeding)
	StopDaemon
	// RestartSystemHaltNow will shutdown --halt the system asap
	RestartSystemHaltNow
	// RestartSystemPoweroffNow will shutdown --poweroff the system asap
	RestartSystemPoweroffNow
)

// Handler can handle restart requests and whether expected reboots happen.
type Handler interface {
	HandleRestart(t RestartType, rebootInfo *boot.RebootInfo)
	// RebootAsExpected is called early when either a reboot was
	// requested by snapd and happened or no reboot was expected at all.
	RebootAsExpected(st *state.State) error
	// RebootDidNotHappen is called early instead when a reboot was
	// requested by snapd but did not happen.
	RebootDidNotHappen(st *state.State) error
}

<<<<<<< HEAD
=======
type restartManagerKey struct{}

// RestartManager takes care of restart-related state.
type RestartManager struct {
	state      *state.State
	restarting RestartType
	h          Handler
	bootID     string
}

// Manager returns a new restart manager and initializes the support
// for restarts requests. It takes the current boot id to track and
// verify reboots and a Handler that handles the actual requests and
// reacts to reboot happening. It must be called with the state lock
// held.
func Manager(st *state.State, curBootID string, h Handler) (*RestartManager, error) {
	rm := &RestartManager{
		state:  st,
		h:      h,
		bootID: curBootID,
	}
	var fromBootID string
	err := st.Get("system-restart-from-boot-id", &fromBootID)
	if err != nil && !errors.Is(err, state.ErrNoState) {
		return nil, err
	}
	st.Cache(restartManagerKey{}, rm)
	if err := rm.init(fromBootID, curBootID); err != nil {
		return nil, err
	}
	return rm, nil
}

func (rm *RestartManager) init(fromBootID, curBootID string) error {
	if fromBootID == "" {
		// We didn't need a reboot, it might have happened or
		// not but things are fine in either case.
		return rm.rebootAsExpected()
	}
	if fromBootID == curBootID {
		return rm.rebootDidNotHappen()
	}
	// we rebooted alright
	ClearReboot(rm.state)
	return rm.rebootAsExpected()
}

>>>>>>> 7b37d598
// ClearReboot clears state information about tracking requested reboots.
func ClearReboot(st *state.State) {
	st.Set("system-restart-from-boot-id", nil)
}

<<<<<<< HEAD
type restartManagerKey struct{}

// RestartManager implements interfaces invoked by StateEngine for all
// registered managers.
type RestartManager struct {
	state      *state.State
	restarting RestartType
	h          Handler
	bootID     string
}

func (rs *RestartManager) handleRestart(t RestartType, rebootInfo *boot.RebootInfo) {
	if rs.h != nil {
		rs.h.HandleRestart(t, rebootInfo)
	}
}

func (rs *RestartManager) rebootAsExpected(st *state.State) error {
	if rs.h != nil {
		return rs.h.RebootAsExpected(st)
=======
// Ensure implements StateManager.Ensure. Required by StateEngine, we
// actually do nothing here.
func (m *RestartManager) Ensure() error {
	return nil
}

func (rm *RestartManager) handleRestart(t RestartType, rebootInfo *boot.RebootInfo) {
	if rm.h != nil {
		rm.h.HandleRestart(t, rebootInfo)
	}
}

func (rm *RestartManager) rebootAsExpected() error {
	if rm.h != nil {
		return rm.h.RebootAsExpected(rm.state)
>>>>>>> 7b37d598
	}
	return nil
}

<<<<<<< HEAD
func (rs *RestartManager) rebootDidNotHappen(st *state.State) error {
	if rs.h != nil {
		return rs.h.RebootDidNotHappen(st)
=======
func (rm *RestartManager) rebootDidNotHappen() error {
	if rm.h != nil {
		return rm.h.RebootDidNotHappen(rm.state)
>>>>>>> 7b37d598
	}
	return nil
}

<<<<<<< HEAD
func restartManager(st *state.State) *RestartManager {
	cached := st.Cached(restartManagerKey{})
	if cached == nil {
		panic("internal error: cannot request a restart before restart.Manager")
=======
func restartManager(st *state.State, errMsg string) *RestartManager {
	cached := st.Cached(restartManagerKey{})
	if cached == nil {
		panic(errMsg)
>>>>>>> 7b37d598
	}
	return cached.(*RestartManager)
}

// Request asks for a restart of the managing process.
// The state needs to be locked to request a restart.
func Request(st *state.State, t RestartType, rebootInfo *boot.RebootInfo) {
<<<<<<< HEAD
	rm := restartManager(st)
=======
	rm := restartManager(st, "internal error: cannot request a restart before RestartManager initialization")
>>>>>>> 7b37d598
	switch t {
	case RestartSystem, RestartSystemNow, RestartSystemHaltNow, RestartSystemPoweroffNow:
		st.Set("system-restart-from-boot-id", rm.bootID)
	}
	rm.restarting = t
	rm.handleRestart(t, rebootInfo)
}

// Pending returns whether a restart was requested with Request and of which type.
func Pending(st *state.State) (bool, RestartType) {
	cached := st.Cached(restartManagerKey{})
	if cached == nil {
		return false, RestartUnset
	}
	rm := cached.(*RestartManager)
	return rm.restarting != RestartUnset, rm.restarting
}

func MockPending(st *state.State, restarting RestartType) RestartType {
<<<<<<< HEAD
	rm := restartManager(st)
=======
	rm := restartManager(st, "internal error: cannot mock a restart request before RestartManager initialization")
>>>>>>> 7b37d598
	old := rm.restarting
	rm.restarting = restarting
	return old
}

func ReplaceBootID(st *state.State, bootID string) {
<<<<<<< HEAD
	rm := restartManager(st)
	rm.bootID = bootID
}

/*
// CheckRestartHappened returns an error in case the (expected)
// restart did not happen.
func CheckRestartHappened(t *state.Task) error {
	rm := restartManager(t.State())
	// For classic we have not forced a reboot, so we need to look at the
	// boot id to check if the reboot has already happened or not. If not,
	// we return with a Hold error.
	if release.OnClassic {
		// hold-for-boot-id will be present only if a reboot was required
		var holdBootId string
		if err := t.Get("hold-for-boot-id", &holdBootId); err == nil {
			// Is system boot id the same as the one in the task?
			if rm.bootID == holdBootId {
				t.Logf("Waiting for manual restart...")
				return &state.Hold{Reason: "waiting for user to reboot"}
			}
			logger.Debugf("restart already happened for change %s",
				t.Change().ID())
		}
	}

	return nil
}

// SetRestartData sets restart relevant data in the task state.
func SetRestartData(t *state.Task) error {
	rm := restartManager(t.State())
	if release.OnClassic {
		// Store current boot id to be able to check later if we have
		// rebooted or not
		t.Set("hold-for-boot-id", rm.bootID)
	}

	return nil
}
*/

// Manager initializes the support for restarts requests and returns a
// new RestartManager. It takes the current boot id to track and
// verify reboots and a Handler that handles the actual requests and
// reacts to reboot happening. It must be called with the state lock
// held.
func Manager(st *state.State, curBootID string, h Handler) (*RestartManager, error) {
	rm := &RestartManager{
		state:  st,
		h:      h,
		bootID: curBootID,
	}
	var fromBootID string
	err := st.Get("system-restart-from-boot-id", &fromBootID)
	if err != nil && !errors.Is(err, state.ErrNoState) {
		return nil, err
	}
	st.Cache(restartManagerKey{}, rm)
	if fromBootID == "" {
		// We didn't need a reboot, it might have happened or
		// not but things are fine in either case.
		if err := rm.rebootAsExpected(st); err != nil {
			return nil, err
		}
	} else if fromBootID == curBootID {
		// We were waiting for a reboot that did not happen
		if err := rm.rebootDidNotHappen(st); err != nil {
			return nil, err
		}
	} else {
		// we rebooted alright
		ClearReboot(st)
		if err := rm.rebootAsExpected(st); err != nil {
			return nil, err
		}
	}

	return rm, nil
}

// StartUp implements StateStarterUp.Startup.
func (m *RestartManager) StartUp() error {
	s := m.state
	s.Lock()
	defer s.Unlock()

	rm := restartManager(s)

	// Move forward tasks that were waiting for an external reboot
	for _, ch := range m.state.Changes() {
		if ch.IsReady() {
			continue
		}
		for _, t := range ch.Tasks() {
			if t.Status() != state.HoldStatus {
				continue
			}

			var holdBootId string
			if err := t.Get("hold-for-boot-id", &holdBootId); err != nil {
				continue
			}

			if rm.bootID == holdBootId {
				// Current boot id has not changed
				continue
			}

			logger.Debugf("restart already happened, moving forward task %q for change %s",
				t.Summary(), ch.ID())
			t.SetStatus(state.DoStatus)
			t.Set("hold-for-boot-id", nil)
		}
	}

	return nil
}

// Ensure implements StateManager.Ensure. Required by StateEngine, we
// actually do nothing here.
func (m *RestartManager) Ensure() error {
	return nil
=======
	rm := restartManager(st, "internal error: cannot mock a restart request before RestartManager initialization")
	rm.bootID = bootID
>>>>>>> 7b37d598
}<|MERGE_RESOLUTION|>--- conflicted
+++ resolved
@@ -26,7 +26,6 @@
 	"errors"
 
 	"github.com/snapcore/snapd/boot"
-	"github.com/snapcore/snapd/logger"
 	"github.com/snapcore/snapd/overlord/state"
 )
 
@@ -60,8 +59,6 @@
 	RebootDidNotHappen(st *state.State) error
 }
 
-<<<<<<< HEAD
-=======
 type restartManagerKey struct{}
 
 // RestartManager takes care of restart-related state.
@@ -109,34 +106,11 @@
 	return rm.rebootAsExpected()
 }
 
->>>>>>> 7b37d598
 // ClearReboot clears state information about tracking requested reboots.
 func ClearReboot(st *state.State) {
 	st.Set("system-restart-from-boot-id", nil)
 }
 
-<<<<<<< HEAD
-type restartManagerKey struct{}
-
-// RestartManager implements interfaces invoked by StateEngine for all
-// registered managers.
-type RestartManager struct {
-	state      *state.State
-	restarting RestartType
-	h          Handler
-	bootID     string
-}
-
-func (rs *RestartManager) handleRestart(t RestartType, rebootInfo *boot.RebootInfo) {
-	if rs.h != nil {
-		rs.h.HandleRestart(t, rebootInfo)
-	}
-}
-
-func (rs *RestartManager) rebootAsExpected(st *state.State) error {
-	if rs.h != nil {
-		return rs.h.RebootAsExpected(st)
-=======
 // Ensure implements StateManager.Ensure. Required by StateEngine, we
 // actually do nothing here.
 func (m *RestartManager) Ensure() error {
@@ -152,35 +126,21 @@
 func (rm *RestartManager) rebootAsExpected() error {
 	if rm.h != nil {
 		return rm.h.RebootAsExpected(rm.state)
->>>>>>> 7b37d598
-	}
-	return nil
-}
-
-<<<<<<< HEAD
-func (rs *RestartManager) rebootDidNotHappen(st *state.State) error {
-	if rs.h != nil {
-		return rs.h.RebootDidNotHappen(st)
-=======
+	}
+	return nil
+}
+
 func (rm *RestartManager) rebootDidNotHappen() error {
 	if rm.h != nil {
 		return rm.h.RebootDidNotHappen(rm.state)
->>>>>>> 7b37d598
-	}
-	return nil
-}
-
-<<<<<<< HEAD
-func restartManager(st *state.State) *RestartManager {
-	cached := st.Cached(restartManagerKey{})
-	if cached == nil {
-		panic("internal error: cannot request a restart before restart.Manager")
-=======
+	}
+	return nil
+}
+
 func restartManager(st *state.State, errMsg string) *RestartManager {
 	cached := st.Cached(restartManagerKey{})
 	if cached == nil {
 		panic(errMsg)
->>>>>>> 7b37d598
 	}
 	return cached.(*RestartManager)
 }
@@ -188,11 +148,7 @@
 // Request asks for a restart of the managing process.
 // The state needs to be locked to request a restart.
 func Request(st *state.State, t RestartType, rebootInfo *boot.RebootInfo) {
-<<<<<<< HEAD
-	rm := restartManager(st)
-=======
 	rm := restartManager(st, "internal error: cannot request a restart before RestartManager initialization")
->>>>>>> 7b37d598
 	switch t {
 	case RestartSystem, RestartSystemNow, RestartSystemHaltNow, RestartSystemPoweroffNow:
 		st.Set("system-restart-from-boot-id", rm.bootID)
@@ -212,19 +168,14 @@
 }
 
 func MockPending(st *state.State, restarting RestartType) RestartType {
-<<<<<<< HEAD
-	rm := restartManager(st)
-=======
 	rm := restartManager(st, "internal error: cannot mock a restart request before RestartManager initialization")
->>>>>>> 7b37d598
 	old := rm.restarting
 	rm.restarting = restarting
 	return old
 }
 
 func ReplaceBootID(st *state.State, bootID string) {
-<<<<<<< HEAD
-	rm := restartManager(st)
+	rm := restartManager(st, "internal error: cannot mock a restart request before RestartManager initialization")
 	rm.bootID = bootID
 }
 
@@ -266,45 +217,7 @@
 }
 */
 
-// Manager initializes the support for restarts requests and returns a
-// new RestartManager. It takes the current boot id to track and
-// verify reboots and a Handler that handles the actual requests and
-// reacts to reboot happening. It must be called with the state lock
-// held.
-func Manager(st *state.State, curBootID string, h Handler) (*RestartManager, error) {
-	rm := &RestartManager{
-		state:  st,
-		h:      h,
-		bootID: curBootID,
-	}
-	var fromBootID string
-	err := st.Get("system-restart-from-boot-id", &fromBootID)
-	if err != nil && !errors.Is(err, state.ErrNoState) {
-		return nil, err
-	}
-	st.Cache(restartManagerKey{}, rm)
-	if fromBootID == "" {
-		// We didn't need a reboot, it might have happened or
-		// not but things are fine in either case.
-		if err := rm.rebootAsExpected(st); err != nil {
-			return nil, err
-		}
-	} else if fromBootID == curBootID {
-		// We were waiting for a reboot that did not happen
-		if err := rm.rebootDidNotHappen(st); err != nil {
-			return nil, err
-		}
-	} else {
-		// we rebooted alright
-		ClearReboot(st)
-		if err := rm.rebootAsExpected(st); err != nil {
-			return nil, err
-		}
-	}
-
-	return rm, nil
-}
-
+/*
 // StartUp implements StateStarterUp.Startup.
 func (m *RestartManager) StartUp() error {
 	s := m.state
@@ -342,13 +255,4 @@
 
 	return nil
 }
-
-// Ensure implements StateManager.Ensure. Required by StateEngine, we
-// actually do nothing here.
-func (m *RestartManager) Ensure() error {
-	return nil
-=======
-	rm := restartManager(st, "internal error: cannot mock a restart request before RestartManager initialization")
-	rm.bootID = bootID
->>>>>>> 7b37d598
-}+*/