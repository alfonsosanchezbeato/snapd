// -*- Mode: Go; indent-tabs-mode: t -*-

/*
 * Copyright (C) 2018 Canonical Ltd
 *
 * This program is free software: you can redistribute it and/or modify
 * it under the terms of the GNU General Public License version 3 as
 * published by the Free Software Foundation.
 *
 * This program is distributed in the hope that it will be useful,
 * but WITHOUT ANY WARRANTY; without even the implied warranty of
 * MERCHANTABILITY or FITNESS FOR A PARTICULAR PURPOSE.  See the
 * GNU General Public License for more details.
 *
 * You should have received a copy of the GNU General Public License
 * along with this program.  If not, see <http://www.gnu.org/licenses/>.
 *
 */

package ifacestate_test

import (
	"crypto/sha256"
	"fmt"

	"github.com/snapcore/snapd/interfaces/hotplug"
	"github.com/snapcore/snapd/overlord/ifacestate"
	"github.com/snapcore/snapd/overlord/state"

	. "gopkg.in/check.v1"
)

type hotplugSuite struct{}

var _ = Suite(&hotplugSuite{})

func keyHelper(input string) string {
	return fmt.Sprintf("0%x", sha256.Sum256([]byte(input)))
}

func (s *hotplugSuite) TestDefaultDeviceKey(c *C) {
	di, err := hotplug.NewHotplugDeviceInfo(map[string]string{
		"DEVPATH":        "a/path",
		"ACTION":         "add",
		"SUBSYSTEM":      "foo",
		"ID_V4L_PRODUCT": "v4lproduct",
		"NAME":           "name",
		"ID_VENDOR_ID":   "vendor",
		"ID_MODEL_ID":    "model",
		"ID_SERIAL":      "serial",
		"ID_REVISION":    "revision",
	})
	c.Assert(err, IsNil)
	key, err := ifacestate.DefaultDeviceKey(di, 0)
	c.Assert(err, IsNil)

	// sanity check
	c.Check(key, HasLen, 65)
	c.Check(key, Equals, "08bcbdcda3fee3534c0288506d9b75d4e26fe3692a36a11e75d05eac9ebf5ca7d")
	c.Assert(key, Equals, keyHelper("ID_V4L_PRODUCT\x00v4lproduct\x00ID_VENDOR_ID\x00vendor\x00ID_MODEL_ID\x00model\x00ID_SERIAL\x00serial\x00"))

	di, err = hotplug.NewHotplugDeviceInfo(map[string]string{
		"DEVPATH":      "a/path",
		"ACTION":       "add",
		"SUBSYSTEM":    "foo",
		"NAME":         "name",
		"ID_WWN":       "wnn",
		"ID_MODEL_ENC": "modelenc",
		"ID_REVISION":  "revision",
	})
	c.Assert(err, IsNil)
	key, err = ifacestate.DefaultDeviceKey(di, 0)
	c.Assert(err, IsNil)
	c.Assert(key, Equals, keyHelper("NAME\x00name\x00ID_WWN\x00wnn\x00ID_MODEL_ENC\x00modelenc\x00ID_REVISION\x00revision\x00"))

	di, err = hotplug.NewHotplugDeviceInfo(map[string]string{
		"DEVPATH":       "a/path",
		"ACTION":        "add",
		"SUBSYSTEM":     "foo",
		"PCI_SLOT_NAME": "pcislot",
		"ID_MODEL_ENC":  "modelenc",
	})
	c.Assert(err, IsNil)
	key, err = ifacestate.DefaultDeviceKey(di, 0)
	c.Assert(key, Equals, keyHelper("PCI_SLOT_NAME\x00pcislot\x00ID_MODEL_ENC\x00modelenc\x00"))
	c.Assert(err, IsNil)

	// real device #1 - Lime SDR device
	di, err = hotplug.NewHotplugDeviceInfo(map[string]string{
		"DEVNAME":                 "/dev/bus/usb/002/002",
		"DEVNUM":                  "002",
		"DEVPATH":                 "/devices/pci0000:00/0000:00:14.0/usb2/2-3",
		"DEVTYPE":                 "usb_device",
		"DRIVER":                  "usb",
		"ID_BUS":                  "usb",
		"ID_MODEL":                "LimeSDR-USB",
		"ID_MODEL_ENC":            "LimeSDR-USB",
		"ID_MODEL_FROM_DATABASE":  "Myriad-RF LimeSDR",
		"ID_MODEL_ID":             "6108",
		"ID_REVISION":             "0000",
		"ID_SERIAL":               "Myriad-RF_LimeSDR-USB_0009060B00492E2C",
		"ID_SERIAL_SHORT":         "0009060B00492E2C",
		"ID_USB_INTERFACES":       ":ff0000:",
		"ID_VENDOR":               "Myriad-RF",
		"ID_VENDOR_ENC":           "Myriad-RF",
		"ID_VENDOR_FROM_DATABASE": "OpenMoko, Inc.",
		"ID_VENDOR_ID":            "1d50",
		"MAJOR":                   "189",
		"MINOR":                   "129",
		"PRODUCT":                 "1d50/6108/0",
		"SUBSYSTEM":               "usb",
		"TYPE":                    "0/0/0",
		"USEC_INITIALIZED":        "6125378086 ",
	})
	c.Assert(err, IsNil)
	key, err = ifacestate.DefaultDeviceKey(di, 0)
	c.Assert(err, IsNil)
	c.Assert(key, Equals, keyHelper("ID_VENDOR_ID\x001d50\x00ID_MODEL_ID\x006108\x00ID_SERIAL\x00Myriad-RF_LimeSDR-USB_0009060B00492E2C\x00"))

	// real device #2 - usb-serial port adapter
	di, err = hotplug.NewHotplugDeviceInfo(map[string]string{
		"DEVLINKS":                       "/dev/serial/by-id/usb-FTDI_FT232R_USB_UART_AH06W0EQ-if00-port0 /dev/serial/by-path/pci-0000:00:14.0-usb-0:2:1.0-port0",
		"DEVNAME":                        "/dev/ttyUSB0",
		"DEVPATH":                        "/devices/pci0000:00/0000:00:14.0/usb1/1-2/1-2:1.0/ttyUSB0/tty/ttyUSB0",
		"ID_BUS":                         "usb",
		"ID_MM_CANDIDATE":                "1",
		"ID_MODEL_ENC":                   "FT232R\x20USB\x20UART",
		"MODEL_FROM_DATABASE":            "FT232 Serial (UART) IC",
		"ID_MODEL_ID":                    "6001",
		"ID_PATH":                        "pci-0000:00:14.0-usb-0:2:1.0",
		"ID_PATH_TAG":                    "pci-0000_00_14_0-usb-0_2_1_0",
		"ID_PCI_CLASS_FROM_DATABASE":     "Serial bus controller",
		"ID_PCI_INTERFACE_FROM_DATABASE": "XHCI",
		"ID_PCI_SUBCLASS_FROM_DATABASE":  "USB controller",
		"ID_REVISION":                    "0600",
		"ID_SERIAL":                      "FTDI_FT232R_USB_UART_AH06W0EQ",
		"ID_SERIAL_SHORT":                "AH06W0EQ",
		"ID_TYPE":                        "generic",
		"ID_USB_DRIVER":                  "ftdi_sio",
		"ID_USB_INTERFACES":              ":ffffff:",
		"ID_USB_INTERFACE_NUM":           "00",
		"ID_VENDOR":                      "FTDI",
		"ID_VENDOR_ENC":                  "FTDI",
		"ID_VENDOR_FROM_DATABASE":        "Future Technology Devices International, Ltd",
		"ID_VENDOR_ID":                   "0403",
		"MAJOR":                          "188",
		"MINOR":                          "0",
		"SUBSYSTEM":                      "tty",
		"TAGS":                           ":systemd:",
		"USEC_INITIALIZED":               "6571662103",
	})
	c.Assert(err, IsNil)
	key, err = ifacestate.DefaultDeviceKey(di, 0)
	c.Assert(err, IsNil)
	c.Assert(key, Equals, keyHelper("ID_VENDOR_ID\x000403\x00ID_MODEL_ID\x006001\x00ID_SERIAL\x00FTDI_FT232R_USB_UART_AH06W0EQ\x00"))

	// real device #3 - integrated web camera
	di, err = hotplug.NewHotplugDeviceInfo(map[string]string{
		"COLORD_DEVICE":        "1",
		"COLORD_KIND":          "camera",
		"DEVLINKS":             "/dev/v4l/by-path/pci-0000:00:14.0-usb-0:11:1.0-video-index0 /dev/v4l/by-id/usb-CN0J8NNP7248766FA3H3A01_Integrated_Webcam_HD_200901010001-video-index0",
		"DEVNAME":              "/dev/video0",
		"DEVPATH":              "/devices/pci0000:00/0000:00:14.0/usb1/1-11/1-11:1.0/video4linux/video0",
		"ID_BUS":               "usb",
		"ID_FOR_SEAT":          "video4linux-pci-0000_00_14_0-usb-0_11_1_0",
		"ID_MODEL":             "Integrated_Webcam_HD",
		"ID_MODEL_ENC":         "Integrated_Webcam_HD",
		"ID_MODEL_ID":          "57c3",
		"ID_PATH":              "pci-0000:00:14.0-usb-0:11:1.0",
		"ID_PATH_TAG":          "pci-0000_00_14_0-usb-0_11_1_0",
		"ID_REVISION":          "5806",
		"ID_SERIAL":            "CN0J8NNP7248766FA3H3A01_Integrated_Webcam_HD_200901010001",
		"ID_SERIAL_SHORT":      "200901010001",
		"ID_TYPE":              "video",
		"ID_USB_DRIVER":        "uvcvideo",
		"ID_USB_INTERFACES":    ":0e0100:0e0200:",
		"ID_USB_INTERFACE_NUM": "00",
		"ID_V4L_CAPABILITIES":  ":capture:",
		"ID_V4L_PRODUCT":       "Integrated_Webcam_HD: Integrate",
		"ID_V4L_VERSION":       "2",
		"ID_VENDOR":            "CN0J8NNP7248766FA3H3A01",
		"ID_VENDOR_ENC":        "CN0J8NNP7248766FA3H3A01",
		"ID_VENDOR_ID":         "0bda",
		"MAJOR":                "81",
		"MINOR":                "0",
		"SUBSYSTEM":            "video4linux",
		"TAGS":                 ":uaccess:seat:",
		"USEC_INITIALIZED":     "3411321",
	})
	c.Assert(err, IsNil)
	key, err = ifacestate.DefaultDeviceKey(di, 0)
	c.Assert(err, IsNil)
	c.Assert(key, Equals, keyHelper("ID_V4L_PRODUCT\x00Integrated_Webcam_HD: Integrate\x00ID_VENDOR_ID\x000bda\x00ID_MODEL_ID\x0057c3\x00ID_SERIAL\x00CN0J8NNP7248766FA3H3A01_Integrated_Webcam_HD_200901010001\x00"))

	// key cannot be computed - empty string
	di, err = hotplug.NewHotplugDeviceInfo(map[string]string{
		"DEVPATH":   "a/path",
		"ACTION":    "add",
		"SUBSYSTEM": "foo",
	})
	c.Assert(err, IsNil)
	key, err = ifacestate.DefaultDeviceKey(di, 0)
	c.Assert(err, IsNil)
	c.Assert(key, Equals, "")
}

func (s *hotplugSuite) TestDefaultDeviceKeyError(c *C) {
	di, err := hotplug.NewHotplugDeviceInfo(map[string]string{
		"DEVPATH":      "a/path",
		"ACTION":       "add",
		"SUBSYSTEM":    "foo",
		"NAME":         "name",
		"ID_VENDOR_ID": "vendor",
		"ID_MODEL_ID":  "model",
		"ID_SERIAL":    "serial",
	})
	c.Assert(err, IsNil)
	_, err = ifacestate.DefaultDeviceKey(di, 16)
	c.Assert(err, ErrorMatches, "internal error: invalid key version 16")
}

func (s *hotplugSuite) TestEnsureUniqueName(c *C) {
	fakeRepositoryLookup := func(n string) bool {
		reserved := map[string]bool{
			"slot1":    true,
			"slot":     true,
			"slot1234": true,
			"slot-1":   true,
			"slot-2":   true,
			"slot3-5":  true,
			"slot3-6":  true,
			"11":       true,
			"12foo":    true,
			"slot-99":  true,
		}
		return !reserved[n]
	}

	names := []struct{ proposedName, resultingName string }{
		{"foo", "foo"},
		{"slot", "slot2"},
		{"slot1", "slot2"},
		{"slot1234", "slot1235"},
		{"slot-1", "slot-3"},
		{"slot3-5", "slot3-7"},
		{"slot3-1", "slot3-1"},
		{"11", "12"},
		{"12foo", "12foo1"},
		{"slot-99", "slot-100"},
	}

	for _, name := range names {
		c.Assert(ifacestate.EnsureUniqueName(name.proposedName, fakeRepositoryLookup), Equals, name.resultingName)
	}
}

func (s *hotplugSuite) TestMakeSlotName(c *C) {
	names := []struct{ proposedName, resultingName string }{
		{"", ""},
		{"-", ""},
		{"slot1", "slot1"},
		{"-slot1", "slot1"},
		{"a--slot-1", "a-slot-1"},
		{"(-slot", "slot"},
		{"(--slot", "slot"},
		{"slot-", "slot"},
		{"slot---", "slot"},
		{"slot-(", "slot"},
		{"Integrated_Webcam_HD", "integratedwebcamhd"},
		{"Xeon E3-1200 v5/E3-1500 v5/6th Gen Core Processor Host Bridge/DRAM Registers", "xeone3-1200v5e3-1500"},
	}
	for _, name := range names {
		c.Assert(ifacestate.MakeSlotName(name.proposedName), Equals, name.resultingName)
	}
}

func (s *hotplugSuite) TestSuggestedSlotName(c *C) {

	events := []struct {
		eventData map[string]string
		outName   string
	}{{
		map[string]string{
			"DEVPATH":                "a/path",
			"ACTION":                 "add",
			"SUBSYSTEM":              "foo",
			"NAME":                   "Name",
			"ID_MODEL":               "Longer Name",
			"ID_MODEL_FROM_DATABASE": "Longest Name",
		},
		"name",
	}, {
		map[string]string{
			"DEVPATH":                "a/path",
			"ACTION":                 "add",
			"SUBSYSTEM":              "foo",
			"ID_MODEL":               "Longer Name",
			"ID_MODEL_FROM_DATABASE": "Longest Name",
		},
		"longername",
	}, {
		map[string]string{
			"DEVPATH":                "a/path",
			"ACTION":                 "add",
			"SUBSYSTEM":              "foo",
			"ID_MODEL_FROM_DATABASE": "Longest Name",
		},
		"longestname",
	}, {
		map[string]string{
			"DEVPATH":   "a/path",
			"ACTION":    "add",
			"SUBSYSTEM": "foo",
		},
		"fallbackname",
	},
	}

	for _, data := range events {
		di, err := hotplug.NewHotplugDeviceInfo(data.eventData)
		c.Assert(err, IsNil)

		slotName := ifacestate.SuggestedSlotName(di, "fallbackname")
		c.Assert(slotName, Equals, data.outName)
	}
}

<<<<<<< HEAD
func (s *hotplugSuite) TestUpdateDeviceTasks(c *C) {
=======
func (s *hotplugSuite) TestRemoveDeviceTasks(c *C) {
>>>>>>> eb284c88
	st := state.New(nil)
	st.Lock()
	defer st.Unlock()

<<<<<<< HEAD
	tss := ifacestate.UpdateDevice(st, "interface", "key", map[string]interface{}{"attr": "value"})
	c.Assert(tss, NotNil)
	c.Assert(tss.Tasks(), HasLen, 3)
=======
	tss := ifacestate.RemoveDevice(st, "interface", "key")
	c.Assert(tss, NotNil)
	c.Assert(tss.Tasks(), HasLen, 2)
>>>>>>> eb284c88

	task1 := tss.Tasks()[0]
	c.Assert(task1.Kind(), Equals, "hotplug-disconnect")

	iface, key, err := ifacestate.GetHotplugAttrs(task1)
	c.Assert(err, IsNil)
	c.Assert(iface, Equals, "interface")
	c.Assert(key, Equals, "key")

	task2 := tss.Tasks()[1]
<<<<<<< HEAD
	c.Assert(task2.Kind(), Equals, "hotplug-update-slot")
	iface, key, err = ifacestate.GetHotplugAttrs(task2)
	c.Assert(err, IsNil)
	c.Assert(iface, Equals, "interface")
	c.Assert(key, Equals, "key")
	var attrs map[string]interface{}
	c.Assert(task2.Get("slot-attrs", &attrs), IsNil)
	c.Assert(attrs, DeepEquals, map[string]interface{}{"attr": "value"})

	task3 := tss.Tasks()[2]
	c.Assert(task3.Kind(), Equals, "hotplug-connect")
=======
	c.Assert(task2.Kind(), Equals, "hotplug-remove-slot")
>>>>>>> eb284c88
	iface, key, err = ifacestate.GetHotplugAttrs(task2)
	c.Assert(err, IsNil)
	c.Assert(iface, Equals, "interface")
	c.Assert(key, Equals, "key")

	wt := task2.WaitTasks()
	c.Assert(wt, HasLen, 1)
	c.Assert(wt[0], DeepEquals, task1)
<<<<<<< HEAD

	wt = task3.WaitTasks()
	c.Assert(wt, HasLen, 1)
	c.Assert(wt[0], DeepEquals, task2)
=======
>>>>>>> eb284c88
}<|MERGE_RESOLUTION|>--- conflicted
+++ resolved
@@ -325,24 +325,14 @@
 	}
 }
 
-<<<<<<< HEAD
 func (s *hotplugSuite) TestUpdateDeviceTasks(c *C) {
-=======
-func (s *hotplugSuite) TestRemoveDeviceTasks(c *C) {
->>>>>>> eb284c88
 	st := state.New(nil)
 	st.Lock()
 	defer st.Unlock()
 
-<<<<<<< HEAD
 	tss := ifacestate.UpdateDevice(st, "interface", "key", map[string]interface{}{"attr": "value"})
 	c.Assert(tss, NotNil)
 	c.Assert(tss.Tasks(), HasLen, 3)
-=======
-	tss := ifacestate.RemoveDevice(st, "interface", "key")
-	c.Assert(tss, NotNil)
-	c.Assert(tss.Tasks(), HasLen, 2)
->>>>>>> eb284c88
 
 	task1 := tss.Tasks()[0]
 	c.Assert(task1.Kind(), Equals, "hotplug-disconnect")
@@ -353,7 +343,6 @@
 	c.Assert(key, Equals, "key")
 
 	task2 := tss.Tasks()[1]
-<<<<<<< HEAD
 	c.Assert(task2.Kind(), Equals, "hotplug-update-slot")
 	iface, key, err = ifacestate.GetHotplugAttrs(task2)
 	c.Assert(err, IsNil)
@@ -363,24 +352,43 @@
 	c.Assert(task2.Get("slot-attrs", &attrs), IsNil)
 	c.Assert(attrs, DeepEquals, map[string]interface{}{"attr": "value"})
 
-	task3 := tss.Tasks()[2]
-	c.Assert(task3.Kind(), Equals, "hotplug-connect")
-=======
-	c.Assert(task2.Kind(), Equals, "hotplug-remove-slot")
->>>>>>> eb284c88
-	iface, key, err = ifacestate.GetHotplugAttrs(task2)
-	c.Assert(err, IsNil)
-	c.Assert(iface, Equals, "interface")
-	c.Assert(key, Equals, "key")
-
 	wt := task2.WaitTasks()
 	c.Assert(wt, HasLen, 1)
 	c.Assert(wt[0], DeepEquals, task1)
-<<<<<<< HEAD
+
+	task3 := tss.Tasks()[2]
+	c.Assert(task3.Kind(), Equals, "hotplug-connect")
 
 	wt = task3.WaitTasks()
 	c.Assert(wt, HasLen, 1)
 	c.Assert(wt[0], DeepEquals, task2)
-=======
->>>>>>> eb284c88
+}
+
+func (s *hotplugSuite) TestRemoveDeviceTasks(c *C) {
+	st := state.New(nil)
+	st.Lock()
+	defer st.Unlock()
+
+	tss := ifacestate.RemoveDevice(st, "interface", "key")
+	c.Assert(tss, NotNil)
+	c.Assert(tss.Tasks(), HasLen, 2)
+
+	task1 := tss.Tasks()[0]
+	c.Assert(task1.Kind(), Equals, "hotplug-disconnect")
+
+	iface, key, err := ifacestate.GetHotplugAttrs(task1)
+	c.Assert(err, IsNil)
+	c.Assert(iface, Equals, "interface")
+	c.Assert(key, Equals, "key")
+
+	task2 := tss.Tasks()[1]
+	c.Assert(task2.Kind(), Equals, "hotplug-remove-slot")
+	iface, key, err = ifacestate.GetHotplugAttrs(task2)
+	c.Assert(err, IsNil)
+	c.Assert(iface, Equals, "interface")
+	c.Assert(key, Equals, "key")
+
+	wt := task2.WaitTasks()
+	c.Assert(wt, HasLen, 1)
+	c.Assert(wt[0], DeepEquals, task1)
 }