// -*- Mode: Go; indent-tabs-mode: t -*-

/*
 * Copyright (C) 2016 Canonical Ltd
 *
 * This program is free software: you can redistribute it and/or modify
 * it under the terms of the GNU General Public License version 3 as
 * published by the Free Software Foundation.
 *
 * This program is distributed in the hope that it will be useful,
 * but WITHOUT ANY WARRANTY; without even the implied warranty of
 * MERCHANTABILITY or FITNESS FOR A PARTICULAR PURPOSE.  See the
 * GNU General Public License for more details.
 *
 * You should have received a copy of the GNU General Public License
 * along with this program.  If not, see <http://www.gnu.org/licenses/>.
 *
 */

package ifacestate

import (
	"fmt"

	"github.com/snapcore/snapd/asserts"
	"github.com/snapcore/snapd/interfaces"
	"github.com/snapcore/snapd/interfaces/backends"
	"github.com/snapcore/snapd/interfaces/builtin"
	"github.com/snapcore/snapd/interfaces/policy"
	"github.com/snapcore/snapd/logger"
	"github.com/snapcore/snapd/overlord/assertstate"
	"github.com/snapcore/snapd/overlord/snapstate"
	"github.com/snapcore/snapd/overlord/state"
	"github.com/snapcore/snapd/snap"
)

func (m *InterfaceManager) initialize(extraInterfaces []interfaces.Interface, extraBackends []interfaces.SecurityBackend) error {
	m.state.Lock()
	defer m.state.Unlock()

	if err := m.addInterfaces(extraInterfaces); err != nil {
		return err
	}
	if err := m.addBackends(extraBackends); err != nil {
		return err
	}
	if err := m.addSnaps(); err != nil {
		return err
	}
	if err := m.renameCorePlugConnection(); err != nil {
		return err
	}
	if _, err := m.reloadConnections(""); err != nil {
		return err
	}
	if m.profilesNeedRegeneration() {
		if err := m.regenerateAllSecurityProfiles(); err != nil {
			return err
		}
	}
	return nil
}

func (m *InterfaceManager) addInterfaces(extra []interfaces.Interface) error {
	for _, iface := range builtin.Interfaces() {
		if err := m.repo.AddInterface(iface); err != nil {
			return err
		}
	}
	for _, iface := range extra {
		if err := m.repo.AddInterface(iface); err != nil {
			return err
		}
	}
	return nil
}

func (m *InterfaceManager) addBackends(extra []interfaces.SecurityBackend) error {
	for _, backend := range backends.All {
		if err := backend.Initialize(); err != nil {
			return err
		}
		if err := m.repo.AddBackend(backend); err != nil {
			return err
		}
	}
	for _, backend := range extra {
		if err := backend.Initialize(); err != nil {
			return err
		}
		if err := m.repo.AddBackend(backend); err != nil {
			return err
		}
	}
	return nil
}

func (m *InterfaceManager) addSnaps() error {
	snaps, err := snapstate.ActiveInfos(m.state)
	if err != nil {
		return err
	}
	for _, snapInfo := range snaps {
		addImplicitSlots(snapInfo)
		if err := m.repo.AddSnap(snapInfo); err != nil {
			logger.Noticef("%s", err)
		}
	}
	return nil
}

func (m *InterfaceManager) profilesNeedRegeneration() bool {
	mismatch, err := interfaces.SystemKeyMismatch()
	if err != nil {
		logger.Noticef("error trying to compare the snap system key: %v", err)
		return true
	}
	return mismatch
}

// regenerateAllSecurityProfiles will regenerate all security profiles.
func (m *InterfaceManager) regenerateAllSecurityProfiles() error {
	// Get all the security backends
	securityBackends := m.repo.Backends()

	// Get all the snap infos
	snaps, err := snapstate.ActiveInfos(m.state)
	if err != nil {
		return err
	}
	// Add implicit slots to all snaps
	for _, snapInfo := range snaps {
		addImplicitSlots(snapInfo)
	}

	// For each snap:
	for _, snapInfo := range snaps {
		snapName := snapInfo.Name()
		// Get the state of the snap so we can compute the confinement option
		var snapst snapstate.SnapState
		if err := snapstate.Get(m.state, snapName, &snapst); err != nil {
			logger.Noticef("cannot get state of snap %q: %s", snapName, err)
		}

		// Compute confinement options
		opts := confinementOptions(snapst.Flags)

		// For each backend:
		for _, backend := range securityBackends {
			if backend.Name() == "" {
				continue // Test backends have no name, skip them to simplify testing.
			}
			// Refresh security of this snap and backend
			if err := backend.Setup(snapInfo, opts, m.repo); err != nil {
				// Let's log this but carry on
				logger.Noticef("cannot regenerate %s profile for snap %q: %s",
					backend.Name(), snapName, err)
			}
		}
	}

	return interfaces.WriteSystemKey()
}

// renameCorePlugConnection renames one connection from "core-support" plug to
// slot so that the plug name is "core-support-plug" while the slot is
// unchanged. This matches a change introduced in 2.24, where the core snap no
// longer has the "core-support" plug as that was clashing with the slot with
// the same name.
func (m *InterfaceManager) renameCorePlugConnection() error {
	conns, err := getConns(m.state)
	if err != nil {
		return err
	}
	const oldPlugName = "core-support"
	const newPlugName = "core-support-plug"
	// old connection, note that slotRef is the same in both
	slotRef := interfaces.SlotRef{Snap: "core", Name: oldPlugName}
	oldPlugRef := interfaces.PlugRef{Snap: "core", Name: oldPlugName}
	oldConnRef := interfaces.ConnRef{PlugRef: oldPlugRef, SlotRef: slotRef}
	oldID := oldConnRef.ID()
	// if the old connection is saved, replace it with the new connection
	if cState, ok := conns[oldID]; ok {
		newPlugRef := interfaces.PlugRef{Snap: "core", Name: newPlugName}
		newConnRef := interfaces.ConnRef{PlugRef: newPlugRef, SlotRef: slotRef}
		newID := newConnRef.ID()
		delete(conns, oldID)
		conns[newID] = cState
		setConns(m.state, conns)
	}
	return nil
}

// reloadConnections reloads connections stored in the state in the repository.
// Using non-empty snapName the operation can be scoped to connections
// affecting a given snap.
//
// The return value is the list of affected snap names.
func (m *InterfaceManager) reloadConnections(snapName string) ([]string, error) {
	conns, err := getConns(m.state)
	if err != nil {
		return nil, err
	}
	affected := make(map[string]bool)
	for id, cn := range conns {
		connRef, err := interfaces.ParseConnRef(id)
		if err != nil {
			return nil, err
		}
		if snapName != "" && connRef.PlugRef.Snap != snapName && connRef.SlotRef.Snap != snapName {
			continue
		}
<<<<<<< HEAD
		// Note: reloaded connections are not checked against policy again, and also we don't call BeforeConnect* methods on them.
		if _, err := m.repo.Connect(connRef, cn.DynamicPlugAttrs, cn.DynamicSlotAttrs, nil); err != nil {
=======
		if err := m.repo.Connect(connRef); err != nil {
			if _, ok := err.(*interfaces.UnknownPlugSlotError); ok {
				// Some versions of snapd may have left stray connections that
				// don't have the corresponding plug or slot anymore. Before we
				// choose how to deal with this data we want to silently ignore
				// that error not to worry the users.
				continue
			}
>>>>>>> 0922ad3f
			logger.Noticef("%s", err)
		} else {
			affected[connRef.PlugRef.Snap] = true
			affected[connRef.SlotRef.Snap] = true
		}
	}
	result := make([]string, 0, len(affected))
	for name := range affected {
		result = append(result, name)
	}
	return result, nil
}

func (m *InterfaceManager) setupSnapSecurity(task *state.Task, snapInfo *snap.Info, opts interfaces.ConfinementOptions) error {
	st := task.State()
	snapName := snapInfo.Name()

	for _, backend := range m.repo.Backends() {
		st.Unlock()
		err := backend.Setup(snapInfo, opts, m.repo)
		st.Lock()
		if err != nil {
			task.Errorf("cannot setup %s for snap %q: %s", backend.Name(), snapName, err)
			return err
		}
	}
	return nil
}

func (m *InterfaceManager) removeSnapSecurity(task *state.Task, snapName string) error {
	st := task.State()
	for _, backend := range m.repo.Backends() {
		st.Unlock()
		err := backend.Remove(snapName)
		st.Lock()
		if err != nil {
			task.Errorf("cannot setup %s for snap %q: %s", backend.Name(), snapName, err)
			return err
		}
	}
	return nil
}

type connState struct {
	Auto             bool                   `json:"auto,omitempty"`
	Interface        string                 `json:"interface,omitempty"`
	StaticPlugAttrs  map[string]interface{} `json:"plug-static,omitempty"`
	DynamicPlugAttrs map[string]interface{} `json:"plug-dynamic,omitempty"`
	StaticSlotAttrs  map[string]interface{} `json:"slot-static,omitempty"`
	DynamicSlotAttrs map[string]interface{} `json:"slot-dynamic,omitempty"`
}

type autoConnectChecker struct {
	st       *state.State
	cache    map[string]*asserts.SnapDeclaration
	baseDecl *asserts.BaseDeclaration
}

func newAutoConnectChecker(s *state.State) (*autoConnectChecker, error) {
	baseDecl, err := assertstate.BaseDeclaration(s)
	if err != nil {
		return nil, fmt.Errorf("internal error: cannot find base declaration: %v", err)
	}
	return &autoConnectChecker{
		st:       s,
		cache:    make(map[string]*asserts.SnapDeclaration),
		baseDecl: baseDecl,
	}, nil
}

func (c *autoConnectChecker) snapDeclaration(snapID string) (*asserts.SnapDeclaration, error) {
	snapDecl := c.cache[snapID]
	if snapDecl != nil {
		return snapDecl, nil
	}
	snapDecl, err := assertstate.SnapDeclaration(c.st, snapID)
	if err != nil {
		return nil, err
	}
	c.cache[snapID] = snapDecl
	return snapDecl, nil
}

func (c *autoConnectChecker) check(plug *interfaces.ConnectedPlug, slot *interfaces.ConnectedSlot) (bool, error) {
	var plugDecl *asserts.SnapDeclaration
	if plug.Snap().SnapID != "" {
		var err error
		plugDecl, err = c.snapDeclaration(plug.Snap().SnapID)
		if err != nil {
			logger.Noticef("error: cannot find snap declaration for %q: %v", plug.Snap().Name(), err)
			return false, nil
		}
	}

	var slotDecl *asserts.SnapDeclaration
	if slot.Snap().SnapID != "" {
		var err error
		slotDecl, err = c.snapDeclaration(slot.Snap().SnapID)
		if err != nil {
			logger.Noticef("error: cannot find snap declaration for %q: %v", slot.Snap().Name(), err)
			return false, nil
		}
	}

	// check the connection against the declarations' rules
	ic := policy.ConnectCandidate{
		Plug:                plug,
		PlugSnapDeclaration: plugDecl,
		Slot:                slot,
		SlotSnapDeclaration: slotDecl,
		BaseDeclaration:     c.baseDecl,
	}

	return ic.CheckAutoConnect() == nil, nil
}

type connectChecker struct {
	st       *state.State
	baseDecl *asserts.BaseDeclaration
}

func newConnectChecker(s *state.State) (*connectChecker, error) {
	baseDecl, err := assertstate.BaseDeclaration(s)
	if err != nil {
		return nil, fmt.Errorf("internal error: cannot find base declaration: %v", err)
	}
	return &connectChecker{
		st:       s,
		baseDecl: baseDecl,
	}, nil
}

func (c *connectChecker) check(plug *interfaces.ConnectedPlug, slot *interfaces.ConnectedSlot) (bool, error) {
	var plugDecl *asserts.SnapDeclaration
	if plug.Snap().SnapID != "" {
		var err error
		plugDecl, err = assertstate.SnapDeclaration(c.st, plug.Snap().SnapID)
		if err != nil {
			return false, fmt.Errorf("cannot find snap declaration for %q: %v", plug.Snap().Name(), err)
		}
	}

	var slotDecl *asserts.SnapDeclaration
	if slot.Snap().SnapID != "" {
		var err error
		slotDecl, err = assertstate.SnapDeclaration(c.st, slot.Snap().SnapID)
		if err != nil {
			return false, fmt.Errorf("cannot find snap declaration for %q: %v", slot.Snap().Name(), err)
		}
	}

	// check the connection against the declarations' rules
	ic := policy.ConnectCandidate{
		Plug:                plug,
		PlugSnapDeclaration: plugDecl,
		Slot:                slot,
		SlotSnapDeclaration: slotDecl,
		BaseDeclaration:     c.baseDecl,
	}

	// if either of plug or slot snaps don't have a declaration it
	// means they were installed with "dangerous", so the security
	// check should be skipped at this point.
	if plugDecl != nil && slotDecl != nil {
		if err := ic.Check(); err != nil {
			return false, err
		}
	}
	return true, nil
}

func getPlugAndSlotRefs(task *state.Task) (interfaces.PlugRef, interfaces.SlotRef, error) {
	var plugRef interfaces.PlugRef
	var slotRef interfaces.SlotRef
	if err := task.Get("plug", &plugRef); err != nil {
		return plugRef, slotRef, err
	}
	if err := task.Get("slot", &slotRef); err != nil {
		return plugRef, slotRef, err
	}
	return plugRef, slotRef, nil
}

func getConns(st *state.State) (map[string]connState, error) {
	// Get information about connections from the state
	var conns map[string]connState
	err := st.Get("conns", &conns)
	if err != nil && err != state.ErrNoState {
		return nil, fmt.Errorf("cannot obtain data about existing connections: %s", err)
	}
	if conns == nil {
		conns = make(map[string]connState)
	}
	return conns, nil
}

func setConns(st *state.State, conns map[string]connState) {
	st.Set("conns", conns)
}<|MERGE_RESOLUTION|>--- conflicted
+++ resolved
@@ -210,11 +210,9 @@
 		if snapName != "" && connRef.PlugRef.Snap != snapName && connRef.SlotRef.Snap != snapName {
 			continue
 		}
-<<<<<<< HEAD
+
 		// Note: reloaded connections are not checked against policy again, and also we don't call BeforeConnect* methods on them.
 		if _, err := m.repo.Connect(connRef, cn.DynamicPlugAttrs, cn.DynamicSlotAttrs, nil); err != nil {
-=======
-		if err := m.repo.Connect(connRef); err != nil {
 			if _, ok := err.(*interfaces.UnknownPlugSlotError); ok {
 				// Some versions of snapd may have left stray connections that
 				// don't have the corresponding plug or slot anymore. Before we
@@ -222,7 +220,6 @@
 				// that error not to worry the users.
 				continue
 			}
->>>>>>> 0922ad3f
 			logger.Noticef("%s", err)
 		} else {
 			affected[connRef.PlugRef.Snap] = true
