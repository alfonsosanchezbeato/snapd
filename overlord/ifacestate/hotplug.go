// -*- Mode: Go; indent-tabs-mode: t -*-

/*
 * Copyright (C) 2018 Canonical Ltd
 *
 * This program is free software: you can redistribute it and/or modify
 * it under the terms of the GNU General Public License version 3 as
 * published by the Free Software Foundation.
 *
 * This program is distributed in the hope that it will be useful,
 * but WITHOUT ANY WARRANTY; without even the implied warranty of
 * MERCHANTABILITY or FITNESS FOR A PARTICULAR PURPOSE.  See the
 * GNU General Public License for more details.
 *
 * You should have received a copy of the GNU General Public License
 * along with this program.  If not, see <http://www.gnu.org/licenses/>.
 *
 */

package ifacestate

import (
	"crypto/sha256"
	"fmt"
	"reflect"
	"strconv"
	"strings"
	"unicode"

<<<<<<< HEAD
=======
	"github.com/snapcore/snapd/features"
>>>>>>> ce590598
	"github.com/snapcore/snapd/interfaces"
	"github.com/snapcore/snapd/interfaces/hotplug"
	"github.com/snapcore/snapd/logger"
	"github.com/snapcore/snapd/overlord/configstate/config"
	"github.com/snapcore/snapd/overlord/snapstate"
	"github.com/snapcore/snapd/overlord/state"
	"github.com/snapcore/snapd/snap"
)

// deviceKey determines a key for given device and hotplug interface. Every interface may provide a custom HotplugDeviceKey method
// to compute device key - if it doesn't, we fall back to defaultDeviceKey.
func deviceKey(defaultDeviceKey string, device *hotplug.HotplugDeviceInfo, iface interfaces.Interface) (deviceKey string, err error) {
	if keyhandler, ok := iface.(hotplug.HotplugKeyHandler); ok {
		deviceKey, err = keyhandler.HotplugKey(device)
		if err != nil {
			return "", fmt.Errorf("cannot create hotplug key for interface %q: %s", iface.Name(), err)
		}
		if deviceKey != "" {
			return deviceKey, nil
		}
	}
	return defaultDeviceKey, nil
}

// List of attributes that determine the computation of default device key.
// Attributes are grouped by similarity, the first non-empty attribute within the group goes into the key.
// The final key is composed of 4 attributes (some of which may be empty), separated by "/".
// Warning, any future changes to these definitions require a new key version.
var attrGroups = [][][]string{
	// key version 0
	{
		// Name
		{"ID_V4L_PRODUCT", "NAME", "ID_NET_NAME", "PCI_SLOT_NAME"},
		// Vendor
		{"ID_VENDOR_ID", "ID_VENDOR", "ID_WWN", "ID_WWN_WITH_EXTENSION", "ID_VENDOR_FROM_DATABASE", "ID_VENDOR_ENC", "ID_OUI_FROM_DATABASE"},
		// Model
		{"ID_MODEL_ID", "ID_MODEL_ENC"},
		// Identifier
		{"ID_SERIAL", "ID_SERIAL_SHORT", "ID_NET_NAME_MAC", "ID_REVISION"},
	},
}

// deviceKeyVersion is the current version number for the default keys computed by hotplug subsystem.
// Fresh device keys always use current version format
var deviceKeyVersion = len(attrGroups) - 1

// defaultDeviceKey computes device key from the attributes of
// HotplugDeviceInfo. Empty string is returned if too few attributes are present
// to compute a good key. Attributes used to compute device key are defined in
// attrGroups list above and they depend on the keyVersion passed to the
// function.
// The resulting key returned by the function has the following format:
// <version><checksum> where checksum is the sha256 checksum computed over
// select attributes of the device.
func defaultDeviceKey(devinfo *hotplug.HotplugDeviceInfo, keyVersion int) (string, error) {
	found := 0
	key := sha256.New()
	if keyVersion >= 16 || keyVersion >= len(attrGroups) {
		return "", fmt.Errorf("internal error: invalid key version %d", keyVersion)
	}
	for _, group := range attrGroups[keyVersion] {
		for _, attr := range group {
			if val, ok := devinfo.Attribute(attr); ok && val != "" {
				key.Write([]byte(attr))
				key.Write([]byte{0})
				key.Write([]byte(val))
				key.Write([]byte{0})
				found++
				break
			}
		}
	}
	if found < 2 {
		return "", nil
	}
	return fmt.Sprintf("%x%x", keyVersion, key.Sum(nil)), nil
}

<<<<<<< HEAD
// HotplugDeviceAdded gets called when a device is added to the system.
=======
// hotplugDeviceAdded gets called when a device is added to the system.
>>>>>>> ce590598
func (m *InterfaceManager) hotplugDeviceAdded(devinfo *hotplug.HotplugDeviceInfo) {
	st := m.state
	st.Lock()
	defer st.Unlock()

<<<<<<< HEAD
	coreSnapInfo, err := snapstate.CoreInfo(st)
	if err != nil {
=======
	if _, err := snapstate.CoreInfo(st); err != nil {
>>>>>>> ce590598
		logger.Noticef("core snap not available, hotplug events ignored")
		return
	}

	hotplugIfaces := m.repo.AllHotplugInterfaces()
	defaultKey, err := defaultDeviceKey(devinfo, deviceKeyVersion)
	if err != nil {
		logger.Noticef("cannot compute default hotplug key for device with path %s: %s", devinfo.DevicePath(), err.Error())
	}

	hotplugFeature, err := m.hotplugEnabled()
	if err != nil {
		logger.Noticef("internal error: cannot get hotplug feature flag: %s", err.Error())
		return
	}

<<<<<<< HEAD
=======
	gadget, err := snapstate.GadgetInfo(st)
	if err != nil && err != state.ErrNoState {
		logger.Noticef("internal error: cannot get gadget information: %s", err)
	}

	gadgetSlotsByInterface := make(map[string][]*snap.SlotInfo)
	if gadget != nil {
		ifcs := make(map[string]bool)
		for _, iface := range hotplugIfaces {
			ifcs[iface.Name()] = true
		}
		for _, gadgetSlot := range gadget.Slots {
			if _, ok := ifcs[gadgetSlot.Interface]; ok {
				gadgetSlotsByInterface[gadgetSlot.Interface] = append(gadgetSlotsByInterface[gadgetSlot.Interface], gadgetSlot)
			}
		}
	}

InterfacesLoop:
>>>>>>> ce590598
	// iterate over all hotplug interfaces
	for _, iface := range hotplugIfaces {
		hotplugHandler := iface.(hotplug.Definer)

		// determine device key for the interface; note that interface might provide own device keys.
		key, err := deviceKey(defaultKey, devinfo, iface)
		if err != nil {
			logger.Noticef("cannot compute hotplug key for device with path %s: %s", devinfo.DevicePath(), err.Error())
			continue
		}

<<<<<<< HEAD
=======
		// ignore device that is already handled by a gadget slot
		if gadgetSlots, ok := gadgetSlotsByInterface[iface.Name()]; ok {
			for _, gslot := range gadgetSlots {
				if pred, ok := iface.(hotplug.HandledByGadgetPredicate); ok {
					if pred.HandledByGadget(devinfo, gslot) {
						logger.Debugf("ignoring device with hotplug key %q, interface %s (handled by gadget slot %s)", key, iface.Name(), gslot.Name)
						continue InterfacesLoop
					}
				}
			}
		}

>>>>>>> ce590598
		spec := hotplug.NewSpecification()
		if hotplugHandler.HotplugDeviceDetected(devinfo, spec) != nil {
			logger.Noticef("cannot process hotplug event by the rule of interface %q: %s", iface.Name(), err)
			continue
		}
		slotSpec := spec.Slot()
		if slotSpec == nil {
			continue
		}

		if key == "" {
			logger.Debugf("no valid hotplug key provided by interface %q, device with path %s ignored", iface.Name(), devinfo.DevicePath())
			continue
		}

		if slotSpec.Label == "" {
			si := interfaces.StaticInfoOf(iface)
			slotSpec.Label = si.Summary
		}

		if !hotplugFeature {
<<<<<<< HEAD
			logger.Noticef("hotplug device with path %s for interface %q, hotplug key %s ignored, enable experimental.hotplug", devinfo.DevicePath(), iface.Name(), key)
			continue
=======
			logger.Noticef("hotplug device add event ignored, enable experimental.hotplug")
			return
>>>>>>> ce590598
		}

		logger.Debugf("adding hotplug device with path %s for interface %q, hotplug key %s", devinfo.DevicePath(), iface.Name(), key)

		// enumeratedDeviceKeys is only available when enumerating devices
		if m.enumeratedDeviceKeys != nil {
			if m.enumeratedDeviceKeys[iface.Name()] == nil {
				m.enumeratedDeviceKeys[iface.Name()] = make(map[string]bool)
			}
			m.enumeratedDeviceKeys[iface.Name()][key] = true
		}
		devPath := devinfo.DevicePath()
		m.hotplugDevicePaths[devPath] = append(m.hotplugDevicePaths[devPath], deviceData{hotplugKey: key, ifaceName: iface.Name()})

<<<<<<< HEAD
		stateSlots, err := getHotplugSlots(st)
		if err != nil {
			logger.Noticef("internal error obtaining hotplug slots: %v", err.Error())
			return
		}

		// if we know this slot already, check if its static attributes changed - if so, we need to update the repo and connections (if any)
		slot, err := m.repo.SlotForHotplugKey(iface.Name(), key)
		if err != nil {
			logger.Noticef("internal error: cannot obtain slot for hotplug interface %s, key %s: %s", iface.Name(), key, err)
			continue
		}

		// Update slot in the repository if already exists
		if slot != nil {
			if !reflect.DeepEqual(slotSpec.Attrs, slot.Attrs) {
				logger.Debugf("updating hotplug slot %s for device with path %s, interface %q, hotplug key %s", slot.Name, devinfo.DevicePath(), slot.Interface, key)
				ts := updateDevice(st, iface.Name(), key, slotSpec.Attrs)
				chg := st.NewChange(fmt.Sprintf("hotplug-update-%s", iface), fmt.Sprintf("Update hotplug slot of interface %s, device %s", iface.Name(), key))
				chg.AddAll(ts)
				continue // next interface
			}
		} else {
			// Determine slot name: use name provided by slot spec, if set, otherwise use auto-generated name
			proposedName := slotSpec.Name
			if proposedName == "" {
				proposedName = suggestedSlotName(devinfo, iface.Name())
			}
			proposedName = ensureUniqueName(proposedName, func(name string) bool {
				if slot, ok := stateSlots[name]; ok {
					return slot.HotplugKey == key
				}
				return m.repo.Slot(coreSnapInfo.InstanceName(), name) == nil
			})
			newSlot := &snap.SlotInfo{
				Name:       proposedName,
				Label:      slotSpec.Label,
				Snap:       coreSnapInfo,
				Interface:  iface.Name(),
				Attrs:      slotSpec.Attrs,
				HotplugKey: key,
			}
			if iface, ok := iface.(interfaces.SlotSanitizer); ok {
				if err := iface.BeforePrepareSlot(newSlot); err != nil {
					logger.Noticef("cannot sanitize hotplug slot %q for interface %s: %s", newSlot.Name, newSlot.Interface, err)
					continue
				}
			}

			if err := m.repo.AddSlot(newSlot); err != nil {
				logger.Noticef("cannot create hotplug slot %q for interface %s: %s", newSlot.Name, newSlot.Interface, err)
				continue
			}
			stateSlots[newSlot.Name] = &HotplugSlotInfo{
				Name:        newSlot.Name,
				Interface:   newSlot.Interface,
				StaticAttrs: newSlot.Attrs,
				HotplugKey:  newSlot.HotplugKey,
			}
			setHotplugSlots(st, stateSlots)
			logger.Noticef("added hotplug slot %s:%s of interface %s, hotplug key %q", newSlot.Snap.InstanceName(), newSlot.Name, newSlot.Interface, key)
		}

		chg := st.NewChange(fmt.Sprintf("hotplug-connect-%s", iface), fmt.Sprintf("Connect hotplug slot of interface %s", iface.Name()))
		hotplugConnect := st.NewTask("hotplug-connect", fmt.Sprintf("Recreate connections of device %q", key))
		setHotplugAttrs(hotplugConnect, iface.Name(), key)
		chg.AddTask(hotplugConnect)
		st.EnsureBefore(0)
	}
}

// HotplugDeviceRemoved gets called when a device is removed from the system.
func (m *InterfaceManager) hotplugDeviceRemoved(devinfo *hotplug.HotplugDeviceInfo) {
	st := m.state
	st.Lock()
	defer st.Unlock()

	hotplugFeature, err := m.hotplugEnabled()
	if err != nil {
		logger.Noticef("internal error: cannot get hotplug feature flag: %s", err.Error())
		return
	}

	devPath := devinfo.DevicePath()
	devs := m.hotplugDevicePaths[devPath]
	delete(m.hotplugDevicePaths, devPath)

	var changed bool
	for _, dev := range devs {
		hotplugKey := dev.hotplugKey
		ifaceName := dev.ifaceName
		slot, err := m.repo.SlotForHotplugKey(ifaceName, hotplugKey)
		if err != nil {
			logger.Noticef("internal error: cannot obtain slot for hotplug interface %s, key %s: %s", ifaceName, hotplugKey, err)
			continue
		}
		if slot == nil {
			continue
		}

		if !hotplugFeature {
			logger.Noticef("hotplug 'remove' event for device %q (interface %q) ignored, enable experimental.hotplug", devinfo.DevicePath(), ifaceName)
			continue
		}
		logger.Debugf("removing hotplug device with path %s for interface %q, hotplug key %s", devinfo.DevicePath(), ifaceName, hotplugKey)

		chg := st.NewChange(fmt.Sprintf("hotplug-remove-%s", ifaceName), fmt.Sprintf("Remove hotplug connections and slots of interface %s", ifaceName))
		ts := removeDevice(st, ifaceName, hotplugKey)
		chg.AddAll(ts)

		changed = true
	}

	if changed {
		st.EnsureBefore(0)
	}
}

// create tasks to disconnect slots of given device and remove affected slots.
func removeDevice(st *state.State, ifaceName, hotplugKey string) *state.TaskSet {
	// hotplug-disconnect task will create hooks and disconnect the slot
	hotplugDisconnect := st.NewTask("hotplug-disconnect", fmt.Sprintf("Disable connections for interface %s, hotplug key %q", ifaceName, hotplugKey))
	setHotplugAttrs(hotplugDisconnect, ifaceName, hotplugKey)

	// hotplug-remove-slot will remove this device's slot from the repository.
	removeSlot := st.NewTask("hotplug-remove-slot", fmt.Sprintf("Remove slot for interface %s, hotplug key %q", ifaceName, hotplugKey))
	setHotplugAttrs(removeSlot, ifaceName, hotplugKey)
	removeSlot.WaitFor(hotplugDisconnect)

	return state.NewTaskSet(hotplugDisconnect, removeSlot)
}

// create tasks to disconnect slots of given device, update the slot in the repository, then connect it back.
func updateDevice(st *state.State, ifaceName, hotplugKey string, newAttrs map[string]interface{}) *state.TaskSet {
	hotplugDisconnect := st.NewTask("hotplug-disconnect", fmt.Sprintf("Disable connections of device %q", hotplugKey))
	setHotplugAttrs(hotplugDisconnect, ifaceName, hotplugKey)

	updateSlot := st.NewTask("hotplug-update-slot", fmt.Sprintf("Update slot of interface %s, hotplug key %q", ifaceName, hotplugKey))
	setHotplugAttrs(updateSlot, ifaceName, hotplugKey)
	updateSlot.Set("slot-attrs", newAttrs)
	updateSlot.WaitFor(hotplugDisconnect)

	hotplugConnect := st.NewTask("hotplug-connect", fmt.Sprintf("Recreate connections of interface %s hotplug key %s", ifaceName, hotplugKey))
	setHotplugAttrs(hotplugConnect, ifaceName, hotplugKey)
	hotplugConnect.WaitFor(updateSlot)

	return state.NewTaskSet(hotplugDisconnect, updateSlot, hotplugConnect)
}

func (m *InterfaceManager) hotplugEnumerationDone() {
	st := m.state
	st.Lock()
	defer st.Unlock()

	hotplugSlots, err := getHotplugSlots(st)
	if err != nil {
		logger.Noticef("internal error obtaining hotplug slots: %v", err.Error())
		return
	}

	for _, slot := range hotplugSlots {
		if byIface, ok := m.enumeratedDeviceKeys[slot.Interface]; ok {
			if byIface[slot.HotplugKey] {
				continue
			}
		}
		// device not present, disconnect its slots and remove them (as if it was unplugged)
		chg := st.NewChange(fmt.Sprintf("hotplug-remove-%s", slot.Interface), fmt.Sprintf("Remove hotplug connections and slots of interface %s", slot.Interface))
		ts := removeDevice(st, slot.Interface, slot.HotplugKey)
		chg.AddAll(ts)
	}
	st.EnsureBefore(0)

	// the map of enumeratedDeviceKeys is not needed anymore
	m.enumeratedDeviceKeys = nil
}

func findConnsForDeviceKey(conns *map[string]connState, ifaceName, hotplugKey string) []string {
	var connsForDevice []string
	for id, connSt := range *conns {
		if connSt.Interface != ifaceName || connSt.HotplugKey != hotplugKey {
			continue
		}
		connsForDevice = append(connsForDevice, id)
	}
	return connsForDevice
}

func (m *InterfaceManager) hotplugEnabled() (bool, error) {
	tr := config.NewTransaction(m.state)
	return snapstate.GetFeatureFlagBool(tr, "experimental.hotplug")
=======
		chg := st.NewChange(fmt.Sprintf("hotplug-add-slot-%s", iface), fmt.Sprintf("Add hotplug slot of interface %s with hotplug key %q", iface.Name(), key))
		hotplugAdd := st.NewTask("hotplug-add-slot", fmt.Sprintf("Create slot for device with hotplug key %q", key))
		setHotplugAttrs(hotplugAdd, iface.Name(), key)
		hotplugAdd.Set("device-info", devinfo)
		hotplugAdd.Set("slot-spec", slotSpec)
		chg.AddTask(hotplugAdd)

		hotplugConnect := st.NewTask("hotplug-connect", fmt.Sprintf("Recreate connections of interface %s, hotplug key %q", iface.Name(), key))
		setHotplugAttrs(hotplugConnect, iface.Name(), key)
		hotplugConnect.WaitFor(hotplugAdd)
		chg.AddTask(hotplugConnect)

		if err := addHotplugSeqWaitTask(chg, key); err != nil {
			logger.Noticef(err.Error())
		}
		st.EnsureBefore(0)
	}
}

// hotplugDeviceRemoved gets called when a device is removed from the system.
func (m *InterfaceManager) hotplugDeviceRemoved(devinfo *hotplug.HotplugDeviceInfo) {
	st := m.state
	st.Lock()
	defer st.Unlock()

	hotplugFeature, err := m.hotplugEnabled()
	if err != nil {
		logger.Noticef("internal error: cannot get hotplug feature flag: %s", err.Error())
		return
	}

	devPath := devinfo.DevicePath()
	devs := m.hotplugDevicePaths[devPath]
	delete(m.hotplugDevicePaths, devPath)

	var changed bool
	for _, dev := range devs {
		hotplugKey := dev.hotplugKey
		ifaceName := dev.ifaceName
		slot, err := m.repo.SlotForHotplugKey(ifaceName, hotplugKey)
		if err != nil {
			logger.Noticef("internal error: cannot obtain slot for hotplug interface %s, key %s: %s", ifaceName, hotplugKey, err)
			continue
		}
		if slot == nil {
			continue
		}

		if !hotplugFeature {
			logger.Noticef("hotplug device remove event ignored, enable experimental.hotplug")
			return
		}

		logger.Debugf("removing hotplug device with path %s for interface %q, hotplug key %s", devinfo.DevicePath(), ifaceName, hotplugKey)

		chg := st.NewChange(fmt.Sprintf("hotplug-remove-%s", ifaceName), fmt.Sprintf("Remove hotplug connections and slots of interface %s", ifaceName))
		ts := removeDevice(st, ifaceName, hotplugKey)
		chg.AddAll(ts)
		addHotplugSeqWaitTask(chg, hotplugKey)
		changed = true
	}

	if changed {
		st.EnsureBefore(0)
	}
}

// hotplugEnumerationDone gets called when initial enumeration on startup is finished.
func (m *InterfaceManager) hotplugEnumerationDone() {
	st := m.state
	st.Lock()
	defer st.Unlock()

	hotplugSlots, err := getHotplugSlots(st)
	if err != nil {
		logger.Noticef("internal error obtaining hotplug slots: %v", err.Error())
		return
	}

	for _, slot := range hotplugSlots {
		if byIface, ok := m.enumeratedDeviceKeys[slot.Interface]; ok {
			if byIface[slot.HotplugKey] {
				continue
			}
		}
		// device not present, disconnect its slots and remove them (as if it was unplugged)
		chg := st.NewChange(fmt.Sprintf("hotplug-remove-%s", slot.Interface), fmt.Sprintf("Remove hotplug connections and slots of interface %s", slot.Interface))
		ts := removeDevice(st, slot.Interface, slot.HotplugKey)
		chg.AddAll(ts)
		if err := addHotplugSeqWaitTask(chg, slot.HotplugKey); err != nil {
			logger.Noticef(err.Error())
		}
	}
	st.EnsureBefore(0)

	// the map of enumeratedDeviceKeys is not needed anymore
	m.enumeratedDeviceKeys = nil
}

func (m *InterfaceManager) hotplugEnabled() (bool, error) {
	tr := config.NewTransaction(m.state)
	return config.GetFeatureFlag(tr, features.Hotplug)
>>>>>>> ce590598
}

// ensureUniqueName modifies proposedName so that it's unique according to isUnique predicate.
// Uniqueness is achieved by appending a numeric suffix, or increasing existing suffix.
func ensureUniqueName(proposedName string, isUnique func(string) bool) string {
	// if the name is unique right away, do nothing
	if isUnique(proposedName) {
		return proposedName
	}

	suffixNumValue := 0
	prefix := strings.TrimRightFunc(proposedName, unicode.IsDigit)
	if prefix != proposedName {
		suffixNumValue, _ = strconv.Atoi(proposedName[len(prefix):])
	}

	// increase suffix value until we have a unique name
	for {
		suffixNumValue++
		proposedName = fmt.Sprintf("%s%d", prefix, suffixNumValue)
		if isUnique(proposedName) {
			return proposedName
		}
	}
}

const maxGenerateSlotNameLen = 20

// makeSlotName sanitizes a string to make it a valid slot name that
// passes validation rules implemented by ValidateSlotName (see snap/validate.go):
// - only lowercase letter, digits and dashes are allowed
// - must start with a letter
// - no double dashes, cannot end with a dash.
// In addition names are truncated not to exceed maxGenerateSlotNameLen characters.
func makeSlotName(s string) string {
	var out []rune
	// the dash flag is used to prevent consecutive dashes, and the dash in the front
	dash := true
	for _, c := range s {
		switch {
		case c == '-' && !dash:
			dash = true
			out = append(out, '-')
		case unicode.IsLetter(c):
			out = append(out, unicode.ToLower(c))
			dash = false
		case unicode.IsDigit(c) && len(out) > 0:
			out = append(out, c)
			dash = false
		default:
			// any other character is ignored
		}
		if len(out) >= maxGenerateSlotNameLen {
			break
		}
	}
	// make sure the name doesn't end with a dash
	return strings.TrimRight(string(out), "-")
}

var nameAttrs = []string{"NAME", "ID_MODEL_FROM_DATABASE", "ID_MODEL"}

// suggestedSlotName returns the shortest name derived from attributes defined
// by nameAttrs, or the fallbackName if there is no known attribute to derive
// name from. The name created from attributes is sanitized to ensure it's a
// valid slot name. The fallbackName is typically the name of the interface.
func suggestedSlotName(devinfo *hotplug.HotplugDeviceInfo, fallbackName string) string {
	var shortestName string
	for _, attr := range nameAttrs {
		name, ok := devinfo.Attribute(attr)
		if ok {
			if name := makeSlotName(name); name != "" {
				if shortestName == "" || len(name) < len(shortestName) {
					shortestName = name
				}
			}
		}
	}
	if len(shortestName) == 0 {
		return fallbackName
	}
	return shortestName
}

// updateDevice creates tasks to disconnect slots of given device and update the slot in the repository.
func updateDevice(st *state.State, ifaceName, hotplugKey string, newAttrs map[string]interface{}) *state.TaskSet {
	hotplugDisconnect := st.NewTask("hotplug-disconnect", fmt.Sprintf("Disable connections of interface %s, hotplug key %q", ifaceName, hotplugKey))
	setHotplugAttrs(hotplugDisconnect, ifaceName, hotplugKey)

	updateSlot := st.NewTask("hotplug-update-slot", fmt.Sprintf("Update slot of interface %s, hotplug key %q", ifaceName, hotplugKey))
	setHotplugAttrs(updateSlot, ifaceName, hotplugKey)
	updateSlot.Set("slot-attrs", newAttrs)
	updateSlot.WaitFor(hotplugDisconnect)

	return state.NewTaskSet(hotplugDisconnect, updateSlot)
}

// removeDevice creates tasks to disconnect slots of given device and remove affected slots.
func removeDevice(st *state.State, ifaceName, hotplugKey string) *state.TaskSet {
	// hotplug-disconnect task will create hooks and disconnect the slot
	hotplugDisconnect := st.NewTask("hotplug-disconnect", fmt.Sprintf("Disable connections of interface %s, hotplug key %q", ifaceName, hotplugKey))
	setHotplugAttrs(hotplugDisconnect, ifaceName, hotplugKey)

	// hotplug-remove-slot will remove this device's slot from the repository.
	removeSlot := st.NewTask("hotplug-remove-slot", fmt.Sprintf("Remove slot for interface %s, hotplug key %q", ifaceName, hotplugKey))
	setHotplugAttrs(removeSlot, ifaceName, hotplugKey)
	removeSlot.WaitFor(hotplugDisconnect)

	return state.NewTaskSet(hotplugDisconnect, removeSlot)
}<|MERGE_RESOLUTION|>--- conflicted
+++ resolved
@@ -22,15 +22,11 @@
 import (
 	"crypto/sha256"
 	"fmt"
-	"reflect"
 	"strconv"
 	"strings"
 	"unicode"
 
-<<<<<<< HEAD
-=======
 	"github.com/snapcore/snapd/features"
->>>>>>> ce590598
 	"github.com/snapcore/snapd/interfaces"
 	"github.com/snapcore/snapd/interfaces/hotplug"
 	"github.com/snapcore/snapd/logger"
@@ -109,22 +105,13 @@
 	return fmt.Sprintf("%x%x", keyVersion, key.Sum(nil)), nil
 }
 
-<<<<<<< HEAD
-// HotplugDeviceAdded gets called when a device is added to the system.
-=======
 // hotplugDeviceAdded gets called when a device is added to the system.
->>>>>>> ce590598
 func (m *InterfaceManager) hotplugDeviceAdded(devinfo *hotplug.HotplugDeviceInfo) {
 	st := m.state
 	st.Lock()
 	defer st.Unlock()
 
-<<<<<<< HEAD
-	coreSnapInfo, err := snapstate.CoreInfo(st)
-	if err != nil {
-=======
 	if _, err := snapstate.CoreInfo(st); err != nil {
->>>>>>> ce590598
 		logger.Noticef("core snap not available, hotplug events ignored")
 		return
 	}
@@ -141,8 +128,6 @@
 		return
 	}
 
-<<<<<<< HEAD
-=======
 	gadget, err := snapstate.GadgetInfo(st)
 	if err != nil && err != state.ErrNoState {
 		logger.Noticef("internal error: cannot get gadget information: %s", err)
@@ -162,7 +147,6 @@
 	}
 
 InterfacesLoop:
->>>>>>> ce590598
 	// iterate over all hotplug interfaces
 	for _, iface := range hotplugIfaces {
 		hotplugHandler := iface.(hotplug.Definer)
@@ -174,8 +158,6 @@
 			continue
 		}
 
-<<<<<<< HEAD
-=======
 		// ignore device that is already handled by a gadget slot
 		if gadgetSlots, ok := gadgetSlotsByInterface[iface.Name()]; ok {
 			for _, gslot := range gadgetSlots {
@@ -188,7 +170,6 @@
 			}
 		}
 
->>>>>>> ce590598
 		spec := hotplug.NewSpecification()
 		if hotplugHandler.HotplugDeviceDetected(devinfo, spec) != nil {
 			logger.Noticef("cannot process hotplug event by the rule of interface %q: %s", iface.Name(), err)
@@ -210,13 +191,8 @@
 		}
 
 		if !hotplugFeature {
-<<<<<<< HEAD
-			logger.Noticef("hotplug device with path %s for interface %q, hotplug key %s ignored, enable experimental.hotplug", devinfo.DevicePath(), iface.Name(), key)
-			continue
-=======
 			logger.Noticef("hotplug device add event ignored, enable experimental.hotplug")
 			return
->>>>>>> ce590598
 		}
 
 		logger.Debugf("adding hotplug device with path %s for interface %q, hotplug key %s", devinfo.DevicePath(), iface.Name(), key)
@@ -231,79 +207,26 @@
 		devPath := devinfo.DevicePath()
 		m.hotplugDevicePaths[devPath] = append(m.hotplugDevicePaths[devPath], deviceData{hotplugKey: key, ifaceName: iface.Name()})
 
-<<<<<<< HEAD
-		stateSlots, err := getHotplugSlots(st)
-		if err != nil {
-			logger.Noticef("internal error obtaining hotplug slots: %v", err.Error())
-			return
-		}
-
-		// if we know this slot already, check if its static attributes changed - if so, we need to update the repo and connections (if any)
-		slot, err := m.repo.SlotForHotplugKey(iface.Name(), key)
-		if err != nil {
-			logger.Noticef("internal error: cannot obtain slot for hotplug interface %s, key %s: %s", iface.Name(), key, err)
-			continue
-		}
-
-		// Update slot in the repository if already exists
-		if slot != nil {
-			if !reflect.DeepEqual(slotSpec.Attrs, slot.Attrs) {
-				logger.Debugf("updating hotplug slot %s for device with path %s, interface %q, hotplug key %s", slot.Name, devinfo.DevicePath(), slot.Interface, key)
-				ts := updateDevice(st, iface.Name(), key, slotSpec.Attrs)
-				chg := st.NewChange(fmt.Sprintf("hotplug-update-%s", iface), fmt.Sprintf("Update hotplug slot of interface %s, device %s", iface.Name(), key))
-				chg.AddAll(ts)
-				continue // next interface
-			}
-		} else {
-			// Determine slot name: use name provided by slot spec, if set, otherwise use auto-generated name
-			proposedName := slotSpec.Name
-			if proposedName == "" {
-				proposedName = suggestedSlotName(devinfo, iface.Name())
-			}
-			proposedName = ensureUniqueName(proposedName, func(name string) bool {
-				if slot, ok := stateSlots[name]; ok {
-					return slot.HotplugKey == key
-				}
-				return m.repo.Slot(coreSnapInfo.InstanceName(), name) == nil
-			})
-			newSlot := &snap.SlotInfo{
-				Name:       proposedName,
-				Label:      slotSpec.Label,
-				Snap:       coreSnapInfo,
-				Interface:  iface.Name(),
-				Attrs:      slotSpec.Attrs,
-				HotplugKey: key,
-			}
-			if iface, ok := iface.(interfaces.SlotSanitizer); ok {
-				if err := iface.BeforePrepareSlot(newSlot); err != nil {
-					logger.Noticef("cannot sanitize hotplug slot %q for interface %s: %s", newSlot.Name, newSlot.Interface, err)
-					continue
-				}
-			}
-
-			if err := m.repo.AddSlot(newSlot); err != nil {
-				logger.Noticef("cannot create hotplug slot %q for interface %s: %s", newSlot.Name, newSlot.Interface, err)
-				continue
-			}
-			stateSlots[newSlot.Name] = &HotplugSlotInfo{
-				Name:        newSlot.Name,
-				Interface:   newSlot.Interface,
-				StaticAttrs: newSlot.Attrs,
-				HotplugKey:  newSlot.HotplugKey,
-			}
-			setHotplugSlots(st, stateSlots)
-			logger.Noticef("added hotplug slot %s:%s of interface %s, hotplug key %q", newSlot.Snap.InstanceName(), newSlot.Name, newSlot.Interface, key)
-		}
-
-		chg := st.NewChange(fmt.Sprintf("hotplug-connect-%s", iface), fmt.Sprintf("Connect hotplug slot of interface %s", iface.Name()))
-		hotplugConnect := st.NewTask("hotplug-connect", fmt.Sprintf("Recreate connections of device %q", key))
+		chg := st.NewChange(fmt.Sprintf("hotplug-add-slot-%s", iface), fmt.Sprintf("Add hotplug slot of interface %s with hotplug key %q", iface.Name(), key))
+		hotplugAdd := st.NewTask("hotplug-add-slot", fmt.Sprintf("Create slot for device with hotplug key %q", key))
+		setHotplugAttrs(hotplugAdd, iface.Name(), key)
+		hotplugAdd.Set("device-info", devinfo)
+		hotplugAdd.Set("slot-spec", slotSpec)
+		chg.AddTask(hotplugAdd)
+
+		hotplugConnect := st.NewTask("hotplug-connect", fmt.Sprintf("Recreate connections of interface %s, hotplug key %q", iface.Name(), key))
 		setHotplugAttrs(hotplugConnect, iface.Name(), key)
+		hotplugConnect.WaitFor(hotplugAdd)
 		chg.AddTask(hotplugConnect)
+
+		if err := addHotplugSeqWaitTask(chg, key); err != nil {
+			logger.Noticef(err.Error())
+		}
 		st.EnsureBefore(0)
 	}
 }
 
-// HotplugDeviceRemoved gets called when a device is removed from the system.
+// hotplugDeviceRemoved gets called when a device is removed from the system.
 func (m *InterfaceManager) hotplugDeviceRemoved(devinfo *hotplug.HotplugDeviceInfo) {
 	st := m.state
 	st.Lock()
@@ -333,146 +256,6 @@
 		}
 
 		if !hotplugFeature {
-			logger.Noticef("hotplug 'remove' event for device %q (interface %q) ignored, enable experimental.hotplug", devinfo.DevicePath(), ifaceName)
-			continue
-		}
-		logger.Debugf("removing hotplug device with path %s for interface %q, hotplug key %s", devinfo.DevicePath(), ifaceName, hotplugKey)
-
-		chg := st.NewChange(fmt.Sprintf("hotplug-remove-%s", ifaceName), fmt.Sprintf("Remove hotplug connections and slots of interface %s", ifaceName))
-		ts := removeDevice(st, ifaceName, hotplugKey)
-		chg.AddAll(ts)
-
-		changed = true
-	}
-
-	if changed {
-		st.EnsureBefore(0)
-	}
-}
-
-// create tasks to disconnect slots of given device and remove affected slots.
-func removeDevice(st *state.State, ifaceName, hotplugKey string) *state.TaskSet {
-	// hotplug-disconnect task will create hooks and disconnect the slot
-	hotplugDisconnect := st.NewTask("hotplug-disconnect", fmt.Sprintf("Disable connections for interface %s, hotplug key %q", ifaceName, hotplugKey))
-	setHotplugAttrs(hotplugDisconnect, ifaceName, hotplugKey)
-
-	// hotplug-remove-slot will remove this device's slot from the repository.
-	removeSlot := st.NewTask("hotplug-remove-slot", fmt.Sprintf("Remove slot for interface %s, hotplug key %q", ifaceName, hotplugKey))
-	setHotplugAttrs(removeSlot, ifaceName, hotplugKey)
-	removeSlot.WaitFor(hotplugDisconnect)
-
-	return state.NewTaskSet(hotplugDisconnect, removeSlot)
-}
-
-// create tasks to disconnect slots of given device, update the slot in the repository, then connect it back.
-func updateDevice(st *state.State, ifaceName, hotplugKey string, newAttrs map[string]interface{}) *state.TaskSet {
-	hotplugDisconnect := st.NewTask("hotplug-disconnect", fmt.Sprintf("Disable connections of device %q", hotplugKey))
-	setHotplugAttrs(hotplugDisconnect, ifaceName, hotplugKey)
-
-	updateSlot := st.NewTask("hotplug-update-slot", fmt.Sprintf("Update slot of interface %s, hotplug key %q", ifaceName, hotplugKey))
-	setHotplugAttrs(updateSlot, ifaceName, hotplugKey)
-	updateSlot.Set("slot-attrs", newAttrs)
-	updateSlot.WaitFor(hotplugDisconnect)
-
-	hotplugConnect := st.NewTask("hotplug-connect", fmt.Sprintf("Recreate connections of interface %s hotplug key %s", ifaceName, hotplugKey))
-	setHotplugAttrs(hotplugConnect, ifaceName, hotplugKey)
-	hotplugConnect.WaitFor(updateSlot)
-
-	return state.NewTaskSet(hotplugDisconnect, updateSlot, hotplugConnect)
-}
-
-func (m *InterfaceManager) hotplugEnumerationDone() {
-	st := m.state
-	st.Lock()
-	defer st.Unlock()
-
-	hotplugSlots, err := getHotplugSlots(st)
-	if err != nil {
-		logger.Noticef("internal error obtaining hotplug slots: %v", err.Error())
-		return
-	}
-
-	for _, slot := range hotplugSlots {
-		if byIface, ok := m.enumeratedDeviceKeys[slot.Interface]; ok {
-			if byIface[slot.HotplugKey] {
-				continue
-			}
-		}
-		// device not present, disconnect its slots and remove them (as if it was unplugged)
-		chg := st.NewChange(fmt.Sprintf("hotplug-remove-%s", slot.Interface), fmt.Sprintf("Remove hotplug connections and slots of interface %s", slot.Interface))
-		ts := removeDevice(st, slot.Interface, slot.HotplugKey)
-		chg.AddAll(ts)
-	}
-	st.EnsureBefore(0)
-
-	// the map of enumeratedDeviceKeys is not needed anymore
-	m.enumeratedDeviceKeys = nil
-}
-
-func findConnsForDeviceKey(conns *map[string]connState, ifaceName, hotplugKey string) []string {
-	var connsForDevice []string
-	for id, connSt := range *conns {
-		if connSt.Interface != ifaceName || connSt.HotplugKey != hotplugKey {
-			continue
-		}
-		connsForDevice = append(connsForDevice, id)
-	}
-	return connsForDevice
-}
-
-func (m *InterfaceManager) hotplugEnabled() (bool, error) {
-	tr := config.NewTransaction(m.state)
-	return snapstate.GetFeatureFlagBool(tr, "experimental.hotplug")
-=======
-		chg := st.NewChange(fmt.Sprintf("hotplug-add-slot-%s", iface), fmt.Sprintf("Add hotplug slot of interface %s with hotplug key %q", iface.Name(), key))
-		hotplugAdd := st.NewTask("hotplug-add-slot", fmt.Sprintf("Create slot for device with hotplug key %q", key))
-		setHotplugAttrs(hotplugAdd, iface.Name(), key)
-		hotplugAdd.Set("device-info", devinfo)
-		hotplugAdd.Set("slot-spec", slotSpec)
-		chg.AddTask(hotplugAdd)
-
-		hotplugConnect := st.NewTask("hotplug-connect", fmt.Sprintf("Recreate connections of interface %s, hotplug key %q", iface.Name(), key))
-		setHotplugAttrs(hotplugConnect, iface.Name(), key)
-		hotplugConnect.WaitFor(hotplugAdd)
-		chg.AddTask(hotplugConnect)
-
-		if err := addHotplugSeqWaitTask(chg, key); err != nil {
-			logger.Noticef(err.Error())
-		}
-		st.EnsureBefore(0)
-	}
-}
-
-// hotplugDeviceRemoved gets called when a device is removed from the system.
-func (m *InterfaceManager) hotplugDeviceRemoved(devinfo *hotplug.HotplugDeviceInfo) {
-	st := m.state
-	st.Lock()
-	defer st.Unlock()
-
-	hotplugFeature, err := m.hotplugEnabled()
-	if err != nil {
-		logger.Noticef("internal error: cannot get hotplug feature flag: %s", err.Error())
-		return
-	}
-
-	devPath := devinfo.DevicePath()
-	devs := m.hotplugDevicePaths[devPath]
-	delete(m.hotplugDevicePaths, devPath)
-
-	var changed bool
-	for _, dev := range devs {
-		hotplugKey := dev.hotplugKey
-		ifaceName := dev.ifaceName
-		slot, err := m.repo.SlotForHotplugKey(ifaceName, hotplugKey)
-		if err != nil {
-			logger.Noticef("internal error: cannot obtain slot for hotplug interface %s, key %s: %s", ifaceName, hotplugKey, err)
-			continue
-		}
-		if slot == nil {
-			continue
-		}
-
-		if !hotplugFeature {
 			logger.Noticef("hotplug device remove event ignored, enable experimental.hotplug")
 			return
 		}
@@ -526,7 +309,6 @@
 func (m *InterfaceManager) hotplugEnabled() (bool, error) {
 	tr := config.NewTransaction(m.state)
 	return config.GetFeatureFlag(tr, features.Hotplug)
->>>>>>> ce590598
 }
 
 // ensureUniqueName modifies proposedName so that it's unique according to isUnique predicate.
