/*
 * Copyright (C) 2016-2018 Canonical Ltd
 *
 * This program is free software: you can redistribute it and/or modify
 * it under the terms of the GNU General Public License version 3 as
 * published by the Free Software Foundation.
 *
 * This program is distributed in the hope that it will be useful,
 * but WITHOUT ANY WARRANTY; without even the implied warranty of
 * MERCHANTABILITY or FITNESS FOR A PARTICULAR PURPOSE.  See the
 * GNU General Public License for more details.
 *
 * You should have received a copy of the GNU General Public License
 * along with this program.  If not, see <http://www.gnu.org/licenses/>.
 *
 */

package ifacestate

import (
	"time"

	"github.com/snapcore/snapd/overlord/ifacestate/udevmonitor"
	"github.com/snapcore/snapd/overlord/state"
)

var (
	AddImplicitSlots             = addImplicitSlots
	SnapsWithSecurityProfiles    = snapsWithSecurityProfiles
	CheckAutoconnectConflicts    = checkAutoconnectConflicts
	FindSymmetricAutoconnectTask = findSymmetricAutoconnectTask
	ConnectPriv                  = connect
	GetConns                     = getConns
	SetConns                     = setConns
<<<<<<< HEAD
	DefaultDeviceKey             = defaultDeviceKey
=======
	InSameChangeWaitChain        = inSameChangeWaitChain
>>>>>>> e02d91e9
)

func NewConnectOptsWithAutoSet() connectOpts {
	return connectOpts{AutoConnect: true, ByGadget: false}
}

func MockRemoveStaleConnections(f func(st *state.State) error) (restore func()) {
	old := removeStaleConnections
	removeStaleConnections = f
	return func() { removeStaleConnections = old }
}

func MockContentLinkRetryTimeout(d time.Duration) (restore func()) {
	old := contentLinkRetryTimeout
	contentLinkRetryTimeout = d
	return func() { contentLinkRetryTimeout = old }
}

func MockCreateUDevMonitor(new func(udevmonitor.DeviceAddedFunc, udevmonitor.DeviceRemovedFunc) udevmonitor.Interface) (restore func()) {
	old := createUDevMonitor
	createUDevMonitor = new
	return func() {
		createUDevMonitor = old
	}
}

func MockUDevInitRetryTimeout(t time.Duration) (restore func()) {
	old := udevInitRetryTimeout
	udevInitRetryTimeout = t
	return func() {
		udevInitRetryTimeout = old
	}
}

// UpperCaseConnState returns a canned connection state map.
// This allows us to keep connState private and still write some tests for it.
func UpperCaseConnState() map[string]connState {
	return map[string]connState{
		"APP:network CORE:network": {Auto: true, Interface: "network"},
	}
}<|MERGE_RESOLUTION|>--- conflicted
+++ resolved
@@ -32,11 +32,8 @@
 	ConnectPriv                  = connect
 	GetConns                     = getConns
 	SetConns                     = setConns
-<<<<<<< HEAD
 	DefaultDeviceKey             = defaultDeviceKey
-=======
 	InSameChangeWaitChain        = inSameChangeWaitChain
->>>>>>> e02d91e9
 )
 
 func NewConnectOptsWithAutoSet() connectOpts {
