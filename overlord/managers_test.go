--- conflicted
+++ resolved
@@ -3484,7 +3484,6 @@
 	c.Assert(tasks, HasLen, i+1)
 }
 
-<<<<<<< HEAD
 func (ms *mgrsSuite) TestRemodelSwitchToDifferentKernel(c *C) {
 	loader := boottest.NewMockBootloader("mock", c.MkDir())
 	bootloader.Force(loader)
@@ -3580,7 +3579,29 @@
 	// continue
 	st.Unlock()
 	err = ms.o.Settle(settleTimeout)
-=======
+	st.Lock()
+	c.Assert(err, IsNil)
+
+	c.Assert(chg.Status(), Equals, state.DoneStatus, Commentf("upgrade-snap change failed with: %v", chg.Err()))
+
+	// ensure tasks were run in the right order
+	tasks := chg.Tasks()
+	sort.Sort(byReadyTime(tasks))
+
+	// first all downloads/checks in sequential order
+	var i int
+	i += validateDownloadCheckTasks(c, tasks[i:], "brand-kernel", "2", "stable")
+	i += validateDownloadCheckTasks(c, tasks[i:], "foo", "1", "stable")
+
+	// then all installs in sequential order
+	i += validateInstallTasks(c, tasks[i:], "brand-kernel", "2")
+	i += validateInstallTasks(c, tasks[i:], "foo", "1")
+
+	// ensure that we only have the tasks we checked (plus the one
+	// extra "set-model" task)
+	c.Assert(tasks, HasLen, i+1)
+}
+
 func (s *mgrsSuite) TestRemodelStoreSwitch(c *C) {
 	s.prereqSnapAssertions(c, map[string]interface{}{
 		"snap-name": "foo",
@@ -3661,50 +3682,10 @@
 
 	st.Unlock()
 	err = s.o.Settle(settleTimeout)
->>>>>>> 8c56c1bd
 	st.Lock()
 	c.Assert(err, IsNil)
 
 	c.Assert(chg.Status(), Equals, state.DoneStatus, Commentf("upgrade-snap change failed with: %v", chg.Err()))
-
-<<<<<<< HEAD
-	// ensure tasks were run in the right order
-	tasks := chg.Tasks()
-	sort.Sort(byReadyTime(tasks))
-
-	// first all downloads/checks in sequential order
-	var i int
-	i += validateDownloadCheckTasks(c, tasks[i:], "brand-kernel", "2", "stable")
-	i += validateDownloadCheckTasks(c, tasks[i:], "foo", "1", "stable")
-
-	// then all installs in sequential order
-	i += validateInstallTasks(c, tasks[i:], "brand-kernel", "2")
-	i += validateInstallTasks(c, tasks[i:], "foo", "1")
-
-	// ensure that we only have the tasks we checked (plus the one
-	// extra "set-model" task)
-	c.Assert(tasks, HasLen, i+1)
-}
-
-func (ms *mgrsSuite) TestHappyDeviceRegistrationWithPrepareDeviceHook(c *C) {
-	model := ms.brands.Model("my-brand", "my-model", modelDefaults, map[string]interface{}{
-=======
-	// the new required-snap "foo" is installed
-	var snapst snapstate.SnapState
-	err = snapstate.Get(st, "foo", &snapst)
-	c.Assert(err, IsNil)
-
-	// and marked required
-	c.Check(snapst.Required, Equals, true)
-
-	// a new store was made
-	c.Check(newDAC, Equals, true)
-
-	// we have a session with the new store
-	device, err := devicestatetest.Device(st)
-	c.Assert(err, IsNil)
-	c.Check(device.Serial, Equals, "store-switch-serial")
-	c.Check(device.SessionMacaroon, Equals, "switched-store-session")
 }
 
 func (s *mgrsSuite) TestHappyDeviceRegistrationWithPrepareDeviceHook(c *C) {
@@ -3713,7 +3694,6 @@
 	defer mockStoreServer.Close()
 
 	model := s.brands.Model("my-brand", "my-model", modelDefaults, map[string]interface{}{
->>>>>>> 8c56c1bd
 		"gadget": "gadget",
 	})
 
