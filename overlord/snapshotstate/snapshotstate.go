// -*- Mode: Go; indent-tabs-mode: t -*-

/*
 * Copyright (C) 2018 Canonical Ltd
 *
 * This program is free software: you can redistribute it and/or modify
 * it under the terms of the GNU General Public License version 3 as
 * published by the Free Software Foundation.
 *
 * This program is distributed in the hope that it will be useful,
 * but WITHOUT ANY WARRANTY; without even the implied warranty of
 * MERCHANTABILITY or FITNESS FOR A PARTICULAR PURPOSE.  See the
 * GNU General Public License for more details.
 *
 * You should have received a copy of the GNU General Public License
 * along with this program.  If not, see <http://www.gnu.org/licenses/>.
 *
 */

package snapshotstate

import (
	"context"
	"fmt"
	"sort"
	"time"

	"github.com/snapcore/snapd/client"
	"github.com/snapcore/snapd/overlord/snapshotstate/backend"
	"github.com/snapcore/snapd/overlord/snapstate"
	"github.com/snapcore/snapd/overlord/state"
	"github.com/snapcore/snapd/snap"
	"github.com/snapcore/snapd/strutil"
)

var (
	snapstateAll                     = snapstate.All
	snapstateCheckChangeConflictMany = snapstate.CheckChangeConflictMany
	backendIter                      = backend.Iter

	// Default expiration time for automatic snapshots, if not set by the user
	DefaultAutomaticSnapshotExpiration = time.Hour * 24 * 31
)

func newSnapshotSetID(st *state.State) (uint64, error) {
	var lastSetID uint64

	err := st.Get("last-snapshot-set-id", &lastSetID)
	if err != nil && err != state.ErrNoState {
		return 0, err
	}

	lastSetID++
	st.Set("last-snapshot-set-id", lastSetID)

	return lastSetID, nil
}

func allActiveSnapNames(st *state.State) ([]string, error) {
	all, err := snapstateAll(st)
	if err != nil {
		return nil, err
	}
	names := make([]string, 0, len(all))
	for name, snapst := range all {
		if snapst.Active {
			names = append(names, name)
		}
	}

	sort.Strings(names)

	return names, nil
}

func automaticSnapshotExpiration(st *state.State) time.Duration {
	// TODO: get from config
	return DefaultAutomaticSnapshotExpiration
}

// saveExpiration saves expiration date of the given snapshot set in the state.
// The state needs to be locked by the caller.
func saveExpiration(st *state.State, setID uint64, expiryTime time.Time) error {
<<<<<<< HEAD
=======
	// note, expirations actually map to time.Time, use string here as we don't need parsed times here.
>>>>>>> 775c9cef
	var expirations map[uint64]string
	err := st.Get("snapshots-expiry", &expirations)
	if err != nil && err != state.ErrNoState {
		return err
	}
	if expirations == nil {
		expirations = make(map[uint64]string)
	}
	expirations[setID] = expiryTime.Format(time.RFC3339)
	st.Set("snapshots-expiry", expirations)
	return nil
}

// removeExpirations removes expirations of the given set IDs from the state.
func removeExpirations(st *state.State, setIDs ...uint64) error {
<<<<<<< HEAD
=======
	// note, expirations actually map to time.Time, use string here as we don't need parsed times here.
>>>>>>> 775c9cef
	var expirations map[uint64]string
	err := st.Get("snapshots-expiry", &expirations)
	if err != nil {
		if err == state.ErrNoState {
			return nil
		}
		return err
	}

	for _, setID := range setIDs {
		delete(expirations, setID)
	}

	st.Set("snapshots-expiry", expirations)
	return nil
}

// expiredSnapshotSets returns a list of expired snapshot sets from the state, based on the given cutoffTime.
// The state needs to be locked by the caller.
func expiredSnapshotSets(st *state.State, cutoffTime time.Time) ([]uint64, error) {
	var expirations map[uint64]time.Time
	err := st.Get("snapshots-expiry", &expirations)
	if err != nil {
		if err != state.ErrNoState {
			return nil, err
		}
		return nil, nil
	}

	var expired []uint64
	for setID, tm := range expirations {
<<<<<<< HEAD
		if tm.After(cutoffTime) {
=======
		if tm.Before(cutoffTime) {
>>>>>>> 775c9cef
			expired = append(expired, setID)
		}
	}

	return expired, nil
}

// snapshotSnapSummaries are used internally to get useful data from a
// snapshot set when deciding whether to check/forget/restore it.
type snapshotSnapSummaries []*snapshotSnapSummary

func (summaries snapshotSnapSummaries) snapNames() []string {
	names := make([]string, len(summaries))
	for i, summary := range summaries {
		names[i] = summary.snap
	}
	return names
}

type snapshotSnapSummary struct {
	snap     string
	snapID   string
	filename string
	epoch    snap.Epoch
}

// snapSummariesInSnapshotSet goes looking for the requested snaps in the
// given snap set, and returns summaries of the matching snaps in the set.
func snapSummariesInSnapshotSet(setID uint64, requested []string) (summaries snapshotSnapSummaries, err error) {
	sort.Strings(requested)
	found := false
	err = backendIter(context.TODO(), func(r *backend.Reader) error {
		if r.SetID == setID {
			found = true
			if len(requested) == 0 || strutil.SortedListContains(requested, r.Snap) {
				summaries = append(summaries, &snapshotSnapSummary{
					filename: r.Name(),
					snap:     r.Snap,
					snapID:   r.SnapID,
					epoch:    r.Epoch,
				})
			}
		}

		return nil
	})
	if err != nil {
		return nil, err
	}
	if !found {
		return nil, client.ErrSnapshotSetNotFound
	}
	if len(summaries) == 0 {
		return nil, client.ErrSnapshotSnapsNotFound
	}

	return summaries, nil
}

func taskGetErrMsg(task *state.Task, err error, what string) error {
	if err == state.ErrNoState {
		return fmt.Errorf("internal error: task %s (%s) is missing %s information", task.ID(), task.Kind(), what)
	}
	return fmt.Errorf("internal error: retrieving %s information from task %s (%s): %v", what, task.ID(), task.Kind(), err)
}

// checkSnapshotTaskConflict checks whether there's an in-progress task for snapshots with the given set id.
func checkSnapshotTaskConflict(st *state.State, setID uint64, conflictingKinds ...string) error {
	for _, task := range st.Tasks() {
		if task.Change().Status().Ready() {
			continue
		}
		if !strutil.ListContains(conflictingKinds, task.Kind()) {
			continue
		}

		var snapshot snapshotSetup
		if err := task.Get("snapshot-setup", &snapshot); err != nil {
			return taskGetErrMsg(task, err, "snapshot")
		}

		if snapshot.SetID == setID {
			return fmt.Errorf("cannot operate on snapshot set #%d while change %q is in progress", setID, task.Change().ID())
		}
	}

	return nil
}

// List valid snapshots.
// Note that the state must be locked by the caller.
var List = backend.List

// Save creates a taskset for taking snapshots of snaps' data.
// Note that the state must be locked by the caller.
func Save(st *state.State, instanceNames []string, users []string) (setID uint64, snapsSaved []string, ts *state.TaskSet, err error) {
	if len(instanceNames) == 0 {
		instanceNames, err = allActiveSnapNames(st)
		if err != nil {
			return 0, nil, nil, err
		}
	}

	// Make sure we do not snapshot if anything like install/remove/refresh is in progress
	if err := snapstateCheckChangeConflictMany(st, instanceNames, ""); err != nil {
		return 0, nil, nil, err
	}

	setID, err = newSnapshotSetID(st)
	if err != nil {
		return 0, nil, nil, err
	}

	ts = state.NewTaskSet()

	for _, name := range instanceNames {
		desc := fmt.Sprintf("Save data of snap %q in snapshot set #%d", name, setID)
		task := st.NewTask("save-snapshot", desc)
		snapshot := snapshotSetup{
			SetID: setID,
			Snap:  name,
			Users: users,
		}
		task.Set("snapshot-setup", &snapshot)
		// Here, note that a snapshot set behaves as a unit: it either
		// succeeds, or fails, as a whole; we don't use lanes, to have
		// some snaps' snapshot succeed and not others in a single set.
		// In practice: either the snapshot will be automatic and only
		// for one snap (already in a lane via refresh), or it will be
		// done by hand and the user can remove failing snaps (or find
		// the cause of the failure). A snapshot failure can happen if
		// a user has dropped files they can't read in their directory,
		// for example.
		// Also note we aren't promising this behaviour; we can change
		// it if we find it to be wrong.
		ts.AddTask(task)
	}

	return setID, instanceNames, ts, nil
}

func AutomaticSnapshot(st *state.State, snapName string) (ts *state.TaskSet, err error) {
	setID, err := newSnapshotSetID(st)
	if err != nil {
		return nil, err
	}

	ts = state.NewTaskSet()
	desc := fmt.Sprintf("Save data of snap %q in automatic snapshot set #%d", snapName, setID)
	task := st.NewTask("save-snapshot", desc)
	snapshot := snapshotSetup{
		SetID: setID,
		Snap:  snapName,
		Auto:  true,
	}
	task.Set("snapshot-setup", &snapshot)
	ts.AddTask(task)

	return ts, nil
}

// Restore creates a taskset for restoring a snapshot's data.
// Note that the state must be locked by the caller.
func Restore(st *state.State, setID uint64, snapNames []string, users []string) (snapsFound []string, ts *state.TaskSet, err error) {
	summaries, err := snapSummariesInSnapshotSet(setID, snapNames)
	if err != nil {
		return nil, nil, err
	}
	all, err := snapstateAll(st)
	if err != nil {
		return nil, nil, err
	}

	snapsFound = summaries.snapNames()

	if err := snapstateCheckChangeConflictMany(st, snapsFound, ""); err != nil {
		return nil, nil, err
	}

	// restore needs to conflict with forget of itself
	if err := checkSnapshotTaskConflict(st, setID, "forget-snapshot"); err != nil {
		return nil, nil, err
	}

	ts = state.NewTaskSet()

	for _, summary := range summaries {
		var current snap.Revision
		if snapst, ok := all[summary.snap]; ok {
			info, err := snapst.CurrentInfo()
			if err != nil {
				// how?
				return nil, nil, fmt.Errorf("unexpected error while reading snap info: %v", err)
			}
			if !info.Epoch.CanRead(summary.epoch) {
				const tpl = "cannot restore snapshot for %q: current snap (epoch %s) cannot read snapshot data (epoch %s)"
				return nil, nil, fmt.Errorf(tpl, summary.snap, &info.Epoch, &summary.epoch)
			}
			if summary.snapID != "" && info.SnapID != "" && info.SnapID != summary.snapID {
				const tpl = "cannot restore snapshot for %q: current snap (ID %.7s…) does not match snapshot (ID %.7s…)"
				return nil, nil, fmt.Errorf(tpl, summary.snap, info.SnapID, summary.snapID)
			}
			current = snapst.Current
		}

		desc := fmt.Sprintf("Restore data of snap %q from snapshot set #%d", summary.snap, setID)
		task := st.NewTask("restore-snapshot", desc)
		snapshot := snapshotSetup{
			SetID:    setID,
			Snap:     summary.snap,
			Users:    users,
			Filename: summary.filename,
			Current:  current,
		}
		task.Set("snapshot-setup", &snapshot)
		// see the note about snapshots not using lanes, above.
		ts.AddTask(task)
	}

	return snapsFound, ts, nil
}

// Check creates a taskset for checking a snapshot's data.
// Note that the state must be locked by the caller.
func Check(st *state.State, setID uint64, snapNames []string, users []string) (snapsFound []string, ts *state.TaskSet, err error) {
	// check needs to conflict with forget of itself
	if err := checkSnapshotTaskConflict(st, setID, "forget-snapshot"); err != nil {
		return nil, nil, err
	}

	summaries, err := snapSummariesInSnapshotSet(setID, snapNames)
	if err != nil {
		return nil, nil, err
	}

	ts = state.NewTaskSet()

	for _, summary := range summaries {
		desc := fmt.Sprintf("Check data of snap %q in snapshot set #%d", summary.snap, setID)
		task := st.NewTask("check-snapshot", desc)
		snapshot := snapshotSetup{
			SetID:    setID,
			Snap:     summary.snap,
			Users:    users,
			Filename: summary.filename,
		}
		task.Set("snapshot-setup", &snapshot)
		ts.AddTask(task)
	}

	return summaries.snapNames(), ts, nil
}

// Forget creates a taskset for deletinig a snapshot.
// Note that the state must be locked by the caller.
func Forget(st *state.State, setID uint64, snapNames []string) (snapsFound []string, ts *state.TaskSet, err error) {
	// forget needs to conflict with check and restore
	if err := checkSnapshotTaskConflict(st, setID, "check-snapshot", "restore-snapshot"); err != nil {
		return nil, nil, err
	}

	summaries, err := snapSummariesInSnapshotSet(setID, snapNames)
	if err != nil {
		return nil, nil, err
	}

	ts = state.NewTaskSet()
	for _, summary := range summaries {
		desc := fmt.Sprintf("Drop data of snap %q from snapshot set #%d", summary.snap, setID)
		task := st.NewTask("forget-snapshot", desc)
		snapshot := snapshotSetup{
			SetID:    setID,
			Snap:     summary.snap,
			Filename: summary.filename,
		}
		task.Set("snapshot-setup", &snapshot)
		ts.AddTask(task)
	}

	return summaries.snapNames(), ts, nil
}<|MERGE_RESOLUTION|>--- conflicted
+++ resolved
@@ -81,10 +81,7 @@
 // saveExpiration saves expiration date of the given snapshot set in the state.
 // The state needs to be locked by the caller.
 func saveExpiration(st *state.State, setID uint64, expiryTime time.Time) error {
-<<<<<<< HEAD
-=======
 	// note, expirations actually map to time.Time, use string here as we don't need parsed times here.
->>>>>>> 775c9cef
 	var expirations map[uint64]string
 	err := st.Get("snapshots-expiry", &expirations)
 	if err != nil && err != state.ErrNoState {
@@ -100,10 +97,7 @@
 
 // removeExpirations removes expirations of the given set IDs from the state.
 func removeExpirations(st *state.State, setIDs ...uint64) error {
-<<<<<<< HEAD
-=======
 	// note, expirations actually map to time.Time, use string here as we don't need parsed times here.
->>>>>>> 775c9cef
 	var expirations map[uint64]string
 	err := st.Get("snapshots-expiry", &expirations)
 	if err != nil {
@@ -135,11 +129,7 @@
 
 	var expired []uint64
 	for setID, tm := range expirations {
-<<<<<<< HEAD
-		if tm.After(cutoffTime) {
-=======
 		if tm.Before(cutoffTime) {
->>>>>>> 775c9cef
 			expired = append(expired, setID)
 		}
 	}
