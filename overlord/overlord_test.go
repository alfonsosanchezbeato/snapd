// -*- Mode: Go; indent-tabs-mode: t -*-

/*
 * Copyright (C) 2016-2017 Canonical Ltd
 *
 * This program is free software: you can redistribute it and/or modify
 * it under the terms of the GNU General Public License version 3 as
 * published by the Free Software Foundation.
 *
 * This program is distributed in the hope that it will be useful,
 * but WITHOUT ANY WARRANTY; without even the implied warranty of
 * MERCHANTABILITY or FITNESS FOR A PARTICULAR PURPOSE.  See the
 * GNU General Public License for more details.
 *
 * You should have received a copy of the GNU General Public License
 * along with this program.  If not, see <http://www.gnu.org/licenses/>.
 *
 */

package overlord_test

import (
	"encoding/json"
	"errors"
	"fmt"
	"io/ioutil"
	"os"
	"path/filepath"
	"syscall"
	"testing"
	"time"

	. "gopkg.in/check.v1"
	"gopkg.in/tomb.v2"

	"github.com/snapcore/snapd/cmd"
	"github.com/snapcore/snapd/dirs"
	"github.com/snapcore/snapd/osutil"
	"github.com/snapcore/snapd/overlord"
	"github.com/snapcore/snapd/overlord/auth"
	"github.com/snapcore/snapd/overlord/devicestate/devicestatetest"
	"github.com/snapcore/snapd/overlord/hookstate"
	"github.com/snapcore/snapd/overlord/ifacestate"
	"github.com/snapcore/snapd/overlord/patch"
	"github.com/snapcore/snapd/overlord/snapstate"
	"github.com/snapcore/snapd/overlord/state"
	"github.com/snapcore/snapd/snap"
	"github.com/snapcore/snapd/snapdenv"
	"github.com/snapcore/snapd/store"
	"github.com/snapcore/snapd/testutil"
)

func TestOverlord(t *testing.T) { TestingT(t) }

type overlordSuite struct {
	restoreBackends func()
}

var _ = Suite(&overlordSuite{})

type ticker struct {
	tickerChannel chan time.Time
}

func (w *ticker) tick(n int) {
	for i := 0; i < n; i++ {
		w.tickerChannel <- time.Now()
	}
}

func fakePruneTicker() (w *ticker, restore func()) {
	w = &ticker{
		tickerChannel: make(chan time.Time),
	}
	restore = overlord.MockPruneTicker(func(t *time.Ticker) <-chan time.Time {
		return w.tickerChannel
	})
	return w, restore
}

func (ovs *overlordSuite) SetUpTest(c *C) {
	tmpdir := c.MkDir()
	dirs.SetRootDir(tmpdir)
	dirs.SnapStateFile = filepath.Join(tmpdir, "test.json")
	snapstate.CanAutoRefresh = nil
	ovs.restoreBackends = ifacestate.MockSecurityBackends(nil)
}

func (ovs *overlordSuite) TearDownTest(c *C) {
	dirs.SetRootDir("/")
	ovs.restoreBackends()
}

func (ovs *overlordSuite) TestNew(c *C) {
	restore := patch.Mock(42, 2, nil)
	defer restore()

	var configstateInitCalled bool
	overlord.MockConfigstateInit(func(*state.State, *hookstate.HookManager) error {
		configstateInitCalled = true
		return nil
	})

	o, err := overlord.New(nil)
	c.Assert(err, IsNil)
	c.Check(o, NotNil)

	c.Check(o.StateEngine(), NotNil)
	c.Check(o.TaskRunner(), NotNil)
	c.Check(o.SnapManager(), NotNil)
	c.Check(o.AssertManager(), NotNil)
	c.Check(o.InterfaceManager(), NotNil)
	c.Check(o.HookManager(), NotNil)
	c.Check(o.DeviceManager(), NotNil)
	c.Check(o.CommandManager(), NotNil)
	c.Check(o.SnapshotManager(), NotNil)
	c.Check(configstateInitCalled, Equals, true)

	o.InterfaceManager().DisableUDevMonitor()

	s := o.State()
	c.Check(s, NotNil)
	c.Check(o.Engine().State(), Equals, s)

	s.Lock()
	defer s.Unlock()
	var patchLevel, patchSublevel int
	s.Get("patch-level", &patchLevel)
	c.Check(patchLevel, Equals, 42)
	s.Get("patch-sublevel", &patchSublevel)
	c.Check(patchSublevel, Equals, 2)
	var refreshPrivacyKey string
	s.Get("refresh-privacy-key", &refreshPrivacyKey)
	c.Check(refreshPrivacyKey, HasLen, 16)

	// store is setup
	sto := snapstate.Store(s, nil)
	c.Check(sto, FitsTypeOf, &store.Store{})
	c.Check(sto.(*store.Store).CacheDownloads(), Equals, 5)
}

func (ovs *overlordSuite) TestNewStore(c *C) {
	// this is a shallow test, the deep testing happens in the
	// remodeling tests in managers_test.go
	o, err := overlord.New(nil)
	c.Assert(err, IsNil)

	devBE := o.DeviceManager().StoreContextBackend()

	sto := o.NewStore(devBE)
	c.Check(sto, FitsTypeOf, &store.Store{})
	c.Check(sto.(*store.Store).CacheDownloads(), Equals, 5)
}

func (ovs *overlordSuite) TestNewWithGoodState(c *C) {
	fakeState := []byte(fmt.Sprintf(`{"data":{"patch-level":%d,"patch-sublevel":%d,"patch-sublevel-last-version":%q,"some":"data","refresh-privacy-key":"0123456789ABCDEF"},"changes":null,"tasks":null,"last-change-id":0,"last-task-id":0,"last-lane-id":0}`, patch.Level, patch.Sublevel, cmd.Version))
	err := ioutil.WriteFile(dirs.SnapStateFile, fakeState, 0600)
	c.Assert(err, IsNil)

	o, err := overlord.New(nil)
	c.Assert(err, IsNil)

	state := o.State()
	c.Assert(err, IsNil)
	state.Lock()
	defer state.Unlock()

	d, err := state.MarshalJSON()
	c.Assert(err, IsNil)

	var got, expected map[string]interface{}
	err = json.Unmarshal(d, &got)
	c.Assert(err, IsNil)
	err = json.Unmarshal(fakeState, &expected)
	c.Assert(err, IsNil)

	data, _ := got["data"].(map[string]interface{})
	c.Assert(data, NotNil)

	c.Check(got, DeepEquals, expected)
}

func (ovs *overlordSuite) TestNewWithStateSnapmgrUpdate(c *C) {
	fakeState := []byte(fmt.Sprintf(`{"data":{"patch-level":%d,"some":"data"},"changes":null,"tasks":null,"last-change-id":0,"last-task-id":0,"last-lane-id":0}`, patch.Level))
	err := ioutil.WriteFile(dirs.SnapStateFile, fakeState, 0600)
	c.Assert(err, IsNil)

	o, err := overlord.New(nil)
	c.Assert(err, IsNil)

	state := o.State()
	c.Assert(err, IsNil)
	state.Lock()
	defer state.Unlock()

	var refreshPrivacyKey string
	state.Get("refresh-privacy-key", &refreshPrivacyKey)
	c.Check(refreshPrivacyKey, HasLen, 16)
}

func (ovs *overlordSuite) TestNewWithInvalidState(c *C) {
	fakeState := []byte(``)
	err := ioutil.WriteFile(dirs.SnapStateFile, fakeState, 0600)
	c.Assert(err, IsNil)

	_, err = overlord.New(nil)
	c.Assert(err, ErrorMatches, "cannot read state: EOF")
}

func (ovs *overlordSuite) TestNewWithPatches(c *C) {
	p := func(s *state.State) error {
		s.Set("patched", true)
		return nil
	}
	sp := func(s *state.State) error {
		s.Set("patched2", true)
		return nil
	}
	patch.Mock(1, 1, map[int][]patch.PatchFunc{1: {p, sp}})

	fakeState := []byte(fmt.Sprintf(`{"data":{"patch-level":0, "patch-sublevel":0}}`))
	err := ioutil.WriteFile(dirs.SnapStateFile, fakeState, 0600)
	c.Assert(err, IsNil)

	o, err := overlord.New(nil)
	c.Assert(err, IsNil)

	state := o.State()
	c.Assert(err, IsNil)
	state.Lock()
	defer state.Unlock()

	var level int
	err = state.Get("patch-level", &level)
	c.Assert(err, IsNil)
	c.Check(level, Equals, 1)

	var sublevel int
	c.Assert(state.Get("patch-sublevel", &sublevel), IsNil)
	c.Check(sublevel, Equals, 1)

	var b bool
	err = state.Get("patched", &b)
	c.Assert(err, IsNil)
	c.Check(b, Equals, true)

	c.Assert(state.Get("patched2", &b), IsNil)
	c.Check(b, Equals, true)
}

func (ovs *overlordSuite) TestNewFailedConfigstate(c *C) {
	restore := patch.Mock(42, 2, nil)
	defer restore()

	var configstateInitCalled bool
	restore = overlord.MockConfigstateInit(func(*state.State, *hookstate.HookManager) error {
		configstateInitCalled = true
		return fmt.Errorf("bad bad")
	})
	defer restore()

	o, err := overlord.New(nil)
	c.Assert(err, ErrorMatches, "bad bad")
	c.Check(o, IsNil)
	c.Check(configstateInitCalled, Equals, true)
}

type witnessManager struct {
	state          *state.State
	expectedEnsure int
	ensureCalled   chan struct{}
	ensureCallback func(s *state.State) error
	startedUp      int
}

func (wm *witnessManager) StartUp() error {
	wm.startedUp++
	return nil
}

func (wm *witnessManager) Ensure() error {
	if wm.expectedEnsure--; wm.expectedEnsure == 0 {
		close(wm.ensureCalled)
		return nil
	}
	if wm.ensureCallback != nil {
		return wm.ensureCallback(wm.state)
	}
	return nil
}

// markSeeded flags the state under the overlord as seeded to avoid running the seeding code in these tests
func markSeeded(o *overlord.Overlord) {
	st := o.State()
	st.Lock()
	st.Set("seeded", true)
	devicestatetest.SetDevice(st, &auth.DeviceState{
		Brand:  "canonical",
		Model:  "pc",
		Serial: "serialserial",
	})
	st.Unlock()
}

func (ovs *overlordSuite) TestTrivialRunAndStop(c *C) {
	o, err := overlord.New(nil)
	c.Assert(err, IsNil)

	markSeeded(o)
	// make sure we don't try to talk to the store
	snapstate.CanAutoRefresh = nil

	err = o.StartUp()
	c.Assert(err, IsNil)

	o.Loop()

	err = o.Stop()
	c.Assert(err, IsNil)
}

func (ovs *overlordSuite) TestUnknownTasks(c *C) {
	o, err := overlord.New(nil)
	c.Assert(err, IsNil)
	o.InterfaceManager().DisableUDevMonitor()

	markSeeded(o)
	// make sure we don't try to talk to the store
	snapstate.CanAutoRefresh = nil

	// unknown tasks are ignored and succeed
	st := o.State()
	st.Lock()
	defer st.Unlock()
	t := st.NewTask("unknown", "...")
	chg := st.NewChange("change-w-unknown", "...")
	chg.AddTask(t)

	st.Unlock()
	err = o.Settle(1 * time.Second)
	st.Lock()
	c.Assert(err, IsNil)

	c.Check(chg.Status(), Equals, state.DoneStatus)
}

func (ovs *overlordSuite) TestEnsureLoopRunAndStop(c *C) {
	restoreIntv := overlord.MockEnsureInterval(10 * time.Millisecond)
	defer restoreIntv()
	o := overlord.Mock()

	witness := &witnessManager{
		state:          o.State(),
		expectedEnsure: 3,
		ensureCalled:   make(chan struct{}),
	}
	o.AddManager(witness)

	err := o.StartUp()
	c.Assert(err, IsNil)

	o.Loop()
	defer o.Stop()

	t0 := time.Now()
	select {
	case <-witness.ensureCalled:
	case <-time.After(2 * time.Second):
		c.Fatal("Ensure calls not happening")
	}
	c.Check(time.Since(t0) >= 10*time.Millisecond, Equals, true)

	err = o.Stop()
	c.Assert(err, IsNil)

	c.Check(witness.startedUp, Equals, 1)
}

func (ovs *overlordSuite) TestEnsureLoopMediatedEnsureBeforeImmediate(c *C) {
	restoreIntv := overlord.MockEnsureInterval(10 * time.Minute)
	defer restoreIntv()
	o := overlord.Mock()

	ensure := func(s *state.State) error {
		s.EnsureBefore(0)
		return nil
	}

	witness := &witnessManager{
		state:          o.State(),
		expectedEnsure: 2,
		ensureCalled:   make(chan struct{}),
		ensureCallback: ensure,
	}
	o.AddManager(witness)

	c.Assert(o.StartUp(), IsNil)

	o.Loop()
	defer o.Stop()

	select {
	case <-witness.ensureCalled:
	case <-time.After(2 * time.Second):
		c.Fatal("Ensure calls not happening")
	}
}

func (ovs *overlordSuite) TestEnsureLoopMediatedEnsureBefore(c *C) {
	restoreIntv := overlord.MockEnsureInterval(10 * time.Minute)
	defer restoreIntv()
	o := overlord.Mock()

	ensure := func(s *state.State) error {
		s.EnsureBefore(10 * time.Millisecond)
		return nil
	}

	witness := &witnessManager{
		state:          o.State(),
		expectedEnsure: 2,
		ensureCalled:   make(chan struct{}),
		ensureCallback: ensure,
	}
	o.AddManager(witness)

	c.Assert(o.StartUp(), IsNil)

	o.Loop()
	defer o.Stop()

	select {
	case <-witness.ensureCalled:
	case <-time.After(2 * time.Second):
		c.Fatal("Ensure calls not happening")
	}
}

func (ovs *overlordSuite) TestEnsureBeforeSleepy(c *C) {
	restoreIntv := overlord.MockEnsureInterval(10 * time.Minute)
	defer restoreIntv()
	o := overlord.Mock()

	ensure := func(s *state.State) error {
		overlord.MockEnsureNext(o, time.Now().Add(-10*time.Hour))
		s.EnsureBefore(0)
		return nil
	}

	witness := &witnessManager{
		state:          o.State(),
		expectedEnsure: 2,
		ensureCalled:   make(chan struct{}),
		ensureCallback: ensure,
	}
	o.AddManager(witness)

	c.Assert(o.StartUp(), IsNil)

	o.Loop()
	defer o.Stop()

	select {
	case <-witness.ensureCalled:
	case <-time.After(2 * time.Second):
		c.Fatal("Ensure calls not happening")
	}
}

func (ovs *overlordSuite) TestEnsureBeforeLater(c *C) {
	restoreIntv := overlord.MockEnsureInterval(10 * time.Minute)
	defer restoreIntv()
	o := overlord.Mock()

	ensure := func(s *state.State) error {
		overlord.MockEnsureNext(o, time.Now().Add(-10*time.Hour))
		s.EnsureBefore(time.Second * 5)
		return nil
	}

	witness := &witnessManager{
		state:          o.State(),
		expectedEnsure: 2,
		ensureCalled:   make(chan struct{}),
		ensureCallback: ensure,
	}
	o.AddManager(witness)

	c.Assert(o.StartUp(), IsNil)

	o.Loop()
	defer o.Stop()

	select {
	case <-witness.ensureCalled:
	case <-time.After(2 * time.Second):
		c.Fatal("Ensure calls not happening")
	}
}

func (ovs *overlordSuite) TestEnsureLoopMediatedEnsureBeforeOutsideEnsure(c *C) {
	restoreIntv := overlord.MockEnsureInterval(10 * time.Minute)
	defer restoreIntv()
	o := overlord.Mock()

	ch := make(chan struct{})
	ensure := func(s *state.State) error {
		close(ch)
		return nil
	}

	witness := &witnessManager{
		state:          o.State(),
		expectedEnsure: 2,
		ensureCalled:   make(chan struct{}),
		ensureCallback: ensure,
	}
	o.AddManager(witness)

	c.Assert(o.StartUp(), IsNil)

	o.Loop()
	defer o.Stop()

	select {
	case <-ch:
	case <-time.After(2 * time.Second):
		c.Fatal("Ensure calls not happening")
	}

	o.State().EnsureBefore(0)

	select {
	case <-witness.ensureCalled:
	case <-time.After(2 * time.Second):
		c.Fatal("Ensure calls not happening")
	}
}

func (ovs *overlordSuite) TestEnsureLoopPrune(c *C) {
	restoreIntv := overlord.MockPruneInterval(200*time.Millisecond, 1000*time.Millisecond, 1000*time.Millisecond)
	defer restoreIntv()
	o := overlord.Mock()

	st := o.State()
	st.Lock()
	t1 := st.NewTask("foo", "...")
	chg1 := st.NewChange("abort", "...")
	chg1.AddTask(t1)
	chg2 := st.NewChange("prune", "...")
	chg2.SetStatus(state.DoneStatus)
	t0 := chg2.ReadyTime()
	st.Unlock()

	// observe the loop cycles to detect when prune should have happened
	pruneHappened := make(chan struct{})
	cycles := -1
	waitForPrune := func(_ *state.State) error {
		if cycles == -1 {
			if time.Since(t0) > 1000*time.Millisecond {
				cycles = 2 // wait a couple more loop cycles
			}
			return nil
		}
		if cycles > 0 {
			cycles--
			if cycles == 0 {
				close(pruneHappened)
			}
		}
		return nil
	}
	witness := &witnessManager{
		ensureCallback: waitForPrune,
	}
	o.AddManager(witness)

	c.Assert(o.StartUp(), IsNil)

	o.Loop()

	select {
	case <-pruneHappened:
	case <-time.After(2 * time.Second):
		c.Fatal("Pruning should have happened by now")
	}

	err := o.Stop()
	c.Assert(err, IsNil)

	st.Lock()
	defer st.Unlock()

	c.Assert(st.Change(chg1.ID()), Equals, chg1)
	c.Assert(st.Change(chg2.ID()), IsNil)

	c.Assert(t1.Status(), Equals, state.HoldStatus)
}

func (ovs *overlordSuite) TestEnsureLoopPruneRunsMultipleTimes(c *C) {
	restoreIntv := overlord.MockPruneInterval(100*time.Millisecond, 5*time.Millisecond, 1*time.Hour)
	defer restoreIntv()
	o := overlord.Mock()

	// create two changes, one that can be pruned now, one in progress
	st := o.State()
	st.Lock()
	t1 := st.NewTask("foo", "...")
	chg1 := st.NewChange("pruneNow", "...")
	chg1.AddTask(t1)
	t1.SetStatus(state.DoneStatus)
	t2 := st.NewTask("foo", "...")
	chg2 := st.NewChange("pruneNext", "...")
	chg2.AddTask(t2)
	t2.SetStatus(state.DoStatus)
	c.Check(st.Changes(), HasLen, 2)
	st.Unlock()

	w, restoreTicker := fakePruneTicker()
	defer restoreTicker()

	// start the loop that runs the prune ticker
	o.Loop()

	// this needs to be more than pruneWait=5ms mocked above
	time.Sleep(10 * time.Millisecond)
	w.tick(2)

	st.Lock()
	c.Check(st.Changes(), HasLen, 1)
	chg2.SetStatus(state.DoneStatus)
	st.Unlock()

	// this needs to be more than pruneWait=5ms mocked above
	time.Sleep(10 * time.Millisecond)
	// tick twice for extra Ensure
	w.tick(2)

	st.Lock()
	c.Check(st.Changes(), HasLen, 0)
	st.Unlock()

	// cleanup loop ticker
	err := o.Stop()
	c.Assert(err, IsNil)
}

func (ovs *overlordSuite) TestOverlordStartUpSetsStartOfOperation(c *C) {
	restoreIntv := overlord.MockPruneInterval(100*time.Millisecond, 1000*time.Millisecond, 1*time.Hour)
	defer restoreIntv()

	// use real overlord, we need device manager to be there
	o, err := overlord.New(nil)
	c.Assert(err, IsNil)

	st := o.State()
	st.Lock()
	defer st.Unlock()

	// sanity check, not set
	var opTime time.Time
	c.Assert(st.Get("start-of-operation-time", &opTime), Equals, state.ErrNoState)
	st.Unlock()

	c.Assert(o.StartUp(), IsNil)

	st.Lock()
	c.Assert(st.Get("start-of-operation-time", &opTime), IsNil)
}

func (ovs *overlordSuite) TestEnsureLoopPruneDoesntAbortShortlyAfterStartOfOperation(c *C) {
	w, restoreTicker := fakePruneTicker()
	defer restoreTicker()

	restoreIntv := overlord.MockPruneInterval(1*time.Millisecond, 1000*time.Millisecond, 1*time.Hour)
	defer restoreIntv()

	// use real overlord, we need device manager to be there
	o, err := overlord.New(nil)
	c.Assert(err, IsNil)

	markSeeded(o)

	// avoid immediate transition to Done due to unknown kind
	o.TaskRunner().AddHandler("bar", func(t *state.Task, _ *tomb.Tomb) error {
		return &state.Retry{}
	}, nil)

	st := o.State()
	st.Lock()

	// start of operation time is 50min ago, this is less then abort limit
	opTime := time.Now().Add(-50 * time.Minute)
	st.Set("start-of-operation-time", opTime)

	// spawn time one month ago
	spawnTime := time.Now().AddDate(0, -1, 0)
	restoreTimeNow := state.MockTime(spawnTime)

	t := st.NewTask("bar", "...")
	chg := st.NewChange("other-change", "...")
	chg.AddTask(t)

	restoreTimeNow()

	// sanity
	c.Check(st.Changes(), HasLen, 1)

	st.Unlock()
	c.Assert(o.StartUp(), IsNil)

	// start the loop that runs the prune ticker
	o.Loop()
	w.tick(2)

	c.Assert(o.Stop(), IsNil)

	st.Lock()
	defer st.Unlock()
	c.Assert(st.Changes(), HasLen, 1)
	c.Check(chg.Status(), Equals, state.DoingStatus)
}

func (ovs *overlordSuite) TestEnsureLoopPruneAbortsOld(c *C) {
	// Ensure interval is not relevant for this test
	restoreEnsureIntv := overlord.MockEnsureInterval(10 * time.Hour)
	defer restoreEnsureIntv()

	w, restoreTicker := fakePruneTicker()
	defer restoreTicker()

	restoreIntv := overlord.MockPruneInterval(1*time.Millisecond, 24*time.Hour, 1*time.Hour)
	defer restoreIntv()

	// use real overlord, we need device manager to be there
	o, err := overlord.New(nil)
	c.Assert(err, IsNil)

	// avoid immediate transition to Done due to having unknown kind
	o.TaskRunner().AddHandler("bar", func(t *state.Task, _ *tomb.Tomb) error {
		return &state.Retry{}
	}, nil)

	markSeeded(o)

	st := o.State()
	st.Lock()

	// start of operation time is a year ago
	opTime := time.Now().AddDate(-1, 0, 0)
	st.Set("start-of-operation-time", opTime)

	st.Unlock()
	c.Assert(o.StartUp(), IsNil)
	st.Lock()

	// spawn time one month ago
	spawnTime := time.Now().AddDate(0, -1, 0)
	restoreTimeNow := state.MockTime(spawnTime)
	t := st.NewTask("bar", "...")
	chg := st.NewChange("other-change", "...")
	chg.AddTask(t)

	restoreTimeNow()

	// sanity
	c.Check(st.Changes(), HasLen, 1)
	st.Unlock()

	// start the loop that runs the prune ticker
	o.Loop()
<<<<<<< HEAD
	time.Sleep(3000 * time.Millisecond)
=======
	w.tick(2)

>>>>>>> 0d1fa43a
	c.Assert(o.Stop(), IsNil)

	st.Lock()
	defer st.Unlock()

	// sanity
	op, err := o.DeviceManager().StartOfOperationTime()
	c.Assert(err, IsNil)
	c.Check(op.Equal(opTime), Equals, true)

	c.Assert(st.Changes(), HasLen, 1)
	// change was aborted
	c.Check(chg.Status(), Equals, state.HoldStatus)
}

func (ovs *overlordSuite) TestEnsureLoopNoPruneWhenPreseed(c *C) {
	w, restoreTicker := fakePruneTicker()
	defer restoreTicker()

	restoreIntv := overlord.MockPruneInterval(1*time.Millisecond, 1000*time.Millisecond, 1*time.Hour)
	defer restoreIntv()

	restore := snapdenv.MockPreseeding(true)
	defer restore()

	restorePreseedExitWithErr := overlord.MockPreseedExitWithError(func(err error) {})
	defer restorePreseedExitWithErr()

	o, err := overlord.New(nil)
	c.Assert(err, IsNil)

	// avoid immediate transition to Done due to unknown kind
	o.TaskRunner().AddHandler("bar", func(t *state.Task, _ *tomb.Tomb) error {
		return &state.Retry{}
	}, nil)

	// sanity
	_, err = o.DeviceManager().StartOfOperationTime()
	c.Assert(err, ErrorMatches, `internal error: unexpected call to StartOfOperationTime in preseed mode`)

	c.Assert(o.StartUp(), IsNil)

	st := o.State()
	st.Lock()

	// spawn time one month ago
	spawnTime := time.Now().AddDate(0, -1, 0)
	restoreTimeNow := state.MockTime(spawnTime)
	t := st.NewTask("bar", "...")
	chg := st.NewChange("change", "...")
	chg.AddTask(t)
	restoreTimeNow()

	st.Unlock()
	// start the loop that runs the prune ticker
	o.Loop()
	w.tick(2)

	c.Assert(o.Stop(), IsNil)

	st.Lock()
	defer st.Unlock()

	var opTime time.Time
	c.Assert(st.Get("start-of-operation-time", &opTime), Equals, state.ErrNoState)
	c.Check(chg.Status(), Equals, state.DoingStatus)
}

func (ovs *overlordSuite) TestCheckpoint(c *C) {
	oldUmask := syscall.Umask(0)
	defer syscall.Umask(oldUmask)

	o, err := overlord.New(nil)
	c.Assert(err, IsNil)

	s := o.State()
	s.Lock()
	s.Set("mark", 1)
	s.Unlock()

	st, err := os.Stat(dirs.SnapStateFile)
	c.Assert(err, IsNil)
	c.Assert(st.Mode(), Equals, os.FileMode(0600))

	c.Check(dirs.SnapStateFile, testutil.FileContains, `"mark":1`)
}

type sampleManager struct {
	ensureCallback func()
}

func newSampleManager(s *state.State, runner *state.TaskRunner) *sampleManager {
	sm := &sampleManager{}

	runner.AddHandler("runMgr1", func(t *state.Task, _ *tomb.Tomb) error {
		s := t.State()
		s.Lock()
		defer s.Unlock()
		s.Set("runMgr1Mark", 1)
		return nil
	}, nil)
	runner.AddHandler("runMgr2", func(t *state.Task, _ *tomb.Tomb) error {
		s := t.State()
		s.Lock()
		defer s.Unlock()
		s.Set("runMgr2Mark", 1)
		return nil
	}, nil)
	runner.AddHandler("runMgrEnsureBefore", func(t *state.Task, _ *tomb.Tomb) error {
		s := t.State()
		s.Lock()
		defer s.Unlock()
		s.EnsureBefore(20 * time.Millisecond)
		return nil
	}, nil)
	runner.AddHandler("runMgrForever", func(t *state.Task, _ *tomb.Tomb) error {
		s := t.State()
		s.Lock()
		defer s.Unlock()
		s.EnsureBefore(20 * time.Millisecond)
		return &state.Retry{}
	}, nil)
	runner.AddHandler("runMgrWCleanup", func(t *state.Task, _ *tomb.Tomb) error {
		s := t.State()
		s.Lock()
		defer s.Unlock()
		s.Set("runMgrWCleanupMark", 1)
		return nil
	}, nil)
	runner.AddCleanup("runMgrWCleanup", func(t *state.Task, _ *tomb.Tomb) error {
		s := t.State()
		s.Lock()
		defer s.Unlock()
		s.Set("runMgrWCleanupCleanedUp", 1)
		return nil
	})

	return sm
}

func (sm *sampleManager) Ensure() error {
	if sm.ensureCallback != nil {
		sm.ensureCallback()
	}
	return nil
}

func (ovs *overlordSuite) TestTrivialSettle(c *C) {
	restoreIntv := overlord.MockEnsureInterval(1 * time.Minute)
	defer restoreIntv()
	o := overlord.Mock()

	s := o.State()
	sm1 := newSampleManager(s, o.TaskRunner())
	o.AddManager(sm1)
	o.AddManager(o.TaskRunner())

	defer o.Engine().Stop()

	s.Lock()
	defer s.Unlock()

	chg := s.NewChange("chg", "...")
	t1 := s.NewTask("runMgr1", "1...")
	chg.AddTask(t1)

	s.Unlock()
	o.Settle(5 * time.Second)
	s.Lock()
	c.Check(t1.Status(), Equals, state.DoneStatus)

	var v int
	err := s.Get("runMgr1Mark", &v)
	c.Check(err, IsNil)
}

func (ovs *overlordSuite) TestSettleNotConverging(c *C) {
	restoreIntv := overlord.MockEnsureInterval(1 * time.Minute)
	defer restoreIntv()
	o := overlord.Mock()

	s := o.State()
	sm1 := newSampleManager(s, o.TaskRunner())
	o.AddManager(sm1)
	o.AddManager(o.TaskRunner())

	defer o.Engine().Stop()

	s.Lock()
	defer s.Unlock()

	chg := s.NewChange("chg", "...")
	t1 := s.NewTask("runMgrForever", "1...")
	chg.AddTask(t1)

	s.Unlock()
	err := o.Settle(250 * time.Millisecond)
	s.Lock()

	c.Check(err, ErrorMatches, `Settle is not converging`)

}

func (ovs *overlordSuite) TestSettleChain(c *C) {
	restoreIntv := overlord.MockEnsureInterval(1 * time.Minute)
	defer restoreIntv()
	o := overlord.Mock()

	s := o.State()
	sm1 := newSampleManager(s, o.TaskRunner())
	o.AddManager(sm1)
	o.AddManager(o.TaskRunner())

	defer o.Engine().Stop()

	s.Lock()
	defer s.Unlock()

	chg := s.NewChange("chg", "...")
	t1 := s.NewTask("runMgr1", "1...")
	t2 := s.NewTask("runMgr2", "2...")
	t2.WaitFor(t1)
	chg.AddAll(state.NewTaskSet(t1, t2))

	s.Unlock()
	o.Settle(5 * time.Second)
	s.Lock()
	c.Check(t1.Status(), Equals, state.DoneStatus)
	c.Check(t2.Status(), Equals, state.DoneStatus)

	var v int
	err := s.Get("runMgr1Mark", &v)
	c.Check(err, IsNil)
	err = s.Get("runMgr2Mark", &v)
	c.Check(err, IsNil)
}

func (ovs *overlordSuite) TestSettleChainWCleanup(c *C) {
	restoreIntv := overlord.MockEnsureInterval(1 * time.Minute)
	defer restoreIntv()
	o := overlord.Mock()

	s := o.State()
	sm1 := newSampleManager(s, o.TaskRunner())
	o.AddManager(sm1)
	o.AddManager(o.TaskRunner())

	defer o.Engine().Stop()

	s.Lock()
	defer s.Unlock()

	chg := s.NewChange("chg", "...")
	t1 := s.NewTask("runMgrWCleanup", "1...")
	t2 := s.NewTask("runMgr2", "2...")
	t2.WaitFor(t1)
	chg.AddAll(state.NewTaskSet(t1, t2))

	s.Unlock()
	o.Settle(5 * time.Second)
	s.Lock()
	c.Check(t1.Status(), Equals, state.DoneStatus)
	c.Check(t2.Status(), Equals, state.DoneStatus)

	var v int
	err := s.Get("runMgrWCleanupMark", &v)
	c.Check(err, IsNil)
	err = s.Get("runMgr2Mark", &v)
	c.Check(err, IsNil)

	err = s.Get("runMgrWCleanupCleanedUp", &v)
	c.Check(err, IsNil)
}

func (ovs *overlordSuite) TestSettleExplicitEnsureBefore(c *C) {
	restoreIntv := overlord.MockEnsureInterval(1 * time.Minute)
	defer restoreIntv()
	o := overlord.Mock()

	s := o.State()
	sm1 := newSampleManager(s, o.TaskRunner())
	sm1.ensureCallback = func() {
		s.Lock()
		defer s.Unlock()
		v := 0
		s.Get("ensureCount", &v)
		s.Set("ensureCount", v+1)
	}

	o.AddManager(sm1)
	o.AddManager(o.TaskRunner())

	defer o.Engine().Stop()

	s.Lock()
	defer s.Unlock()

	chg := s.NewChange("chg", "...")
	t := s.NewTask("runMgrEnsureBefore", "...")
	chg.AddTask(t)

	s.Unlock()
	o.Settle(5 * time.Second)
	s.Lock()
	c.Check(t.Status(), Equals, state.DoneStatus)

	var v int
	err := s.Get("ensureCount", &v)
	c.Check(err, IsNil)
	c.Check(v, Equals, 2)
}

func (ovs *overlordSuite) TestEnsureErrorWhenPreseeding(c *C) {
	restore := snapdenv.MockPreseeding(true)
	defer restore()

	restoreIntv := overlord.MockEnsureInterval(1 * time.Millisecond)
	defer restoreIntv()

	var errorCallbackError error
	restoreExitWithErr := overlord.MockPreseedExitWithError(func(err error) {
		errorCallbackError = err
	})
	defer restoreExitWithErr()

	o, err := overlord.New(nil)
	c.Assert(err, IsNil)
	markSeeded(o)

	err = o.StartUp()
	c.Assert(err, IsNil)

	o.TaskRunner().AddHandler("bar", func(t *state.Task, _ *tomb.Tomb) error {
		return fmt.Errorf("bar error")
	}, nil)

	s := o.State()
	s.Lock()
	defer s.Unlock()

	chg := s.NewChange("chg", "...")
	t := s.NewTask("bar", "...")
	chg.AddTask(t)

	s.Unlock()
	o.Loop()
	time.Sleep(1 * time.Second)
	o.Stop()

	s.Lock()
	c.Check(t.Status(), Equals, state.ErrorStatus)
	c.Check(errorCallbackError, ErrorMatches, "bar error")
}

func (ovs *overlordSuite) TestRequestRestartNoHandler(c *C) {
	o, err := overlord.New(nil)
	c.Assert(err, IsNil)

	o.State().RequestRestart(state.RestartDaemon)
}

type testRestartBehavior struct {
	restartRequested  state.RestartType
	rebootState       string
	rebootVerifiedErr error
}

func (rb *testRestartBehavior) HandleRestart(t state.RestartType) {
	rb.restartRequested = t
}

func (rb *testRestartBehavior) RebootAsExpected(_ *state.State) error {
	rb.rebootState = "as-expected"
	return rb.rebootVerifiedErr
}

func (rb *testRestartBehavior) RebootDidNotHappen(_ *state.State) error {
	rb.rebootState = "did-not-happen"
	return rb.rebootVerifiedErr
}

func (ovs *overlordSuite) TestRequestRestartHandler(c *C) {
	rb := &testRestartBehavior{}

	o, err := overlord.New(rb)
	c.Assert(err, IsNil)

	o.State().RequestRestart(state.RestartDaemon)

	c.Check(rb.restartRequested, Equals, state.RestartDaemon)
}

func (ovs *overlordSuite) TestVerifyRebootNoPendingReboot(c *C) {
	fakeState := []byte(fmt.Sprintf(`{"data":{"patch-level":%d,"patch-sublevel":%d,"some":"data","refresh-privacy-key":"0123456789ABCDEF"},"changes":null,"tasks":null,"last-change-id":0,"last-task-id":0,"last-lane-id":0}`, patch.Level, patch.Sublevel))
	err := ioutil.WriteFile(dirs.SnapStateFile, fakeState, 0600)
	c.Assert(err, IsNil)

	rb := &testRestartBehavior{}

	_, err = overlord.New(rb)
	c.Assert(err, IsNil)

	c.Check(rb.rebootState, Equals, "as-expected")
}

func (ovs *overlordSuite) TestVerifyRebootOK(c *C) {
	fakeState := []byte(fmt.Sprintf(`{"data":{"patch-level":%d,"patch-sublevel":%d,"some":"data","refresh-privacy-key":"0123456789ABCDEF","system-restart-from-boot-id":%q},"changes":null,"tasks":null,"last-change-id":0,"last-task-id":0,"last-lane-id":0}`, patch.Level, patch.Sublevel, "boot-id-prev"))
	err := ioutil.WriteFile(dirs.SnapStateFile, fakeState, 0600)
	c.Assert(err, IsNil)

	rb := &testRestartBehavior{}

	_, err = overlord.New(rb)
	c.Assert(err, IsNil)

	c.Check(rb.rebootState, Equals, "as-expected")
}

func (ovs *overlordSuite) TestVerifyRebootOKButError(c *C) {
	fakeState := []byte(fmt.Sprintf(`{"data":{"patch-level":%d,"patch-sublevel":%d,"some":"data","refresh-privacy-key":"0123456789ABCDEF","system-restart-from-boot-id":%q},"changes":null,"tasks":null,"last-change-id":0,"last-task-id":0,"last-lane-id":0}`, patch.Level, patch.Sublevel, "boot-id-prev"))
	err := ioutil.WriteFile(dirs.SnapStateFile, fakeState, 0600)
	c.Assert(err, IsNil)

	e := errors.New("boom")
	rb := &testRestartBehavior{rebootVerifiedErr: e}

	_, err = overlord.New(rb)
	c.Assert(err, Equals, e)

	c.Check(rb.rebootState, Equals, "as-expected")
}

func (ovs *overlordSuite) TestVerifyRebootDidNotHappen(c *C) {
	curBootID, err := osutil.BootID()
	c.Assert(err, IsNil)

	fakeState := []byte(fmt.Sprintf(`{"data":{"patch-level":%d,"patch-sublevel":%d,"some":"data","refresh-privacy-key":"0123456789ABCDEF","system-restart-from-boot-id":%q},"changes":null,"tasks":null,"last-change-id":0,"last-task-id":0,"last-lane-id":0}`, patch.Level, patch.Sublevel, curBootID))
	err = ioutil.WriteFile(dirs.SnapStateFile, fakeState, 0600)
	c.Assert(err, IsNil)

	rb := &testRestartBehavior{}

	_, err = overlord.New(rb)
	c.Assert(err, IsNil)

	c.Check(rb.rebootState, Equals, "did-not-happen")
}

func (ovs *overlordSuite) TestVerifyRebootDidNotHappenError(c *C) {
	curBootID, err := osutil.BootID()
	c.Assert(err, IsNil)

	fakeState := []byte(fmt.Sprintf(`{"data":{"patch-level":%d,"patch-sublevel":%d,"some":"data","refresh-privacy-key":"0123456789ABCDEF","system-restart-from-boot-id":%q},"changes":null,"tasks":null,"last-change-id":0,"last-task-id":0,"last-lane-id":0}`, patch.Level, patch.Sublevel, curBootID))
	err = ioutil.WriteFile(dirs.SnapStateFile, fakeState, 0600)
	c.Assert(err, IsNil)

	e := errors.New("boom")
	rb := &testRestartBehavior{rebootVerifiedErr: e}

	_, err = overlord.New(rb)
	c.Assert(err, Equals, e)

	c.Check(rb.rebootState, Equals, "did-not-happen")
}

func (ovs *overlordSuite) TestOverlordCanStandby(c *C) {
	restoreIntv := overlord.MockEnsureInterval(10 * time.Millisecond)
	defer restoreIntv()
	o := overlord.Mock()
	witness := &witnessManager{
		state:          o.State(),
		expectedEnsure: 3,
		ensureCalled:   make(chan struct{}),
	}
	o.AddManager(witness)

	c.Assert(o.StartUp(), IsNil)

	// can only standby after loop ran once
	c.Assert(o.CanStandby(), Equals, false)

	o.Loop()
	defer o.Stop()

	select {
	case <-witness.ensureCalled:
	case <-time.After(2 * time.Second):
		c.Fatal("Ensure calls not happening")
	}

	c.Assert(o.CanStandby(), Equals, true)
}

func (ovs *overlordSuite) TestStartupTimeout(c *C) {
	o, err := overlord.New(nil)
	c.Assert(err, IsNil)

	to, _, err := o.StartupTimeout()
	c.Assert(err, IsNil)
	c.Check(to, Equals, 30*time.Second)

	st := o.State()
	st.Lock()
	defer st.Unlock()

	// have two snaps
	snapstate.Set(st, "core18", &snapstate.SnapState{
		Active: true,
		Sequence: []*snap.SideInfo{
			{RealName: "core18", Revision: snap.R(1)},
		},
		Current:  snap.R(1),
		SnapType: "base",
	})
	snapstate.Set(st, "foo", &snapstate.SnapState{
		Active: true,
		Sequence: []*snap.SideInfo{
			{RealName: "foo", Revision: snap.R(1)},
		},
		Current:  snap.R(1),
		SnapType: "app",
	})

	st.Unlock()
	to, reasoning, err := o.StartupTimeout()
	st.Lock()
	c.Assert(err, IsNil)

	c.Check(to, Equals, (30+5+5)*time.Second)
	c.Check(reasoning, Equals, "pessimistic estimate of 30s plus 5s per snap")
}<|MERGE_RESOLUTION|>--- conflicted
+++ resolved
@@ -769,12 +769,8 @@
 
 	// start the loop that runs the prune ticker
 	o.Loop()
-<<<<<<< HEAD
-	time.Sleep(3000 * time.Millisecond)
-=======
 	w.tick(2)
 
->>>>>>> 0d1fa43a
 	c.Assert(o.Stop(), IsNil)
 
 	st.Lock()
