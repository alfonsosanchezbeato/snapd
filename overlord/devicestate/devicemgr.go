--- conflicted
+++ resolved
@@ -1236,13 +1236,10 @@
 	// add the install-device hook before ensure-next-boot-to-run-mode if it
 	// exists in the snap
 	if hasInstallDeviceHook {
-<<<<<<< HEAD
-=======
 		// add the task that ensures ubuntu-save is available after the system
 		// setup to the install-device hook
 		addTask(m.state.NewTask("setup-ubuntu-save", i18n.G("Setup ubuntu-save snap folders")))
 
->>>>>>> fa550816
 		installDevice := m.installDeviceHookTask(model)
 
 		// reference used by snapctl reboot
