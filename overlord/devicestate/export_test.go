// -*- Mode: Go; indent-tabs-mode: t -*-

/*
 * Copyright (C) 2016-2018 Canonical Ltd
 *
 * This program is free software: you can redistribute it and/or modify
 * it under the terms of the GNU General Public License version 3 as
 * published by the Free Software Foundation.
 *
 * This program is distributed in the hope that it will be useful,
 * but WITHOUT ANY WARRANTY; without even the implied warranty of
 * MERCHANTABILITY or FITNESS FOR A PARTICULAR PURPOSE.  See the
 * GNU General Public License for more details.
 *
 * You should have received a copy of the GNU General Public License
 * along with this program.  If not, see <http://www.gnu.org/licenses/>.
 *
 */

package devicestate

import (
	"time"

	"github.com/snapcore/snapd/asserts"
	"github.com/snapcore/snapd/gadget"
	"github.com/snapcore/snapd/overlord/snapstate"
	"github.com/snapcore/snapd/overlord/state"
	"github.com/snapcore/snapd/overlord/storecontext"
	"github.com/snapcore/snapd/snap"
	"github.com/snapcore/snapd/timings"
)

func MockKeyLength(n int) (restore func()) {
	if n < 1024 {
		panic("key length must be >= 1024")
	}

	oldKeyLength := keyLength
	keyLength = n
	return func() {
		keyLength = oldKeyLength
	}
}

func MockBaseStoreURL(url string) (restore func()) {
	oldURL := baseStoreURL
	baseStoreURL = mustParse(url).ResolveReference(authRef)
	return func() {
		baseStoreURL = oldURL
	}
}

func MockRetryInterval(interval time.Duration) (restore func()) {
	old := retryInterval
	retryInterval = interval
	return func() {
		retryInterval = old
	}
}

func MockMaxTentatives(max int) (restore func()) {
	old := maxTentatives
	maxTentatives = max
	return func() {
		maxTentatives = old
	}
}

func KeypairManager(m *DeviceManager) asserts.KeypairManager {
	return m.keypairMgr
}

func EnsureOperationalShouldBackoff(m *DeviceManager, now time.Time) bool {
	return m.ensureOperationalShouldBackoff(now)
}

func BecomeOperationalBackoff(m *DeviceManager) time.Duration {
	return m.becomeOperationalBackoff
}

func SetLastBecomeOperationalAttempt(m *DeviceManager, t time.Time) {
	m.lastBecomeOperationalAttempt = t
}

func MockRepeatRequestSerial(label string) (restore func()) {
	old := repeatRequestSerial
	repeatRequestSerial = label
	return func() {
		repeatRequestSerial = old
	}
}

func MockSnapstateInstall(f func(st *state.State, name, channel string, revision snap.Revision, userID int, flags snapstate.Flags) (*state.TaskSet, error)) (restore func()) {
	old := snapstateInstall
	snapstateInstall = f
	return func() {
		snapstateInstall = old
	}
}

func MockSnapstateUpdate(f func(st *state.State, name string, opts *snapstate.RevisionOptions, userID int, flags snapstate.Flags) (*state.TaskSet, error)) (restore func()) {
	old := snapstateUpdate
	snapstateUpdate = f
	return func() {
		snapstateUpdate = old
	}
}

func EnsureSeedYaml(m *DeviceManager) error {
	return m.ensureSeedYaml()
}

var PopulateStateFromSeedImpl = populateStateFromSeedImpl

func MockPopulateStateFromSeed(f func(*state.State, timings.Measurer) ([]*state.TaskSet, error)) (restore func()) {
	old := populateStateFromSeed
	populateStateFromSeed = f
	return func() {
		populateStateFromSeed = old
	}
}

func EnsureBootOk(m *DeviceManager) error {
	return m.ensureBootOk()
}

func SetBootOkRan(m *DeviceManager, b bool) {
	m.bootOkRan = b
}

func RegistrationCtx(m *DeviceManager, t *state.Task) (registrationContext, error) {
	return m.registrationCtx(t)
}

func RemodelDeviceBackend(remodCtx remodelContext) storecontext.DeviceBackend {
	return remodCtx.(interface {
		deviceBackend() storecontext.DeviceBackend
	}).deviceBackend()
}

var (
	ImportAssertionsFromSeed = importAssertionsFromSeed
	CheckGadgetOrKernel      = checkGadgetOrKernel
	CanAutoRefresh           = canAutoRefresh
	NewEnoughProxy           = newEnoughProxy

	IncEnsureOperationalAttempts = incEnsureOperationalAttempts
	EnsureOperationalAttempts    = ensureOperationalAttempts

	RemodelTasks = remodelTasks

<<<<<<< HEAD
	GadgetCurrentAndUpdate = gadgetCurrentAndUpdate
)

func MockGadgetUpdate(mock func(current, update *gadget.Info, path string) error) (restore func()) {
	old := gadgetUpdate
	gadgetUpdate = mock
	return func() {
		gadgetUpdate = old
	}
}
=======
	RemodelCtx         = remodelCtx
	RemodelCtxFromTask = remodelCtxFromTask
	CleanupRemodelCtx  = cleanupRemodelCtx
)
>>>>>>> d9f262f3
<|MERGE_RESOLUTION|>--- conflicted
+++ resolved
@@ -150,7 +150,10 @@
 
 	RemodelTasks = remodelTasks
 
-<<<<<<< HEAD
+	RemodelCtx         = remodelCtx
+	RemodelCtxFromTask = remodelCtxFromTask
+	CleanupRemodelCtx  = cleanupRemodelCtx
+
 	GadgetCurrentAndUpdate = gadgetCurrentAndUpdate
 )
 
@@ -160,10 +163,4 @@
 	return func() {
 		gadgetUpdate = old
 	}
-}
-=======
-	RemodelCtx         = remodelCtx
-	RemodelCtxFromTask = remodelCtxFromTask
-	CleanupRemodelCtx  = cleanupRemodelCtx
-)
->>>>>>> d9f262f3
+}