// -*- Mode: Go; indent-tabs-mode: t -*-

/*
 * Copyright (C) 2021 Canonical Ltd
 *
 * This program is free software: you can redistribute it and/or modify
 * it under the terms of the GNU General Public License version 3 as
 * published by the Free Software Foundation.
 *
 * This program is distributed in the hope that it will be useful,
 * but WITHOUT ANY WARRANTY; without even the implied warranty of
 * MERCHANTABILITY or FITNESS FOR A PARTICULAR PURPOSE.  See the
 * GNU General Public License for more details.
 *
 * You should have received a copy of the GNU General Public License
 * along with this program.  If not, see <http://www.gnu.org/licenses/>.
 *
 */

package configcore_test

import (
	"encoding/json"
	"os"
	"path/filepath"

	. "gopkg.in/check.v1"

	"github.com/snapcore/snapd/dbusutil"
	"github.com/snapcore/snapd/dbusutil/netplantest"
	"github.com/snapcore/snapd/dirs"
	"github.com/snapcore/snapd/overlord/configstate/config"
	"github.com/snapcore/snapd/overlord/configstate/configcore"
<<<<<<< HEAD
	"github.com/snapcore/snapd/overlord/configstate/configcore/netplantest"
	"github.com/snapcore/snapd/overlord/snapstate"
	"github.com/snapcore/snapd/overlord/state"
=======
>>>>>>> 0c7afc84
	"github.com/snapcore/snapd/release"
	"github.com/snapcore/snapd/testutil"
)

type fakeConnectivityCheckStore struct {
	status    map[string]bool
	mockedErr error

	statusSeq []map[string]bool
	seq       int
}

func (sto *fakeConnectivityCheckStore) ConnectivityCheck() (map[string]bool, error) {
	if sto.statusSeq != nil {
		sto.status = sto.statusSeq[sto.seq]
		sto.seq++
	}

	return sto.status, sto.mockedErr
}

var _ = (configcore.ConnectivityCheckStore)(&fakeConnectivityCheckStore{})

type netplanSuite struct {
	configcoreSuite
	testutil.DBusTest

	backend   *netplantest.NetplanServer
	fakestore *fakeConnectivityCheckStore
}

var _ = Suite(&netplanSuite{})

var mockNetplanConfigYaml = `
network:
  renderer: NetworkManager
  version: 2
`

func (s *netplanSuite) SetUpTest(c *C) {
	s.configcoreSuite.SetUpTest(c)
	s.DBusTest.SetUpTest(c)

	backend, err := netplantest.NewNetplanServer(mockNetplanConfigYaml)
	c.Assert(err, IsNil)
	s.AddCleanup(func() { c.Check(backend.Stop(), IsNil) })
	s.backend = backend

	// fake the connectivity store
	s.fakestore = &fakeConnectivityCheckStore{}
	restore := configcore.MockSnapstateStore(func(st *state.State, deviceCtx snapstate.DeviceContext) configcore.ConnectivityCheckStore {
		return s.fakestore
	})
	s.AddCleanup(restore)

	// We mock the system bus with a private session bus, that is
	// good enough for the unit tests. Spread tests cover the real
	// bus.
	restore = dbusutil.MockOnlySystemBusAvailable(s.SessionBus)
	s.AddCleanup(restore)

	restore = release.MockOnClassic(false)
	s.AddCleanup(restore)

	err = os.MkdirAll(filepath.Join(dirs.GlobalRootDir, "/etc/"), 0755)
	c.Assert(err, IsNil)
}

func (s *netplanSuite) TearDownTest(c *C) {
	s.configcoreSuite.TearDownTest(c)
	s.DBusTest.TearDownTest(c)
}

func (s *netplanSuite) TestNetplanGetFromDBusNoSuchService(c *C) {
	s.state.Lock()
	defer s.state.Unlock()

	// Note that we do not export any netplan dbus api here

	tr := config.NewTransaction(s.state)
	netplanCfg := make(map[string]interface{})
	err := tr.Get("core", "system.network.netplan", &netplanCfg)
	c.Assert(err, ErrorMatches, `snap "core" has no "system.network.netplan" configuration option`)
}

func (s *netplanSuite) TestNetplanGetFromDBusNoV2Api(c *C) {
	s.state.Lock()
	defer s.state.Unlock()

	// export the V1 api only (no config support with that)
	s.backend.ExportApiV1()

	tr := config.NewTransaction(s.state)

	// no netplan configuration with the "v1" netplan api
	var str string
	err := tr.Get("core", "system.network.netplan", &str)
	c.Assert(err, ErrorMatches, `snap "core" has no "system.network.netplan" configuration option`)
}

func (s *netplanSuite) TestNetplanGetNoSupportOnClassic(c *C) {
	s.state.Lock()
	defer s.state.Unlock()

	restore := release.MockOnClassic(true)
	s.AddCleanup(restore)

	// export the V2 api, things work with that
	s.backend.ExportApiV2()

	tr := config.NewTransaction(s.state)
	netplanCfg := make(map[string]interface{})
	err := tr.Get("core", "system.network.netplan", &netplanCfg)
	c.Assert(err, ErrorMatches, `snap "core" has no "system.network.netplan" configuration option`)
}

func (s *netplanSuite) TestNetplanGetFromDBusHappy(c *C) {
	s.state.Lock()
	defer s.state.Unlock()

	// export the V2 api, things work with that
	s.backend.ExportApiV2()

	tr := config.NewTransaction(s.state)

	// full doc
	netplanCfg := make(map[string]interface{})
	err := tr.Get("core", "system.network.netplan", &netplanCfg)
	c.Assert(err, IsNil)
	c.Check(netplanCfg, DeepEquals, map[string]interface{}{
		"network": map[string]interface{}{
			"renderer": "NetworkManager",
			"version":  json.Number("2"),
		},
	})
	// the config snapshot is discarded after it was read
	c.Check(s.backend.ConfigApiCancelCalls, Equals, 1)

	// only the "network" subset
	netplanCfg = make(map[string]interface{})
	err = tr.Get("core", "system.network.netplan.network", &netplanCfg)
	c.Assert(err, IsNil)
	c.Check(netplanCfg, DeepEquals, map[string]interface{}{
		"renderer": "NetworkManager",
		"version":  json.Number("2"),
	})
	// the config snapshot is discarded after it was read
	c.Check(s.backend.ConfigApiCancelCalls, Equals, 2)

	// only the "network.version" subset
	var ver json.Number
	err = tr.Get("core", "system.network.netplan.network.version", &ver)
	c.Assert(err, IsNil)
	c.Check(ver, Equals, json.Number("2"))

	// the config snapshot is discarded after it was read
	c.Check(s.backend.ConfigApiCancelCalls, Equals, 3)
	// but nothing was applied
	c.Check(s.backend.ConfigApiTryCalls, Equals, 0)
	c.Check(s.backend.ConfigApiApplyCalls, Equals, 0)
}

func (s *netplanSuite) TestNetplanGetFromDBusNoSuchConfigError(c *C) {
	s.state.Lock()
	defer s.state.Unlock()

	// export the V2 api, things work with that
	s.backend.ExportApiV2()

	tr := config.NewTransaction(s.state)

	// no subkey in in our yaml configuration like that, we get an
	// expected error from the config mechanism
	var str string
	err := tr.Get("core", "system.network.netplan.xxx", &str)
	c.Assert(err, ErrorMatches, `snap "core" has no "system.network.netplan.xxx" configuration option`)
}

func (s *netplanSuite) TestNetplanConnectivityCheck(c *C) {
	tests := []struct {
		status      map[string]bool
		expectedErr string
	}{
		// happy
		{nil, ""},
		{map[string]bool{"host1": true}, ""},
		{map[string]bool{"host1": true, "host2": true}, ""},

		// unhappy
		{map[string]bool{"host1": false}, `cannot connect to "host1"`},
		{map[string]bool{"host1": false, "host2": true}, `cannot connect to "host1"`},
		{map[string]bool{"host1": false, "host2": false}, `cannot connect to "host1,host2"`},
	}

	for _, tc := range tests {
		s.fakestore.status = tc.status
		err := configcore.StoreReachable(s.state)
		if tc.expectedErr != "" {
			c.Check(err, ErrorMatches, tc.expectedErr)
		} else {
			c.Check(err, IsNil)
		}
	}
}

func (s *netplanSuite) TestNetplanWriteConfigHappy(c *C) {
	// export the V2 api, things work with that
	s.backend.ExportApiV2()

	// and everything is fine
	s.fakestore.status = map[string]bool{"host1": true}
	s.backend.ConfigApiTryRet = true
	s.backend.ConfigApiApplyRet = true

	s.state.Lock()
	tr := config.NewTransaction(s.state)
	s.state.Unlock()
	tr.Set("core", "system.network.netplan.network.ethernets.eth0.dhcp4", true)
	tr.Set("core", "system.network.netplan.network.wifi.wlan0.dhcp4", true)

	err := configcore.Run(coreDev, tr)
	c.Assert(err, IsNil)

	c.Check(s.backend.ConfigApiSetCalls, DeepEquals, []string{
		`network=null/90-snapd-conf`,
		`network={"ethernets":{"eth0":{"dhcp4":true}},"renderer":"NetworkManager","version":2,"wifi":{"wlan0":{"dhcp4":true}}}/90-snapd-conf`,
	})
	c.Check(s.backend.ConfigApiTryCalls, Equals, 1)
	c.Check(s.backend.ConfigApiApplyCalls, Equals, 1)
}

func (s *netplanSuite) TestNetplanWriteConfigNoNetworkAfterTry(c *C) {
	// export the V2 api, things work with that
	s.backend.ExportApiV2()

	// we have connectivity but it stops
	s.fakestore.statusSeq = []map[string]bool{
		{"host1": true},
		{"host1": false},
	}
	s.backend.ConfigApiTryRet = true
	s.backend.ConfigApiApplyRet = true

	s.state.Lock()
	tr := config.NewTransaction(s.state)
	s.state.Unlock()
	tr.Set("core", "system.network.netplan.ethernets.eth0.dhcp4", true)

	err := configcore.Run(coreDev, tr)
	c.Assert(err, ErrorMatches, `cannot set netplan config: store no longer reachable`)

	c.Check(s.backend.ConfigApiTryCalls, Equals, 1)
	// one cancel for the initial "Get()" and one after the Try failed
	c.Check(s.backend.ConfigApiCancelCalls, Equals, 2)
	c.Check(s.backend.ConfigApiApplyCalls, Equals, 0)
}

func (s *netplanSuite) TestNetplanWriteConfigCanUnset(c *C) {
	// export the V2 api, things work with that
	s.backend.MockNetplanConfigYaml = `
network:
  renderer: networkd
  version: 2
  bridges:
    br54:
      dhcp4: true
      dhcp6: true`
	s.backend.ExportApiV2()

	// we have connectivity
	s.fakestore.status = map[string]bool{"host1": true}
	s.backend.ConfigApiTryRet = true
	s.backend.ConfigApiApplyRet = true

	// we cannot use mockConf because we need the external config
	// integration from the config.Transaction
	s.state.Lock()
	tr := config.NewTransaction(s.state)
	s.state.Unlock()
	tr.Set("core", "system.network.netplan.network.bridges.br54.dhcp4", nil)

	err := configcore.Run(coreDev, tr)
	c.Assert(err, IsNil)

	c.Check(s.backend.ConfigApiSetCalls, DeepEquals, []string{
		`network=null/90-snapd-conf`,
		`network={"bridges":{"br54":{"dhcp6":true}},"renderer":"networkd","version":2}/90-snapd-conf`,
	})
<<<<<<< HEAD
=======
	c.Assert(err, ErrorMatches, "cannot set netplan config yet")

	err = configcore.Run(coreDev, &mockConf{
		state: s.state,
		changes: map[string]interface{}{
			"system.network.netplan": map[string]interface{}{
				"network": map[string]interface{}{
					"version": 2,
				},
			},
		},
	})
	c.Assert(err, ErrorMatches, "cannot set netplan config yet")
}

func (s *netplanSuite) TestNetplanNoApplyOnClassic(c *C) {
	restore := release.MockOnClassic(true)
	s.AddCleanup(restore)

	err := configcore.Run(coreDev, &mockConf{
		state: s.state,
		changes: map[string]interface{}{
			"system.network.netplan.network.renderer": "networkd",
		},
	})
	c.Check(err, ErrorMatches, "cannot set netplan configuration on classic")

	err = configcore.Run(coreDev, &mockConf{
		state: s.state,
		changes: map[string]interface{}{
			"system.network.netplan": map[string]interface{}{
				"network": map[string]interface{}{
					"version": 2,
				},
			},
		},
	})
	c.Check(err, ErrorMatches, "cannot set netplan configuration on classic")
>>>>>>> 0c7afc84
}<|MERGE_RESOLUTION|>--- conflicted
+++ resolved
@@ -31,12 +31,8 @@
 	"github.com/snapcore/snapd/dirs"
 	"github.com/snapcore/snapd/overlord/configstate/config"
 	"github.com/snapcore/snapd/overlord/configstate/configcore"
-<<<<<<< HEAD
-	"github.com/snapcore/snapd/overlord/configstate/configcore/netplantest"
 	"github.com/snapcore/snapd/overlord/snapstate"
 	"github.com/snapcore/snapd/overlord/state"
-=======
->>>>>>> 0c7afc84
 	"github.com/snapcore/snapd/release"
 	"github.com/snapcore/snapd/testutil"
 )
@@ -325,9 +321,19 @@
 		`network=null/90-snapd-conf`,
 		`network={"bridges":{"br54":{"dhcp6":true}},"renderer":"networkd","version":2}/90-snapd-conf`,
 	})
-<<<<<<< HEAD
-=======
-	c.Assert(err, ErrorMatches, "cannot set netplan config yet")
+}
+
+func (s *netplanSuite) TestNetplanNoApplyOnClassic(c *C) {
+	restore := release.MockOnClassic(true)
+	s.AddCleanup(restore)
+
+	err := configcore.Run(coreDev, &mockConf{
+		state: s.state,
+		changes: map[string]interface{}{
+			"system.network.netplan.network.renderer": "networkd",
+		},
+	})
+	c.Check(err, ErrorMatches, "cannot set netplan configuration on classic")
 
 	err = configcore.Run(coreDev, &mockConf{
 		state: s.state,
@@ -339,31 +345,5 @@
 			},
 		},
 	})
-	c.Assert(err, ErrorMatches, "cannot set netplan config yet")
-}
-
-func (s *netplanSuite) TestNetplanNoApplyOnClassic(c *C) {
-	restore := release.MockOnClassic(true)
-	s.AddCleanup(restore)
-
-	err := configcore.Run(coreDev, &mockConf{
-		state: s.state,
-		changes: map[string]interface{}{
-			"system.network.netplan.network.renderer": "networkd",
-		},
-	})
 	c.Check(err, ErrorMatches, "cannot set netplan configuration on classic")
-
-	err = configcore.Run(coreDev, &mockConf{
-		state: s.state,
-		changes: map[string]interface{}{
-			"system.network.netplan": map[string]interface{}{
-				"network": map[string]interface{}{
-					"version": 2,
-				},
-			},
-		},
-	})
-	c.Check(err, ErrorMatches, "cannot set netplan configuration on classic")
->>>>>>> 0c7afc84
 }