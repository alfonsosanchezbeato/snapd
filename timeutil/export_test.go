// -*- Mode: Go; indent-tabs-mode: t -*-

/*
 * Copyright (C) 2016 Canonical Ltd
 *
 * This program is free software: you can redistribute it and/or modify
 * it under the terms of the GNU General Public License version 3 as
 * published by the Free Software Foundation.
 *
 * This program is distributed in the hope that it will be useful,
 * but WITHOUT ANY WARRANTY; without even the implied warranty of
 * MERCHANTABILITY or FITNESS FOR A PARTICULAR PURPOSE.  See the
 * GNU General Public License for more details.
 *
 * You should have received a copy of the GNU General Public License
 * along with this program.  If not, see <http://www.gnu.org/licenses/>.
 *
 */

package timeutil

import "time"

var (
	ParseClockSpan = parseClockSpan
<<<<<<< HEAD
=======
	HumanTimeSince = humanTimeSince
>>>>>>> e80475a6
)

func MockTimeNow(f func() time.Time) (restorer func()) {
	origTimeNow := timeNow
	timeNow = f
	return func() { timeNow = origTimeNow }
}<|MERGE_RESOLUTION|>--- conflicted
+++ resolved
@@ -23,10 +23,7 @@
 
 var (
 	ParseClockSpan = parseClockSpan
-<<<<<<< HEAD
-=======
 	HumanTimeSince = humanTimeSince
->>>>>>> e80475a6
 )
 
 func MockTimeNow(f func() time.Time) (restorer func()) {
