--- conflicted
+++ resolved
@@ -407,83 +407,4 @@
 	if (snappy_udev_init(inv->security_tag, &udev_s) == 0)
 		setup_devices_cgroup(inv->security_tag, &udev_s);
 	snappy_udev_cleanup(&udev_s);
-<<<<<<< HEAD
-}
-
-void sc_init_invocation(sc_invocation *inv, const struct sc_args *args, const char *snap_instance) {
-    /* Snap instance name is conveyed via untrusted environment. It may be
-     * unset (typically when experimenting with snap-confine by hand). It
-     * must also be a valid snap instance name. */
-    if (snap_instance == NULL) {
-        die("SNAP_INSTANCE_NAME is not set");
-    }
-    sc_instance_name_validate(snap_instance, NULL);
-
-    /* The security tag is conveyed via untrusted command line. It must be
-     * in agreement with snap instance name and must be a valid security
-     * tag. */
-    const char *security_tag = sc_args_security_tag(args);
-    if (!verify_security_tag(security_tag, snap_instance)) {
-        die("security tag %s not allowed", security_tag);
-    }
-
-    /* The base snap name is conveyed via untrusted, optional, command line
-     * argument. It may be omitted where it implies the "core" snap is the
-     * base. */
-    const char *base_snap_name = sc_args_base_snap(args);
-    if (base_snap_name == NULL) {
-        base_snap_name = "core";
-    }
-    sc_snap_name_validate(base_snap_name, NULL);
-
-    /* The executable is conveyed via untrusted command line. It must be set
-     * but cannot be validated further than that at this time. It might be
-     * arguable to validate it to be snap-exec in one of the well-known
-     * locations or one of the special-cases like strace / gdb but this is
-     * not done at this time. */
-    const char *executable = sc_args_executable(args);
-    /* TODO: validate NULL */
-
-    /* Invocation helps to pass relevant data to various parts of snap-confine. */
-    memset(inv, 0, sizeof *inv);
-    inv->base_snap_name = sc_strdup(base_snap_name);
-    inv->executable = sc_strdup(executable);
-    inv->security_tag = sc_strdup(security_tag);
-    inv->snap_instance = sc_strdup(snap_instance);
-    inv->classic_confinement = sc_args_is_classic_confinement(args);
-
-    debug("security tag: %s", inv->security_tag);
-    debug("executable:   %s", inv->executable);
-    debug("confinement:  %s", inv->classic_confinement ? "classic" : "non-classic");
-    debug("base snap:    %s", inv->base_snap_name);
-}
-
-void sc_fini_invocation(sc_invocation *inv) {
-    sc_cleanup_string(&inv->snap_instance);
-    sc_cleanup_string(&inv->base_snap_name);
-    sc_cleanup_string(&inv->security_tag);
-    sc_cleanup_string(&inv->executable);
-}
-
-void sc_cleanup_invocation(sc_invocation *inv) {
-    if (inv != NULL) {
-        sc_fini_invocation(inv);
-    }
-}
-
-void sc_apply_invocation_fallback(sc_invocation *inv) {
-    /* As a special fallback, allow the base snap to degrade from "core" to
-     * "ubuntu-core". This is needed for the migration tests. */
-    char mount_point[PATH_MAX] = {0};
-    sc_must_snprintf(mount_point, sizeof mount_point, "%s/%s/current/", SNAP_MOUNT_DIR, inv->base_snap_name);
-
-    if (sc_streq(inv->base_snap_name, "core") && access(mount_point, F_OK) != 0) {
-        sc_must_snprintf(mount_point, sizeof mount_point, "%s/%s/current/", SNAP_MOUNT_DIR, "ubuntu-core");
-        if (access(mount_point, F_OK) == 0) {
-            inv->base_snap_name = sc_strdup("ubuntu-core");
-            debug("falling back to ubuntu-core instead of unavailable core snap");
-        }
-    }
-=======
->>>>>>> 40df24e9
 }