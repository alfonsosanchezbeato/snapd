/*
 * Copyright (C) 2014-2015 Canonical Ltd
 *
 * This program is free software: you can redistribute it and/or modify
 * it under the terms of the GNU General Public License version 3 as
 * published by the Free Software Foundation.
 *
 * This program is distributed in the hope that it will be useful,
 * but WITHOUT ANY WARRANTY; without even the implied warranty of
 * MERCHANTABILITY or FITNESS FOR A PARTICULAR PURPOSE.  See the
 * GNU General Public License for more details.
 *
 * You should have received a copy of the GNU General Public License
 * along with this program.  If not, see <http://www.gnu.org/licenses/>.
 *
 */

package main

import (
	"fmt"

	"launchpad.net/snappy/logger"
	"launchpad.net/snappy/priv"
	"launchpad.net/snappy/progress"
	"launchpad.net/snappy/snappy"
)

type cmdRemove struct {
	DisableGC bool `long:"no-gc" description:"Do not clean up old versions of the package."`
}

func init() {
	_, err := parser.AddCommand("remove",
		"Remove a snapp part",
		"Remove a snapp part",
		&cmdRemove{})
	if err != nil {
<<<<<<< HEAD
		logger.Panicf("unable to remove: %v", err)
=======
		logger.Panicf("Unable to remove: %v", err)
>>>>>>> 85f6fab6
	}
}

func (x *cmdRemove) Execute(args []string) (err error) {
	privMutex := priv.New()
	if err := privMutex.TryLock(); err != nil {
		return err
	}
	defer privMutex.Unlock()

	flags := snappy.DoRemoveGC
	if x.DisableGC {
		flags = 0
	}

	for _, part := range args {
		fmt.Printf("Removing %s\n", part)

		if err := snappy.Remove(part, flags, progress.MakeProgressBar()); err != nil {
			return err
		}
	}

	return nil
}<|MERGE_RESOLUTION|>--- conflicted
+++ resolved
@@ -36,11 +36,7 @@
 		"Remove a snapp part",
 		&cmdRemove{})
 	if err != nil {
-<<<<<<< HEAD
-		logger.Panicf("unable to remove: %v", err)
-=======
 		logger.Panicf("Unable to remove: %v", err)
->>>>>>> 85f6fab6
 	}
 }
 
