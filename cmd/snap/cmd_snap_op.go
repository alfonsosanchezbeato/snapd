// -*- Mode: Go; indent-tabs-mode: t -*-

/*
 * Copyright (C) 2016 Canonical Ltd
 *
 * This program is free software: you can redistribute it and/or modify
 * it under the terms of the GNU General Public License version 3 as
 * published by the Free Software Foundation.
 *
 * This program is distributed in the hope that it will be useful,
 * but WITHOUT ANY WARRANTY; without even the implied warranty of
 * MERCHANTABILITY or FITNESS FOR A PARTICULAR PURPOSE.  See the
 * GNU General Public License for more details.
 *
 * You should have received a copy of the GNU General Public License
 * along with this program.  If not, see <http://www.gnu.org/licenses/>.
 *
 */

package main

import (
	"time"

	"github.com/ubuntu-core/snappy/client"
	"github.com/ubuntu-core/snappy/i18n"

	"github.com/jessevdk/go-flags"
)

func wait(client *client.Client, uuid string) error {
	for {
		op, err := client.Operation(uuid)
		if err != nil {
			return err
		}

		if !op.Running() {
			return op.Err()
		}

		time.Sleep(100 * time.Millisecond)
	}
}

var (
	shortInstallHelp    = i18n.G("Install a snap to the system")
	shortRemoveHelp     = i18n.G("Remove a snap from the system")
	shortPurgeHelp      = i18n.G("Purge a snap's data from the system")
	shortRefreshHelp    = i18n.G("Refresh a snap in the system")
	shortRollbackHelp   = i18n.G("Rollback a snap to its previous known-good version")
	shortActivateHelp   = i18n.G("Activate a snap that is installed but inactive")
	shortDeactivateHelp = i18n.G("Deactivate an installed active snap")
)

var longInstallHelp = i18n.G(`
The install command installs and activates the named snap in the system.
`)

var longRemoveHelp = i18n.G(`
The remove command removes the named snap from the system.

The snap's data is currently not removed; use purge for that. This behaviour
will change before 16.04 is final.
`)

var longPurgeHelp = i18n.G(`
The purge command removes the data of the named snap from the system.
`)

var longRefreshHelp = i18n.G(`
The refresh command refreshes (updates) the named snap.
`)

var longRollbackHelp = i18n.G(`
The rollback command reverts an installed snap to its previous revision.
`)

var longActivateHelp = i18n.G(`
The activate command activates an installed but inactive snap.

Snaps that are not active don't have their apps available for use.
`)

var longDeactivateHelp = i18n.G(`
The deactivate command deactivates an installed, active snap.

Snaps that are not active don't have their apps available for use.
`)

type cmdOp struct {
	Positional struct {
		Snap string `positional-arg-name:"<snap>"`
	} `positional-args:"yes" required:"yes"`
	op func(*client.Client, string) (string, error)
}

func (x *cmdOp) Execute([]string) error {
	cli := Client()
	uuid, err := x.op(cli, x.Positional.Snap)
	if err != nil {
		return err
	}

	return wait(cli, uuid)
}

type cmdInstall struct {
	Channel    string `long:"channel" description:"Install from this channel instead of the device's default"`
	Positional struct {
		Snap string `positional-arg-name:"<snap>"`
	} `positional-args:"yes" required:"yes"`
}

func (x *cmdInstall) Execute([]string) error {
	cli := Client()
	uuid, err := cli.InstallSnap(x.Positional.Snap, x.Channel)
	if err != nil {
		return err
	}

	return wait(cli, uuid)
}

type cmdRefresh struct {
	Channel    string `long:"channel" description:"Refresh to the latest on this channel, and track this channel henceforth"`
	Positional struct {
		Snap string `positional-arg-name:"<snap>"`
	} `positional-args:"yes" required:"yes"`
}

func (x *cmdRefresh) Execute([]string) error {
	cli := Client()
	uuid, err := cli.RefreshSnap(x.Positional.Snap, x.Channel)
	if err != nil {
		return err
	}

	return wait(cli, uuid)
}

func init() {
	for _, s := range []struct {
		name  string
		short string
		long  string
		op    func(*client.Client, string) (string, error)
	}{
		{"remove", shortRemoveHelp, longRemoveHelp, (*client.Client).RemoveSnap},
		{"purge", shortPurgeHelp, longPurgeHelp, (*client.Client).PurgeSnap},
		{"rollback", shortRollbackHelp, longRollbackHelp, (*client.Client).RollbackSnap},
		{"activate", shortActivateHelp, longActivateHelp, (*client.Client).ActivateSnap},
		{"deactivate", shortDeactivateHelp, longDeactivateHelp, (*client.Client).DeactivateSnap},
	} {
		op := s.op
		addCommand(s.name, s.short, s.long, func() flags.Commander { return &cmdOp{op: op} })
	}

<<<<<<< HEAD
	addCommand("install", shortInstallHelp, longInstallHelp, func() interface{} { return &cmdInstall{} })
	addCommand("refresh", shortRefreshHelp, longRefreshHelp, func() interface{} { return &cmdRefresh{} })
=======
	addCommand("install", shortInstallHelp, longInstallHelp, func() flags.Commander { return &cmdInstall{} })
	addCommand("refresh", shortRefreshHelp, longRefreshHelp, func() flags.Commander { return &cmdRefresh{} })
}

func (x *cmdOp) Execute([]string) error {
	cli := Client()
	uuid, err := x.op(cli, x.Positional.Snap)
	if err != nil {
		return err
	}

	return wait(cli, uuid)
>>>>>>> 25f5d25c
}<|MERGE_RESOLUTION|>--- conflicted
+++ resolved
@@ -156,21 +156,6 @@
 		addCommand(s.name, s.short, s.long, func() flags.Commander { return &cmdOp{op: op} })
 	}
 
-<<<<<<< HEAD
-	addCommand("install", shortInstallHelp, longInstallHelp, func() interface{} { return &cmdInstall{} })
-	addCommand("refresh", shortRefreshHelp, longRefreshHelp, func() interface{} { return &cmdRefresh{} })
-=======
 	addCommand("install", shortInstallHelp, longInstallHelp, func() flags.Commander { return &cmdInstall{} })
 	addCommand("refresh", shortRefreshHelp, longRefreshHelp, func() flags.Commander { return &cmdRefresh{} })
-}
-
-func (x *cmdOp) Execute([]string) error {
-	cli := Client()
-	uuid, err := x.op(cli, x.Positional.Snap)
-	if err != nil {
-		return err
-	}
-
-	return wait(cli, uuid)
->>>>>>> 25f5d25c
 }