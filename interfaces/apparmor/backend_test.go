--- conflicted
+++ resolved
@@ -346,19 +346,15 @@
 	// Classic confinement in JailMode uses enforcing apparmor.
 	opts:    interfaces.ConfinementOptions{Classic: true, JailMode: true},
 	snippet: "snippet",
-<<<<<<< HEAD
-	content: "\n#classic" + commonPrefix + `
+	content: commonPrefix + `
 profile "snap.samba.smbd" (attach_disconnected) {
-snippet
 
   # Read-only access to the core snap.
   @{INSTALL_DIR}/core/** r,
 
+snippet
 }
 `,
-=======
-	content: commonPrefix + "\nprofile \"snap.samba.smbd\" (attach_disconnected) {\nsnippet\n}\n",
->>>>>>> b98504c5
 }}
 
 func (s *backendSuite) TestCombineSnippets(c *C) {
