--- conflicted
+++ resolved
@@ -134,18 +134,14 @@
 // terms. The DocumentationURL can point to website (e.g. a forum thread) that
 // goes into more depth and documents the interface in detail.
 type MetaData struct {
-<<<<<<< HEAD
-	Description string `json:"description,omitempty"`
+	Summary          string `json:"summary,omitempty"`
+	Description      string `json:"description,omitempty"`
+	DocumentationURL string `json:"documentation-url,omitempty"`
 
 	// ImplicitOnCore controls if a slot is automatically added to core (non-classic) systems.
 	ImplicitOnCore bool `json:"implicit-on-core,omitempty"`
 	// ImplicitOnClassic controls if a slot is automatically added to classic systems.
 	ImplicitOnClassic bool `json:"implicit-on-classic,omitempty"`
-=======
-	Summary          string `json:"summary,omitempty"`
-	Description      string `json:"description,omitempty"`
-	DocumentationURL string `json:"documentation-url,omitempty"`
->>>>>>> d455a619
 }
 
 // IfaceMetaData returns the meta-data of the given interface.
