// -*- Mode: Go; indent-tabs-mode: t -*-

/*
 * Copyright (C) 2016 Canonical Ltd
 *
 * This program is free software: you can redistribute it and/or modify
 * it under the terms of the GNU General Public License version 3 as
 * published by the Free Software Foundation.
 *
 * This program is distributed in the hope that it will be useful,
 * but WITHOUT ANY WARRANTY; without even the implied warranty of
 * MERCHANTABILITY or FITNESS FOR A PARTICULAR PURPOSE.  See the
 * GNU General Public License for more details.
 *
 * You should have received a copy of the GNU General Public License
 * along with this program.  If not, see <http://www.gnu.org/licenses/>.
 *
 */

package interfaces

import (
	"fmt"
	"regexp"
	"strings"

	"github.com/snapcore/snapd/snap"
)

// Plug represents the potential of a given snap to connect to a slot.
type Plug struct {
	*snap.PlugInfo
	Connections []SlotRef `json:"connections,omitempty"`
}

// Ref returns reference to a plug
func (plug *Plug) Ref() PlugRef {
	return PlugRef{Snap: plug.Snap.Name(), Name: plug.Name}
}

// Sanitize plug with a given snapd interface.
func (plug *Plug) Sanitize(iface Interface) error {
	if iface.Name() != plug.Interface {
		return fmt.Errorf("cannot sanitize plug %q (interface %q) using interface %q",
			plug.Ref(), plug.Interface, iface.Name())
	}
	var err error
	if iface, ok := iface.(PlugSanitizer); ok {
		err = iface.SanitizePlug(plug)
	}
	return err
}

// PlugRef is a reference to a plug.
type PlugRef struct {
	Snap string `json:"snap"`
	Name string `json:"plug"`
}

// String returns the "snap:plug" representation of a plug reference.
func (ref PlugRef) String() string {
	return fmt.Sprintf("%s:%s", ref.Snap, ref.Name)
}

// Slot represents a capacity offered by a snap.
type Slot struct {
	*snap.SlotInfo
	Connections []PlugRef `json:"connections,omitempty"`
}

// Ref returns reference to a slot
func (slot *Slot) Ref() SlotRef {
	return SlotRef{Snap: slot.Snap.Name(), Name: slot.Name}
}

// Sanitize slot with a given snapd interface.
func (slot *Slot) Sanitize(iface Interface) error {
	if iface.Name() != slot.Interface {
		return fmt.Errorf("cannot sanitize slot %q (interface %q) using interface %q",
			slot.Ref(), slot.Interface, iface.Name())
	}
	var err error
	if iface, ok := iface.(SlotSanitizer); ok {
		err = iface.SanitizeSlot(slot)
	}
	return err
}

// SlotRef is a reference to a slot.
type SlotRef struct {
	Snap string `json:"snap"`
	Name string `json:"slot"`
}

// String returns the "snap:slot" representation of a slot reference.
func (ref SlotRef) String() string {
	return fmt.Sprintf("%s:%s", ref.Snap, ref.Name)
}

// Interfaces holds information about a list of plugs, slots and their connections.
type Interfaces struct {
	Plugs       []*snap.PlugInfo
	Slots       []*snap.SlotInfo
	Connections []*ConnRef
}

// Info holds information about a given interface and its instances.
type Info struct {
	Name    string
	Summary string
	DocURL  string
	Plugs   []*snap.PlugInfo
	Slots   []*snap.SlotInfo
}

// ConnRef holds information about plug and slot reference that form a particular connection.
type ConnRef struct {
	PlugRef PlugRef
	SlotRef SlotRef
}

<<<<<<< HEAD
=======
type Connection struct {
	plugInfo *snap.PlugInfo
	slotInfo *snap.SlotInfo
}

func (conn *Connection) Interface() string {
	return conn.plugInfo.Interface
}

func NewConnRef(plug *snap.PlugInfo, slot *snap.SlotInfo) *ConnRef {
	return &ConnRef{
		PlugRef: PlugRef{Snap: plug.Snap.Name(), Name: plug.Name},
		SlotRef: SlotRef{Snap: slot.Snap.Name(), Name: slot.Name},
	}
}

>>>>>>> e7bab23f
// ID returns a string identifying a given connection.
func (conn *ConnRef) ID() string {
	return fmt.Sprintf("%s:%s %s:%s", conn.PlugRef.Snap, conn.PlugRef.Name, conn.SlotRef.Snap, conn.SlotRef.Name)
}

// ParseConnRef parses an ID string
func ParseConnRef(id string) (ConnRef, error) {
	var conn ConnRef
	parts := strings.SplitN(id, " ", 2)
	if len(parts) != 2 {
		return conn, fmt.Errorf("malformed connection identifier: %q", id)
	}
	plugParts := strings.Split(parts[0], ":")
	slotParts := strings.Split(parts[1], ":")
	if len(plugParts) != 2 || len(slotParts) != 2 {
		return conn, fmt.Errorf("malformed connection identifier: %q", id)
	}
	conn.PlugRef.Snap = plugParts[0]
	conn.PlugRef.Name = plugParts[1]
	conn.SlotRef.Snap = slotParts[0]
	conn.SlotRef.Name = slotParts[1]
	return conn, nil
}

// Interface describes a group of interchangeable capabilities with common features.
// Interfaces act as a contract between system builders, application developers
// and end users.
type Interface interface {
	// Unique and public name of this interface.
	Name() string

	// AutoConnect returns whether plug and slot should be
	// implicitly auto-connected assuming they will be an
	// unambiguous connection candidate and declaration-based checks
	// allow.
	AutoConnect(plug *Plug, slot *Slot) bool
}

// PlugSanitizer can be implemented by Interfaces that have reasons to sanitize their plugs.
type PlugSanitizer interface {
	SanitizePlug(plug *Plug) error
}

// SlotSanitizer can be implemented by Interfaces that have reasons to sanitize their slots.
type SlotSanitizer interface {
	SanitizeSlot(slot *Slot) error
}

// StaticInfo describes various static-info of a given interface.
//
// The Summary must be a one-line string of length suitable for listing views.
// The DocsURL can point to website (e.g. a forum thread) that goes into more
// depth and documents the interface in detail.
type StaticInfo struct {
	Summary string `json:"summary,omitempty"`
	DocURL  string `json:"doc-url,omitempty"`

	// ImplicitOnCore controls if a slot is automatically added to core (non-classic) systems.
	ImplicitOnCore bool `json:"implicit-on-core,omitempty"`
	// ImplicitOnClassic controls if a slot is automatically added to classic systems.
	ImplicitOnClassic bool `json:"implicit-on-classic,omitempty"`

	// BaseDeclarationPlugs defines an optional extension to the base-declaration assertion relevant for this interface.
	BaseDeclarationPlugs string
	// BaseDeclarationSlots defines an optional extension to the base-declaration assertion relevant for this interface.
	BaseDeclarationSlots string
}

// StaticInfoOf returns the static-info of the given interface.
func StaticInfoOf(iface Interface) (si StaticInfo) {
	type metaDataProvider interface {
		StaticInfo() StaticInfo
	}
	if iface, ok := iface.(metaDataProvider); ok {
		si = iface.StaticInfo()
	}
	return si
}

// Specification describes interactions between backends and interfaces.
type Specification interface {
	// AddPermanentSlot records side-effects of having a slot.
	AddPermanentSlot(iface Interface, slot *Slot) error
	// AddPermanentPlug records side-effects of having a plug.
	AddPermanentPlug(iface Interface, plug *Plug) error
	// AddConnectedSlot records side-effects of having a connected slot.
	AddConnectedSlot(iface Interface, plug *Plug, plugAttrs map[string]interface{}, slot *Slot, slotAttrs map[string]interface{}) error
	// AddConnectedPlug records side-effects of having a connected plug.
	AddConnectedPlug(iface Interface, plug *Plug, plugAttrs map[string]interface{}, slot *Slot, slotAttrs map[string]interface{}) error
}

// SecuritySystem is a name of a security system.
type SecuritySystem string

const (
	// SecurityAppArmor identifies the apparmor security system.
	SecurityAppArmor SecuritySystem = "apparmor"
	// SecuritySecComp identifies the seccomp security system.
	SecuritySecComp SecuritySystem = "seccomp"
	// SecurityDBus identifies the DBus security system.
	SecurityDBus SecuritySystem = "dbus"
	// SecurityUDev identifies the UDev security system.
	SecurityUDev SecuritySystem = "udev"
	// SecurityMount identifies the mount security system.
	SecurityMount SecuritySystem = "mount"
	// SecurityKMod identifies the kernel modules security system
	SecurityKMod SecuritySystem = "kmod"
	// SecuritySystemd identifies the systemd services security system
	SecuritySystemd SecuritySystem = "systemd"
)

// Regular expression describing correct identifiers.
var validName = regexp.MustCompile("^[a-z](?:-?[a-z0-9])*$")

// ValidateName checks if a string can be used as a plug or slot name.
func ValidateName(name string) error {
	valid := validName.MatchString(name)
	if !valid {
		return fmt.Errorf("invalid interface name: %q", name)
	}
	return nil
}

// ValidateDBusBusName checks if a string conforms to
// https://dbus.freedesktop.org/doc/dbus-specification.html#message-protocol-names
func ValidateDBusBusName(busName string) error {
	if len(busName) == 0 {
		return fmt.Errorf("DBus bus name must be set")
	} else if len(busName) > 255 {
		return fmt.Errorf("DBus bus name is too long (must be <= 255)")
	}

	validBusName := regexp.MustCompile("^[a-zA-Z_-][a-zA-Z0-9_-]*(\\.[a-zA-Z_-][a-zA-Z0-9_-]*)+$")
	if !validBusName.MatchString(busName) {
		return fmt.Errorf("invalid DBus bus name: %q", busName)
	}
	return nil
}<|MERGE_RESOLUTION|>--- conflicted
+++ resolved
@@ -119,17 +119,6 @@
 	SlotRef SlotRef
 }
 
-<<<<<<< HEAD
-=======
-type Connection struct {
-	plugInfo *snap.PlugInfo
-	slotInfo *snap.SlotInfo
-}
-
-func (conn *Connection) Interface() string {
-	return conn.plugInfo.Interface
-}
-
 func NewConnRef(plug *snap.PlugInfo, slot *snap.SlotInfo) *ConnRef {
 	return &ConnRef{
 		PlugRef: PlugRef{Snap: plug.Snap.Name(), Name: plug.Name},
@@ -137,7 +126,6 @@
 	}
 }
 
->>>>>>> e7bab23f
 // ID returns a string identifying a given connection.
 func (conn *ConnRef) ID() string {
 	return fmt.Sprintf("%s:%s %s:%s", conn.PlugRef.Snap, conn.PlugRef.Name, conn.SlotRef.Snap, conn.SlotRef.Name)
