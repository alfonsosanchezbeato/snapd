// -*- Mode: Go; indent-tabs-mode: t -*-

/*
 * Copyright (C) 2016-2018 Canonical Ltd
 *
 * This program is free software: you can redistribute it and/or modify
 * it under the terms of the GNU General Public License version 3 as
 * published by the Free Software Foundation.
 *
 * This program is distributed in the hope that it will be useful,
 * but WITHOUT ANY WARRANTY; without even the implied warranty of
 * MERCHANTABILITY or FITNESS FOR A PARTICULAR PURPOSE.  See the
 * GNU General Public License for more details.
 *
 * You should have received a copy of the GNU General Public License
 * along with this program.  If not, see <http://www.gnu.org/licenses/>.
 *
 */

package policy_test

import (
	"fmt"
	"strings"

	. "gopkg.in/check.v1"

	"github.com/snapcore/snapd/asserts"
	"github.com/snapcore/snapd/interfaces"
	"github.com/snapcore/snapd/interfaces/builtin"
	"github.com/snapcore/snapd/interfaces/policy"
	"github.com/snapcore/snapd/release"
	"github.com/snapcore/snapd/snap"
	"github.com/snapcore/snapd/snap/snaptest"
	"github.com/snapcore/snapd/strutil"
	"github.com/snapcore/snapd/testutil"
)

type baseDeclSuite struct {
	baseDecl        *asserts.BaseDeclaration
	restoreSanitize func()
}

var _ = Suite(&baseDeclSuite{})

func (s *baseDeclSuite) SetUpSuite(c *C) {
	s.restoreSanitize = snap.MockSanitizePlugsSlots(func(snapInfo *snap.Info) {})
	s.baseDecl = asserts.BuiltinBaseDeclaration()
}

func (s *baseDeclSuite) TearDownSuite(c *C) {
	s.restoreSanitize()
}

func (s *baseDeclSuite) connectCand(c *C, iface, slotYaml, plugYaml string) *policy.ConnectCandidate {
	if slotYaml == "" {
		slotYaml = fmt.Sprintf(`name: slot-snap
version: 0
slots:
  %s:
`, iface)
	}
	if plugYaml == "" {
		plugYaml = fmt.Sprintf(`name: plug-snap
version: 0
plugs:
  %s:
`, iface)
	}
	slotSnap := snaptest.MockInfo(c, slotYaml, nil)
	plugSnap := snaptest.MockInfo(c, plugYaml, nil)
	return &policy.ConnectCandidate{
		Plug:            interfaces.NewConnectedPlug(plugSnap.Plugs[iface], nil, nil),
		Slot:            interfaces.NewConnectedSlot(slotSnap.Slots[iface], nil, nil),
		BaseDeclaration: s.baseDecl,
	}
}

func (s *baseDeclSuite) installSlotCand(c *C, iface string, snapType snap.Type, yaml string) *policy.InstallCandidate {
	if yaml == "" {
		yaml = fmt.Sprintf(`name: install-slot-snap
version: 0
type: %s
slots:
  %s:
`, snapType, iface)
	}
	snap := snaptest.MockInfo(c, yaml, nil)
	return &policy.InstallCandidate{
		Snap:            snap,
		BaseDeclaration: s.baseDecl,
	}
}

func (s *baseDeclSuite) installPlugCand(c *C, iface string, snapType snap.Type, yaml string) *policy.InstallCandidate {
	if yaml == "" {
		yaml = fmt.Sprintf(`name: install-plug-snap
version: 0
type: %s
plugs:
  %s:
`, snapType, iface)
	}
	snap := snaptest.MockInfo(c, yaml, nil)
	return &policy.InstallCandidate{
		Snap:            snap,
		BaseDeclaration: s.baseDecl,
	}
}

const declTempl = `type: snap-declaration
authority-id: canonical
series: 16
snap-name: @name@
snap-id: @snapid@
publisher-id: @publisher@
@plugsSlots@
timestamp: 2016-09-30T12:00:00Z
sign-key-sha3-384: Jv8_JiHiIzJVcO9M55pPdqSDWUvuhfDIBJUS-3VW7F_idjix7Ffn5qMxB21ZQuij

AXNpZw==`

func (s *baseDeclSuite) mockSnapDecl(c *C, name, snapID, publisher string, plugsSlots string) *asserts.SnapDeclaration {
	encoded := strings.Replace(declTempl, "@name@", name, 1)
	encoded = strings.Replace(encoded, "@snapid@", snapID, 1)
	encoded = strings.Replace(encoded, "@publisher@", publisher, 1)
	if plugsSlots != "" {
		encoded = strings.Replace(encoded, "@plugsSlots@", strings.TrimSpace(plugsSlots), 1)
	} else {
		encoded = strings.Replace(encoded, "@plugsSlots@\n", "", 1)
	}
	a, err := asserts.Decode([]byte(encoded))
	c.Assert(err, IsNil)
	return a.(*asserts.SnapDeclaration)
}

func (s *baseDeclSuite) TestAutoConnection(c *C) {
	all := builtin.Interfaces()

	// these have more complex or in flux policies and have their
	// own separate tests
	snowflakes := map[string]bool{
		"content":            true,
		"core-support":       true,
		"home":               true,
		"lxd-support":        true,
		"microstack-support": true,
		"multipass-support":  true,
		"packagekit-control": true,
		"snapd-control":      true,
		"dummy":              true,
	}

	// these simply auto-connect, anything else doesn't
	autoconnect := map[string]bool{
		"audio-playback":          true,
		"browser-support":         true,
		"desktop":                 true,
		"desktop-legacy":          true,
		"gsettings":               true,
		"media-hub":               true,
		"mir":                     true,
		"network":                 true,
		"network-bind":            true,
		"network-status":          true,
		"online-accounts-service": true,
		"opengl":                  true,
		"optical-drive":           true,
		"screen-inhibit-control":  true,
		"ubuntu-download-manager": true,
		"unity7":                  true,
		"unity8":                  true,
		"upower-observe":          true,
		"wayland":                 true,
		"x11":                     true,
	}

	for _, iface := range all {
		if snowflakes[iface.Name()] {
			continue
		}
		expected := autoconnect[iface.Name()]
		comm := Commentf(iface.Name())

		// check base declaration
		cand := s.connectCand(c, iface.Name(), "", "")
		arity, err := cand.CheckAutoConnect()
		if expected {
			c.Check(err, IsNil, comm)
			c.Check(arity.SlotsPerPlugAny(), Equals, false)
		} else {
			c.Check(err, NotNil, comm)
		}
	}
}

func (s *baseDeclSuite) TestAutoConnectPlugSlot(c *C) {
	all := builtin.Interfaces()

	// these have more complex or in flux policies and have their
	// own separate tests
	snowflakes := map[string]bool{
		"classic-support": true,
		"content":         true,
		"home":            true,
		"lxd-support":     true,
		// netlink-driver needs the family-name attributes to match
		"netlink-driver": true,
	}

	for _, iface := range all {
		if snowflakes[iface.Name()] {
			continue
		}
		c.Check(iface.AutoConnect(nil, nil), Equals, true)
	}
}

func (s *baseDeclSuite) TestInterimAutoConnectionHome(c *C) {
	restore := release.MockOnClassic(true)
	defer restore()
	cand := s.connectCand(c, "home", "", "")
	arity, err := cand.CheckAutoConnect()
	c.Check(err, IsNil)
	c.Check(arity.SlotsPerPlugAny(), Equals, false)

	release.OnClassic = false
	_, err = cand.CheckAutoConnect()
	c.Check(err, ErrorMatches, `auto-connection denied by slot rule of interface \"home\"`)
}

func (s *baseDeclSuite) TestHomeReadAll(c *C) {
	const plugYaml = `name: plug-snap
version: 0
plugs:
  home:
    read: all
`
	restore := release.MockOnClassic(true)
	defer restore()
	cand := s.connectCand(c, "home", "", plugYaml)
	err := cand.Check()
	c.Check(err, NotNil)

	_, err = cand.CheckAutoConnect()
	c.Check(err, NotNil)

	release.OnClassic = false
	err = cand.Check()
	c.Check(err, NotNil)

	_, err = cand.CheckAutoConnect()
	c.Check(err, NotNil)
}

func (s *baseDeclSuite) TestHomeReadDefault(c *C) {
	const plugYaml = `name: plug-snap
version: 0
plugs:
  home: null
`
	restore := release.MockOnClassic(true)
	defer restore()
	cand := s.connectCand(c, "home", "", plugYaml)
	err := cand.Check()
	c.Check(err, IsNil)

	// Same as TestInterimAutoConnectionHome()
	arity, err := cand.CheckAutoConnect()
	c.Check(err, IsNil)
	c.Check(arity.SlotsPerPlugAny(), Equals, false)

	release.OnClassic = false
	err = cand.Check()
	c.Check(err, IsNil)

	// Same as TestInterimAutoConnectionHome()
	_, err = cand.CheckAutoConnect()
	c.Check(err, NotNil)
}

func (s *baseDeclSuite) TestAutoConnectionSnapdControl(c *C) {
	cand := s.connectCand(c, "snapd-control", "", "")
	_, err := cand.CheckAutoConnect()
	c.Check(err, NotNil)
	c.Assert(err, ErrorMatches, "auto-connection denied by plug rule of interface \"snapd-control\"")

	plugsSlots := `
plugs:
  snapd-control:
    allow-auto-connection: true
`

	lxdDecl := s.mockSnapDecl(c, "some-snap", "J60k4JY0HppjwOjW8dZdYc8obXKxujRu", "canonical", plugsSlots)
	cand.PlugSnapDeclaration = lxdDecl
	arity, err := cand.CheckAutoConnect()
	c.Check(err, IsNil)
	c.Check(arity.SlotsPerPlugAny(), Equals, false)
}

func (s *baseDeclSuite) TestAutoConnectionContent(c *C) {
	// random snaps cannot connect with content
	// (Sanitize* will now also block this)
	cand := s.connectCand(c, "content", "", "")
	_, err := cand.CheckAutoConnect()
	c.Check(err, NotNil)

	slotDecl1 := s.mockSnapDecl(c, "slot-snap", "slot-snap-id", "pub1", "")
	plugDecl1 := s.mockSnapDecl(c, "plug-snap", "plug-snap-id", "pub1", "")
	plugDecl2 := s.mockSnapDecl(c, "plug-snap", "plug-snap-id", "pub2", "")

	// same publisher, same content
	cand = s.connectCand(c, "stuff", `
name: slot-snap
version: 0
slots:
  stuff:
    interface: content
    content: mk1
`, `
name: plug-snap
version: 0
plugs:
  stuff:
    interface: content
    content: mk1
`)
	cand.SlotSnapDeclaration = slotDecl1
	cand.PlugSnapDeclaration = plugDecl1
	arity, err := cand.CheckAutoConnect()
	c.Check(err, IsNil)
	c.Check(arity.SlotsPerPlugAny(), Equals, false)

	// different publisher, same content
	cand.SlotSnapDeclaration = slotDecl1
	cand.PlugSnapDeclaration = plugDecl2
	_, err = cand.CheckAutoConnect()
	c.Check(err, NotNil)

	// same publisher, different content
	cand = s.connectCand(c, "stuff", `name: slot-snap
version: 0
slots:
  stuff:
    interface: content
    content: mk1
`, `
name: plug-snap
version: 0
plugs:
  stuff:
    interface: content
    content: mk2
`)
	cand.SlotSnapDeclaration = slotDecl1
	cand.PlugSnapDeclaration = plugDecl1
	_, err = cand.CheckAutoConnect()
	c.Check(err, NotNil)
}

func (s *baseDeclSuite) TestAutoConnectionLxdSupportOverride(c *C) {
	// by default, don't auto-connect
	cand := s.connectCand(c, "lxd-support", "", "")
	_, err := cand.CheckAutoConnect()
	c.Check(err, NotNil)

	plugsSlots := `
plugs:
  lxd-support:
    allow-auto-connection: true
`

	lxdDecl := s.mockSnapDecl(c, "lxd", "J60k4JY0HppjwOjW8dZdYc8obXKxujRu", "canonical", plugsSlots)
	cand.PlugSnapDeclaration = lxdDecl
	_, err = cand.CheckAutoConnect()
	c.Check(err, IsNil)
}

func (s *baseDeclSuite) TestAutoConnectionLxdSupportOverrideRevoke(c *C) {
	cand := s.connectCand(c, "lxd-support", "", "")
	plugsSlots := `
plugs:
  lxd-support:
    allow-auto-connection: false
`

	lxdDecl := s.mockSnapDecl(c, "notlxd", "J60k4JY0HppjwOjW8dZdYc8obXKxujRu", "canonical", plugsSlots)
	cand.PlugSnapDeclaration = lxdDecl
	_, err := cand.CheckAutoConnect()
	c.Check(err, NotNil)
	c.Assert(err, ErrorMatches, "auto-connection not allowed by plug rule of interface \"lxd-support\" for \"notlxd\" snap")
}

func (s *baseDeclSuite) TestAutoConnectionKernelModuleControlOverride(c *C) {
	cand := s.connectCand(c, "kernel-module-control", "", "")
	_, err := cand.CheckAutoConnect()
	c.Check(err, NotNil)
	c.Assert(err, ErrorMatches, "auto-connection denied by plug rule of interface \"kernel-module-control\"")

	plugsSlots := `
plugs:
  kernel-module-control:
    allow-auto-connection: true
`

	snapDecl := s.mockSnapDecl(c, "some-snap", "J60k4JY0HppjwOjW8dZdYc8obXKxujRu", "canonical", plugsSlots)
	cand.PlugSnapDeclaration = snapDecl
	_, err = cand.CheckAutoConnect()
	c.Check(err, IsNil)
}

func (s *baseDeclSuite) TestAutoConnectionDockerSupportOverride(c *C) {
	cand := s.connectCand(c, "docker-support", "", "")
	_, err := cand.CheckAutoConnect()
	c.Check(err, NotNil)
	c.Assert(err, ErrorMatches, "auto-connection denied by plug rule of interface \"docker-support\"")

	plugsSlots := `
plugs:
  docker-support:
    allow-auto-connection: true
`

	snapDecl := s.mockSnapDecl(c, "some-snap", "J60k4JY0HppjwOjW8dZdYc8obXKxujRu", "canonical", plugsSlots)
	cand.PlugSnapDeclaration = snapDecl
	_, err = cand.CheckAutoConnect()
	c.Check(err, IsNil)
}

func (s *baseDeclSuite) TestAutoConnectionClassicSupportOverride(c *C) {
	cand := s.connectCand(c, "classic-support", "", "")
	_, err := cand.CheckAutoConnect()
	c.Check(err, NotNil)
	c.Assert(err, ErrorMatches, "auto-connection denied by plug rule of interface \"classic-support\"")

	plugsSlots := `
plugs:
  classic-support:
    allow-auto-connection: true
`

	snapDecl := s.mockSnapDecl(c, "classic", "J60k4JY0HppjwOjW8dZdYc8obXKxujRu", "canonical", plugsSlots)
	cand.PlugSnapDeclaration = snapDecl
	_, err = cand.CheckAutoConnect()
	c.Check(err, IsNil)
}

func (s *baseDeclSuite) TestAutoConnectionKubernetesSupportOverride(c *C) {
	cand := s.connectCand(c, "kubernetes-support", "", "")
	_, err := cand.CheckAutoConnect()
	c.Check(err, NotNil)
	c.Assert(err, ErrorMatches, "auto-connection denied by plug rule of interface \"kubernetes-support\"")

	plugsSlots := `
plugs:
  kubernetes-support:
    allow-auto-connection: true
`

	snapDecl := s.mockSnapDecl(c, "some-snap", "J60k4JY0HppjwOjW8dZdYc8obXKxujRu", "canonical", plugsSlots)
	cand.PlugSnapDeclaration = snapDecl
	_, err = cand.CheckAutoConnect()
	c.Check(err, IsNil)
}

func (s *baseDeclSuite) TestAutoConnectionMicroStackSupportOverride(c *C) {
	cand := s.connectCand(c, "microstack-support", "", "")
	_, err := cand.CheckAutoConnect()
	c.Check(err, NotNil)
	c.Assert(err, ErrorMatches, "auto-connection denied by plug rule of interface \"microstack-support\"")

	plugsSlots := `
plugs:
  microstack-support:
    allow-auto-connection: true
`

	snapDecl := s.mockSnapDecl(c, "some-snap", "J60k4JY0HppjwOjW8dZdYc8obXKxujRu", "canonical", plugsSlots)
	cand.PlugSnapDeclaration = snapDecl
	_, err = cand.CheckAutoConnect()
	c.Check(err, IsNil)
}
func (s *baseDeclSuite) TestAutoConnectionGreengrassSupportOverride(c *C) {
	cand := s.connectCand(c, "greengrass-support", "", "")
	_, err := cand.CheckAutoConnect()
	c.Check(err, NotNil)
	c.Assert(err, ErrorMatches, "auto-connection denied by plug rule of interface \"greengrass-support\"")

	plugsSlots := `
plugs:
  greengrass-support:
    allow-auto-connection: true
`

	snapDecl := s.mockSnapDecl(c, "some-snap", "J60k4JY0HppjwOjW8dZdYc8obXKxujRu", "canonical", plugsSlots)
	cand.PlugSnapDeclaration = snapDecl
	_, err = cand.CheckAutoConnect()
	c.Check(err, IsNil)
}

func (s *baseDeclSuite) TestAutoConnectionMultipassSupportOverride(c *C) {
	cand := s.connectCand(c, "multipass-support", "", "")
	_, err := cand.CheckAutoConnect()
	c.Check(err, NotNil)
	c.Assert(err, ErrorMatches, "auto-connection denied by plug rule of interface \"multipass-support\"")

	plugsSlots := `
plugs:
  multipass-support:
    allow-auto-connection: true
`

	snapDecl := s.mockSnapDecl(c, "multipass-snap", "J60k4JY0HppjwOjW8dZdYc8obXKxujRu", "canonical", plugsSlots)
	cand.PlugSnapDeclaration = snapDecl
	_, err = cand.CheckAutoConnect()
	c.Check(err, IsNil)
}

func (s *baseDeclSuite) TestAutoConnectionBlockDevicesOverride(c *C) {
	cand := s.connectCand(c, "block-devices", "", "")
	_, err := cand.CheckAutoConnect()
	c.Check(err, NotNil)
	c.Assert(err, ErrorMatches, "auto-connection denied by plug rule of interface \"block-devices\"")

	plugsSlots := `
plugs:
  block-devices:
    allow-auto-connection: true
`

	snapDecl := s.mockSnapDecl(c, "some-snap", "J60k4JY0HppjwOjW8dZdYc8obXKxujRu", "canonical", plugsSlots)
	cand.PlugSnapDeclaration = snapDecl
	_, err = cand.CheckAutoConnect()
	c.Check(err, IsNil)
}

func (s *baseDeclSuite) TestAutoConnectionPackagekitControlOverride(c *C) {
	cand := s.connectCand(c, "packagekit-control", "", "")
	_, err := cand.CheckAutoConnect()
	c.Check(err, NotNil)
	c.Assert(err, ErrorMatches, "auto-connection denied by plug rule of interface \"packagekit-control\"")

	plugsSlots := `
plugs:
  packagekit-control:
    allow-auto-connection: true
`

	snapDecl := s.mockSnapDecl(c, "some-snap", "J60k4JY0HppjwOjW8dZdYc8obXKxujRu", "canonical", plugsSlots)
	cand.PlugSnapDeclaration = snapDecl
	_, err = cand.CheckAutoConnect()
	c.Check(err, IsNil)
}

func (s *baseDeclSuite) TestAutoConnectionOverrideMultiple(c *C) {
	plugsSlots := `
plugs:
  network-bind:
    allow-auto-connection: true
  network-control:
    allow-auto-connection: true
  kernel-module-control:
    allow-auto-connection: true
  system-observe:
    allow-auto-connection: true
  hardware-observe:
    allow-auto-connection: true
`

	snapDecl := s.mockSnapDecl(c, "some-snap", "J60k4JY0HppjwOjW8dZdYc8obXKxujRu", "canonical", plugsSlots)

	all := builtin.Interfaces()
	// these are a mixture interfaces that the snap plugs
	plugged := map[string]bool{
		"network-bind":          true,
		"network-control":       true,
		"kernel-module-control": true,
		"system-observe":        true,
		"hardware-observe":      true,
	}
	for _, iface := range all {
		if !plugged[iface.Name()] {
			continue
		}

		cand := s.connectCand(c, iface.Name(), "", "")
		cand.PlugSnapDeclaration = snapDecl
		arity, err := cand.CheckAutoConnect()
		c.Check(err, IsNil)
		c.Check(arity.SlotsPerPlugAny(), Equals, false)
	}
}

// describe installation rules for slots succinctly for cross-checking,
// if an interface is not mentioned here a slot of its type can only
// be installed by a core snap (and this was taken care by
// BeforePrepareSlot),
// otherwise the entry for the interface is the list of snap types it
// can be installed by (using the declaration naming);
// ATM a nil entry means even stricter rules that would need be tested
// separately and whose implementation is in flux for now
var (
	slotInstallation = map[string][]string{
		// other
		"adb-support":               {"core"},
		"audio-playback":            {"app", "core"},
		"audio-record":              {"app", "core"},
		"autopilot-introspection":   {"core"},
		"avahi-control":             {"app", "core"},
		"avahi-observe":             {"app", "core"},
		"bluez":                     {"app", "core"},
		"bool-file":                 {"core", "gadget"},
		"browser-support":           {"core"},
		"content":                   {"app", "gadget"},
		"core-support":              {"core"},
		"cups":                      {"app"},
		"cups-control":              {"app", "core"},
		"dbus":                      {"app"},
		"docker-support":            {"core"},
		"desktop-launch":            {"core"},
		"dsp":                       {"core", "gadget"},
		"dummy":                     {"app"},
		"fwupd":                     {"app", "core"},
		"gpio":                      {"core", "gadget"},
		"gpio-control":              {"core"},
		"greengrass-support":        {"core"},
		"hidraw":                    {"core", "gadget"},
		"i2c":                       {"core", "gadget"},
		"iio":                       {"core", "gadget"},
		"kubernetes-support":        {"core"},
		"location-control":          {"app"},
		"location-observe":          {"app"},
		"lxd-support":               {"core"},
		"maliit":                    {"app"},
		"media-hub":                 {"app", "core"},
		"mir":                       {"app"},
		"microstack-support":        {"core"},
		"modem-manager":             {"app", "core"},
		"mpris":                     {"app"},
		"netlink-driver":            {"core", "gadget"},
		"network-manager":           {"app", "core"},
		"network-manager-observe":   {"app", "core"},
		"network-status":            {"core"},
		"ofono":                     {"app", "core"},
		"online-accounts-service":   {"app"},
		"power-control":             {"core"},
		"ppp":                       {"core"},
		"pulseaudio":                {"app", "core"},
		"pwm":                       {"core", "gadget"},
		"qualcomm-ipc-router":       {"core"},
		"raw-volume":                {"core", "gadget"},
		"sd-control":                {"core"},
		"serial-port":               {"core", "gadget"},
		"spi":                       {"core", "gadget"},
		"storage-framework-service": {"app"},
		"thumbnailer-service":       {"app"},
		"ubuntu-download-manager":   {"app"},
		"udisks2":                   {"app", "core"},
		"uhid":                      {"core"},
		"uio":                       {"core", "gadget"},
		"unity8":                    {"app"},
		"unity8-calendar":           {"app"},
		"unity8-contacts":           {"app"},
		"upower-observe":            {"app", "core"},
		"wayland":                   {"app", "core"},
		"x11":                       {"app", "core"},
		// snowflakes
		"classic-support": nil,
		"docker":          nil,
		"lxd":             nil,
	}

	restrictedPlugInstallation = map[string][]string{
		"core-support": {"core"},
	}

	snapTypeMap = map[string]snap.Type{
		"core":   snap.TypeOS,
		"app":    snap.TypeApp,
		"kernel": snap.TypeKernel,
		"gadget": snap.TypeGadget,
	}
)

func (s *baseDeclSuite) TestSlotInstallation(c *C) {
	all := builtin.Interfaces()

	for _, iface := range all {
		types, ok := slotInstallation[iface.Name()]
		if !ok { // common ones, only core can install them,
			types = []string{"core"}
		}

		if types == nil {
			// snowflake needs to be tested specially
			continue
		}
		for name, snapType := range snapTypeMap {
			ok := strutil.ListContains(types, name)
			ic := s.installSlotCand(c, iface.Name(), snapType, ``)
			err := ic.Check()
			comm := Commentf("%s by %s snap", iface.Name(), name)
			if ok {
				c.Check(err, IsNil, comm)
			} else {
				c.Check(err, NotNil, comm)
			}
		}
	}

	// test docker specially
	ic := s.installSlotCand(c, "docker", snap.TypeApp, ``)
	err := ic.Check()
	c.Assert(err, Not(IsNil))
	c.Assert(err, ErrorMatches, "installation not allowed by \"docker\" slot rule of interface \"docker\"")

	// test lxd specially
	ic = s.installSlotCand(c, "lxd", snap.TypeApp, ``)
	err = ic.Check()
	c.Assert(err, Not(IsNil))
	c.Assert(err, ErrorMatches, "installation not allowed by \"lxd\" slot rule of interface \"lxd\"")
}

func (s *baseDeclSuite) TestPlugInstallation(c *C) {
	all := builtin.Interfaces()

	restricted := map[string]bool{
		"block-devices":         true,
		"classic-support":       true,
		"desktop-launch":        true,
		"dm-crypt":              true,
		"docker-support":        true,
		"greengrass-support":    true,
		"gpio-control":          true,
		"ion-memory-control":    true,
		"kernel-module-control": true,
		"kubernetes-support":    true,
		"lxd-support":           true,
		"microstack-support":    true,
		"multipass-support":     true,
		"packagekit-control":    true,
		"personal-files":        true,
<<<<<<< HEAD
		"polkit":                true,
=======
		"sd-control":            true,
		"snap-refresh-control":  true,
>>>>>>> 17f6e535
		"snapd-control":         true,
		"system-files":          true,
		"tee":                   true,
		"uinput":                true,
		"unity8":                true,
	}

	for _, iface := range all {
		types, ok := restrictedPlugInstallation[iface.Name()]
		// If plug installation is restricted to specific snap types we
		// need to make sure this is really the case here. If that is not
		// the case we continue as normal.
		if ok {
			for name, snapType := range snapTypeMap {
				ok := strutil.ListContains(types, name)
				ic := s.installPlugCand(c, iface.Name(), snapType, ``)
				err := ic.Check()
				comm := Commentf("%s by %s snap", iface.Name(), name)
				if ok {
					c.Check(err, IsNil, comm)
				} else {
					c.Check(err, NotNil, comm)
				}
			}
		} else {
			ic := s.installPlugCand(c, iface.Name(), snap.TypeApp, ``)
			err := ic.Check()
			comm := Commentf("%s", iface.Name())
			if restricted[iface.Name()] {
				c.Check(err, NotNil, comm)
			} else {
				c.Check(err, IsNil, comm)
			}
		}
	}
}

func (s *baseDeclSuite) TestConnection(c *C) {
	all := builtin.Interfaces()

	// connecting with these interfaces needs to be allowed on
	// case-by-case basis
	noconnect := map[string]bool{
		"content":                   true,
		"cups":                      true,
		"docker":                    true,
		"fwupd":                     true,
		"location-control":          true,
		"location-observe":          true,
		"lxd":                       true,
		"maliit":                    true,
		"mir":                       true,
		"online-accounts-service":   true,
		"raw-volume":                true,
		"storage-framework-service": true,
		"thumbnailer-service":       true,
		"ubuntu-download-manager":   true,
		"unity8-calendar":           true,
		"unity8-contacts":           true,
	}

	for _, iface := range all {
		expected := !noconnect[iface.Name()]
		comm := Commentf(iface.Name())

		// check base declaration
		cand := s.connectCand(c, iface.Name(), "", "")
		err := cand.Check()

		if expected {
			c.Check(err, IsNil, comm)
		} else {
			c.Check(err, NotNil, comm)
		}
	}
}

func (s *baseDeclSuite) TestConnectionOnClassic(c *C) {
	restore := release.MockOnClassic(false)
	defer restore()

	all := builtin.Interfaces()

	// connecting with these interfaces needs to be allowed on
	// case-by-case basis when not on classic
	noconnect := map[string]bool{
		"audio-record":    true,
		"modem-manager":   true,
		"network-manager": true,
		"ofono":           true,
		"pulseaudio":      true,
		"upower-observe":  true,
	}

	for _, onClassic := range []bool{true, false} {
		release.OnClassic = onClassic
		for _, iface := range all {
			if !noconnect[iface.Name()] {
				continue
			}
			expected := onClassic
			comm := Commentf(iface.Name())

			// check base declaration
			cand := s.connectCand(c, iface.Name(), "", "")
			err := cand.Check()

			if expected {
				c.Check(err, IsNil, comm)
			} else {
				c.Check(err, NotNil, comm)
			}
		}
	}
}

func (s *baseDeclSuite) TestConnectionImplicitOnClassicOrAppSnap(c *C) {
	restore := release.MockOnClassic(false)
	defer restore()

	all := builtin.Interfaces()

	// These interfaces represent when the interface might be implicit on
	// classic or when the interface is provided via an app snap. As such,
	// they all share the following:
	//
	// - implicitOnCore: false
	// - implicitOnClassis: true
	// - base declaration uses:
	//     allow-installation:
	//       slot-snap-type:
	//         - app
	//         - core
	//     deny-connection:
	//       on-classic: false
	//     deny-auto-connection: true|false|unspecified
	//
	// connecting with these interfaces needs to be allowed on
	// case-by-case basis when not on classic
	ifaces := map[string]bool{
		"audio-playback":  true,
		"audio-record":    true,
		"cups-control":    true,
		"modem-manager":   true,
		"network-manager": true,
		"ofono":           true,
		"pulseaudio":      true,
		"upower-observe":  true,
	}

	for _, iface := range all {
		if !ifaces[iface.Name()] {
			continue
		}
		comm := Commentf(iface.Name())

		// verify the interface is setup as expected wrt
		// implicitOnCore, implicitOnClassic, no plugs and has
		// expected slots (ignoring AutoConnection)
		si := interfaces.StaticInfoOf(iface)
		c.Assert(si.ImplicitOnCore, Equals, false)
		c.Assert(si.ImplicitOnClassic, Equals, true)

		c.Assert(s.baseDecl.PlugRule(iface.Name()), IsNil)

		sr := s.baseDecl.SlotRule(iface.Name())
		c.Assert(sr, Not(IsNil))
		c.Assert(sr.AllowInstallation, HasLen, 1)
		c.Check(sr.AllowInstallation[0].SlotSnapTypes, DeepEquals, []string{"app", "core"}, comm)
		c.Assert(sr.DenyConnection, HasLen, 1)
		c.Check(sr.DenyConnection[0].OnClassic, DeepEquals, &asserts.OnClassicConstraint{Classic: false}, comm)

		for _, onClassic := range []bool{true, false} {
			release.OnClassic = onClassic

			for _, implicit := range []bool{true, false} {
				// When implicitOnCore is false, there is
				// nothing to test on Core
				if implicit && !onClassic {
					continue
				}

				snapType := "app"
				if implicit {
					snapType = "os"
				}
				slotYaml := fmt.Sprintf(`name: slot-snap
version: 0
type: %s
slots:
  %s:
`, snapType, iface.Name())

				// XXX: eventually 'onClassic && !implicit' but
				// the current declaration allows connection on
				// Core when 'type: app'. See:
				// https://github.com/snapcore/snapd/pull/8920/files#r471678529
				expected := onClassic

				// check base declaration
				cand := s.connectCand(c, iface.Name(), slotYaml, "")
				err := cand.Check()

				if expected {
					c.Check(err, IsNil, comm)
				} else {
					c.Check(err, NotNil, comm)
				}
			}
		}
	}
}

func (s *baseDeclSuite) TestSanity(c *C) {
	all := builtin.Interfaces()

	// these interfaces have rules both for the slots and plugs side
	// given how the rules work this can be delicate,
	// listed here to make sure that was a conscious decision
	bothSides := map[string]bool{
		"block-devices":         true,
		"audio-playback":        true,
		"classic-support":       true,
		"core-support":          true,
		"desktop-launch":        true,
		"dm-crypt":              true,
		"docker-support":        true,
		"greengrass-support":    true,
		"gpio-control":          true,
		"ion-memory-control":    true,
		"kernel-module-control": true,
		"kubernetes-support":    true,
		"lxd-support":           true,
		"microstack-support":    true,
		"multipass-support":     true,
		"packagekit-control":    true,
		"personal-files":        true,
<<<<<<< HEAD
		"polkit":                true,
=======
		"sd-control":            true,
		"snap-refresh-control":  true,
>>>>>>> 17f6e535
		"snapd-control":         true,
		"system-files":          true,
		"tee":                   true,
		"udisks2":               true,
		"uinput":                true,
		"unity8":                true,
		"wayland":               true,
	}

	for _, iface := range all {
		plugRule := s.baseDecl.PlugRule(iface.Name())
		slotRule := s.baseDecl.SlotRule(iface.Name())
		if plugRule == nil && slotRule == nil {
			c.Logf("%s is not considered in the base declaration", iface.Name())
			c.Fail()
		}
		if plugRule != nil && slotRule != nil {
			if !bothSides[iface.Name()] {
				c.Logf("%s have both a base declaration slot rule and plug rule, make sure that's intended and correct", iface.Name())
				c.Fail()
			}
		}
	}
}

func (s *baseDeclSuite) TestConnectionContent(c *C) {
	// we let connect explicitly as long as content matches (or is absent on both sides)

	// random (Sanitize* will now also block this)
	cand := s.connectCand(c, "content", "", "")
	err := cand.Check()
	c.Check(err, NotNil)

	slotDecl1 := s.mockSnapDecl(c, "slot-snap", "slot-snap-id", "pub1", "")
	plugDecl1 := s.mockSnapDecl(c, "plug-snap", "plug-snap-id", "pub1", "")
	plugDecl2 := s.mockSnapDecl(c, "plug-snap", "plug-snap-id", "pub2", "")

	// same publisher, same content
	cand = s.connectCand(c, "stuff", `name: slot-snap
version: 0
slots:
  stuff:
    interface: content
    content: mk1
`, `
name: plug-snap
version: 0
plugs:
  stuff:
    interface: content
    content: mk1
`)
	cand.SlotSnapDeclaration = slotDecl1
	cand.PlugSnapDeclaration = plugDecl1
	err = cand.Check()
	c.Check(err, IsNil)

	// different publisher, same content
	cand.SlotSnapDeclaration = slotDecl1
	cand.PlugSnapDeclaration = plugDecl2
	err = cand.Check()
	c.Check(err, IsNil)

	// same publisher, different content
	cand = s.connectCand(c, "stuff", `
name: slot-snap
version: 0
slots:
  stuff:
    interface: content
    content: mk1
`, `
name: plug-snap
version: 0
plugs:
  stuff:
    interface: content
    content: mk2
`)
	cand.SlotSnapDeclaration = slotDecl1
	cand.PlugSnapDeclaration = plugDecl1
	err = cand.Check()
	c.Check(err, NotNil)
}

func (s *baseDeclSuite) TestComposeBaseDeclaration(c *C) {
	decl, err := policy.ComposeBaseDeclaration(nil)
	c.Assert(err, IsNil)
	c.Assert(string(decl), testutil.Contains, `
type: base-declaration
authority-id: canonical
series: 16
revision: 0
`)
}

func (s *baseDeclSuite) TestDoesNotPanic(c *C) {
	// In case there are any issues in the actual interfaces we'd get a panic
	// on snapd startup. This test prevents this from happing unnoticed.
	_, err := policy.ComposeBaseDeclaration(builtin.Interfaces())
	c.Assert(err, IsNil)
}

func (s *baseDeclSuite) TestBrowserSupportAllowSandbox(c *C) {
	const plugYaml = `name: plug-snap
version: 0
plugs:
  browser-support:
   allow-sandbox: true
`
	cand := s.connectCand(c, "browser-support", "", plugYaml)
	err := cand.Check()
	c.Check(err, NotNil)

	_, err = cand.CheckAutoConnect()
	c.Check(err, NotNil)
}

func (s *baseDeclSuite) TestOpticalDriveWrite(c *C) {
	type options struct {
		readonlyYamls []string
		writableYamls []string
	}

	opts := &options{
		readonlyYamls: []string{
			// Non-specified "write" attribute
			`name: plug-snap
version: 0
plugs:
  optical-drive: null
`,
			// Undefined "write" attribute
			`name: plug-snap
version: 0
plugs:
  optical-drive: {}
`,
			// False "write" attribute
			`name: plug-snap
version: 0
plugs:
  optical-drive:
    write: false
`,
		},
		writableYamls: []string{
			// True "write" attribute
			`name: plug-snap
version: 0
plugs:
  optical-drive:
    write: true
`,
		},
	}

	checkOpticalDriveAutoConnect := func(plugYaml string, checker Checker) {
		cand := s.connectCand(c, "optical-drive", "", plugYaml)
		err := cand.Check()
		c.Check(err, checker)
		_, err = cand.CheckAutoConnect()
		c.Check(err, checker)
	}

	for _, plugYaml := range opts.readonlyYamls {
		checkOpticalDriveAutoConnect(plugYaml, IsNil)
	}
	for _, plugYaml := range opts.writableYamls {
		checkOpticalDriveAutoConnect(plugYaml, NotNil)
	}
}

func (s *baseDeclSuite) TestRawVolumeOverride(c *C) {
	slotYaml := `name: slot-snap
type: gadget
version: 0
slots:
  raw-volume:
    path: /dev/mmcblk0p1
`
	slotSnap := snaptest.MockInfo(c, slotYaml, nil)
	// mock a well-formed slot snap decl with SnapID
	slotSnapDecl := s.mockSnapDecl(c, "slot-snap", "slotsnapidididididididididididid", "canonical", "")

	plugYaml := `name: plug-snap
version: 0
plugs:
  raw-volume:
`
	plugSnap := snaptest.MockInfo(c, plugYaml, nil)

	// no plug-side declaration
	cand := &policy.ConnectCandidate{
		Plug:                interfaces.NewConnectedPlug(plugSnap.Plugs["raw-volume"], nil, nil),
		Slot:                interfaces.NewConnectedSlot(slotSnap.Slots["raw-volume"], nil, nil),
		SlotSnapDeclaration: slotSnapDecl,
		BaseDeclaration:     s.baseDecl,
	}

	err := cand.Check()
	c.Check(err, NotNil)
	c.Assert(err, ErrorMatches, "connection denied by slot rule of interface \"raw-volume\"")
	_, err = cand.CheckAutoConnect()
	c.Check(err, NotNil)
	c.Assert(err, ErrorMatches, "auto-connection denied by slot rule of interface \"raw-volume\"")

	// specific plug-side declaration for connection only
	plugsOverride := `
plugs:
  raw-volume:
    allow-connection:
      slot-snap-id:
        - slotsnapidididididididididididid
    allow-auto-connection: false
`
	plugSnapDecl := s.mockSnapDecl(c, "plug-snap", "plugsnapidididididididididididid", "canonical", plugsOverride)
	cand.PlugSnapDeclaration = plugSnapDecl
	err = cand.Check()
	c.Check(err, IsNil)
	_, err = cand.CheckAutoConnect()
	c.Check(err, NotNil)
	c.Assert(err, ErrorMatches, "auto-connection not allowed by plug rule of interface \"raw-volume\" for \"plug-snap\" snap")

	// specific plug-side declaration for connection and auto-connection
	plugsOverride = `
plugs:
  raw-volume:
    allow-connection:
      slot-snap-id:
        - slotsnapidididididididididididid
    allow-auto-connection:
      slot-snap-id:
        - slotsnapidididididididididididid
`
	plugSnapDecl = s.mockSnapDecl(c, "plug-snap", "plugsnapidididididididididididid", "canonical", plugsOverride)
	cand.PlugSnapDeclaration = plugSnapDecl
	err = cand.Check()
	c.Check(err, IsNil)
	arity, err := cand.CheckAutoConnect()
	c.Check(err, IsNil)
	c.Check(arity.SlotsPerPlugAny(), Equals, false)

	// blanket allow for connection and auto-connection to any slotting snap
	plugsOverride = `
plugs:
  raw-volume:
    allow-connection: true
    allow-auto-connection: true
`
	plugSnapDecl = s.mockSnapDecl(c, "some-snap", "plugsnapidididididididididididid", "canonical", plugsOverride)
	cand.PlugSnapDeclaration = plugSnapDecl
	err = cand.Check()
	c.Check(err, IsNil)
	arity, err = cand.CheckAutoConnect()
	c.Check(err, IsNil)
	c.Check(arity.SlotsPerPlugAny(), Equals, false)
}

func (s *baseDeclSuite) TestAutoConnectionDesktopLaunchOverride(c *C) {
	cand := s.connectCand(c, "desktop-launch", "", "")
	_, err := cand.CheckAutoConnect()
	c.Check(err, NotNil)
	c.Assert(err, ErrorMatches, "auto-connection denied by plug rule of interface \"desktop-launch\"")

	plugsSlots := `
plugs:
  desktop-launch:
    allow-auto-connection: true
`

	snapDecl := s.mockSnapDecl(c, "some-snap", "some-snap-with-desktop-launch-id", "canonical", plugsSlots)
	cand.PlugSnapDeclaration = snapDecl
	_, err = cand.CheckAutoConnect()
	c.Check(err, IsNil)
}<|MERGE_RESOLUTION|>--- conflicted
+++ resolved
@@ -740,12 +740,9 @@
 		"multipass-support":     true,
 		"packagekit-control":    true,
 		"personal-files":        true,
-<<<<<<< HEAD
 		"polkit":                true,
-=======
 		"sd-control":            true,
 		"snap-refresh-control":  true,
->>>>>>> 17f6e535
 		"snapd-control":         true,
 		"system-files":          true,
 		"tee":                   true,
@@ -983,12 +980,9 @@
 		"multipass-support":     true,
 		"packagekit-control":    true,
 		"personal-files":        true,
-<<<<<<< HEAD
 		"polkit":                true,
-=======
 		"sd-control":            true,
 		"snap-refresh-control":  true,
->>>>>>> 17f6e535
 		"snapd-control":         true,
 		"system-files":          true,
 		"tee":                   true,
