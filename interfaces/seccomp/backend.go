--- conflicted
+++ resolved
@@ -58,31 +58,15 @@
 	releaseInfoId            = release.ReleaseInfo.ID
 	releaseInfoVersionId     = release.ReleaseInfo.VersionID
 	requiresSocketcall       = requiresSocketcallImpl
-<<<<<<< HEAD
-	seccompCompilerLookup    = cmd.InternalToolPath
-)
-
-=======
 
 	snapSeccompVersionInfo = snapSeccompVersionInfoImpl
-	seccompCompilerLookup  = snapSeccompPath
+	seccompCompilerLookup  = cmd.InternalToolPath
 )
 
 func snapSeccompVersionInfoImpl(c Compiler) (string, error) {
 	return c.VersionInfo()
 }
 
-func snapSeccompPath(compiler string) (string, error) {
-	exe, err := osReadlink("/proc/self/exe")
-	if err != nil {
-		return "", err
-	}
-
-	// snap-seccomp is at the same location as snapd
-	return filepath.Join(filepath.Dir(exe), "snap-seccomp"), nil
-}
-
->>>>>>> 428d4ea5
 type Compiler interface {
 	Compile(in, out string) error
 	VersionInfo() (string, error)
