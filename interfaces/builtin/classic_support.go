// -*- Mode: Go; indent-tabs-mode: t -*-

/*
 * Copyright (C) 2017 Canonical Ltd
 *
 * This program is free software: you can redistribute it and/or modify
 * it under the terms of the GNU General Public License version 3 as
 * published by the Free Software Foundation.
 *
 * This program is distributed in the hope that it will be useful,
 * but WITHOUT ANY WARRANTY; without even the implied warranty of
 * MERCHANTABILITY or FITNESS FOR A PARTICULAR PURPOSE.  See the
 * GNU General Public License for more details.
 *
 * You should have received a copy of the GNU General Public License
 * along with this program.  If not, see <http://www.gnu.org/licenses/>.
 *
 */

package builtin

const classicSupportSummary = `special permissions for the classic snap`

const classicSupportPlugAppArmor = `
# Description: permissions to use classic dimension. This policy is
# intentionally not restricted. This gives device ownership to
# connected snaps.

# Description: permissions to use classic dimension. This policy is intentionally
# not restricted. This gives device ownership to connected snaps.

# for 'create'
/{,usr/}bin/unsquashfs ixr,
/var/lib/snapd/snaps/core_*.snap r,
capability chown,
capability fowner,
capability mknod,

# This allows running anything unconfined
/{,usr/}bin/sudo Uxr,
capability fsetid,
capability dac_override,

# Allow copying configuration to the chroot
/etc/{,**} r,
/var/lib/extrausers/{,*} r,

# Allow bind mounting various directories
capability sys_admin,
/{,usr/}bin/mount ixr,
/{,usr/}bin/mountpoint ixr,
/run/mount/utab rw,
@{PROC}/[0-9]*/mountinfo r,
mount options=(rw bind) /home/ -> /var/snap/@{SNAP_NAME}/**/,
mount options=(rw bind) /run/ -> /var/snap/@{SNAP_NAME}/**/,
mount options=(rw bind) /proc/ -> /var/snap/@{SNAP_NAME}/**/,
mount options=(rw bind) /sys/ -> /var/snap/@{SNAP_NAME}/**/,
mount options=(rw bind) /dev/ -> /var/snap/@{SNAP_NAME}/**/,
mount options=(rw bind) / -> /var/snap/@{SNAP_NAME}/**/,
mount fstype=devpts options=(rw) devpts -> /dev/pts/,
mount options=(rw rprivate) -> /var/snap/@{SNAP_NAME}/**/,

# reset
/{,usr/}bin/umount ixr,
umount /var/snap/@{SNAP_NAME}/**/,

# These rules allow running anything unconfined as well as managing systemd
/usr/bin/systemd-run Uxr,
/bin/systemctl Uxr,
`

const classicSupportPlugSecComp = `
# Description: permissions to use classic dimension. This policy is intentionally
# not restricted. This gives device ownership to connected snaps.
# create
chown
chown32
lchown
lchown32
fchown
fchown32
fchownat
mknod
chroot

# sudo
bind
sendmsg
sendmmsg
sendto
recvfrom
recvmsg
setgroups
setgroups32

# classic
mount
getsockopt

# reset
umount
umount2
`

func init() {
	registerIface(&commonInterface{
		name:                  "classic-support",
<<<<<<< HEAD
		implicitOnCore:        true,
		implicitOnClassic:     true,
=======
		summary:               classicSupportSummary,
>>>>>>> d455a619
		connectedPlugAppArmor: classicSupportPlugAppArmor,
		connectedPlugSecComp:  classicSupportPlugSecComp,
	})
}<|MERGE_RESOLUTION|>--- conflicted
+++ resolved
@@ -105,12 +105,9 @@
 func init() {
 	registerIface(&commonInterface{
 		name:                  "classic-support",
-<<<<<<< HEAD
+		summary:               classicSupportSummary,
 		implicitOnCore:        true,
 		implicitOnClassic:     true,
-=======
-		summary:               classicSupportSummary,
->>>>>>> d455a619
 		connectedPlugAppArmor: classicSupportPlugAppArmor,
 		connectedPlugSecComp:  classicSupportPlugSecComp,
 	})
