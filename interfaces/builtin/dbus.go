--- conflicted
+++ resolved
@@ -406,15 +406,14 @@
 	return true
 }
 
-<<<<<<< HEAD
+func (iface *DbusInterface) ValidatePlug(plug *interfaces.Plug, attrs map[string]interface{}) error {
+	return nil
+}
+
+func (iface *DbusInterface) ValidateSlot(slot *interfaces.Slot, attrs map[string]interface{}) error {
+	return nil
+}
+
 func init() {
 	registerIface(&DbusInterface{})
-=======
-func (iface *DbusInterface) ValidatePlug(plug *interfaces.Plug, attrs map[string]interface{}) error {
-	return nil
-}
-
-func (iface *DbusInterface) ValidateSlot(slot *interfaces.Slot, attrs map[string]interface{}) error {
-	return nil
->>>>>>> 69eee7ca
 }