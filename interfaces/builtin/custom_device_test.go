--- conflicted
+++ resolved
@@ -508,13 +508,9 @@
 
 		// The last line of the snippet is about snap-device-helper
 		actionLine := snippets[rulesCount]
-<<<<<<< HEAD
-		c.Assert(actionLine, Matches, `^TAG=="snap_consumer_app", RUN\+="/usr/lib/snapd/snap-device-helper .*`, testLabel)
-=======
 		c.Assert(actionLine, Matches,
 			fmt.Sprintf(`^TAG=="snap_consumer_app", RUN\+="%s/snap-device-helper .*`, dirs.DistroLibExecDir),
 			testLabel)
->>>>>>> 8d2fcc01
 	}
 }
 
