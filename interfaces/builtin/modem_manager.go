--- conflicted
+++ resolved
@@ -1229,20 +1229,9 @@
 	return nil
 }
 
-<<<<<<< HEAD
 func (iface *modemManagerInterface) UDevPermanentSlot(spec *udev.Specification, slot *snap.SlotInfo) error {
-	old := "###CONNECTED_SECURITY_TAGS###"
-	udevRule := modemManagerPermanentSlotUDev
-	for appName := range slot.Apps {
-		tag := udevSnapSecurityName(slot.Snap.Name(), appName)
-		udevRule += strings.Replace(modemManagerPermanentSlotUDevTag, old, tag, -1)
-	}
-	spec.AddSnippet(udevRule)
-=======
-func (iface *modemManagerInterface) UDevPermanentSlot(spec *udev.Specification, slot *interfaces.Slot) error {
 	spec.AddSnippet(modemManagerPermanentSlotUDev)
 	spec.TagDevice(`KERNEL=="tty[A-Z]*[0-9]*|cdc-wdm[0-9]*"`)
->>>>>>> e00b5b1c
 	return nil
 }
 
