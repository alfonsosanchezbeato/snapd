// -*- Mode: Go; indent-tabs-mode: t -*-

/*
 * Copyright (C) 2014-2015 Canonical Ltd
 *
 * This program is free software: you can redistribute it and/or modify
 * it under the terms of the GNU General Public License version 3 as
 * published by the Free Software Foundation.
 *
 * This program is distributed in the hope that it will be useful,
 * but WITHOUT ANY WARRANTY; without even the implied warranty of
 * MERCHANTABILITY or FITNESS FOR A PARTICULAR PURPOSE.  See the
 * GNU General Public License for more details.
 *
 * You should have received a copy of the GNU General Public License
 * along with this program.  If not, see <http://www.gnu.org/licenses/>.
 *
 */

package wait

import (
	"fmt"
	"strings"
	"testing"
	"time"

	"gopkg.in/check.v1"
)

const (
	outputPattern = "myOutputPattern"
)

// Hook up check.v1 into the "go test" runner
func Test(t *testing.T) { check.TestingT(t) }

type waitTestSuite struct {
	myFuncCalls       int
	myFuncReturnValue string
	myFuncError       bool

	outputPattern string

	initTime time.Time
	delay    time.Duration

	backInterval       time.Duration
	backMaxWaitRetries int
}

var _ = check.Suite(&waitTestSuite{})

func (s *waitTestSuite) SetUpTest(c *check.C) {
	s.myFuncCalls = 0
	s.myFuncReturnValue = outputPattern
	s.myFuncError = false

	s.backInterval = interval
	s.backMaxWaitRetries = maxWaitRetries

	// save the starting time to be able to measure delays
	s.initTime = time.Now()
	// reset delay, each test will set it up if needed
	s.delay = 0

	interval = 1
}

func (s *waitTestSuite) TearDownTest(c *check.C) {
	interval = s.backInterval
	maxWaitRetries = s.backMaxWaitRetries
}

func (s *waitTestSuite) myFunc() (output string, err error) {
	s.myFuncCalls++

	// after the given delay (0 by default) this method will return the value specified at
	// myFuncReturnValue, before it all the calls will return an empty string
	if time.Since(s.initTime) >= s.delay {
		output = s.myFuncReturnValue
		if s.myFuncError {
			err = fmt.Errorf("Error!")
		}
	}
	return
}

func (s *waitTestSuite) TestForFunctionExists(c *check.C) {
	err := ForFunction(c, outputPattern, s.myFunc)

	c.Assert(err, check.IsNil, check.Commentf("Got error %s", err))
}

func (s *waitTestSuite) TestForFunctionCallsGivenFunction(c *check.C) {
	ForFunction(c, outputPattern, s.myFunc)

	c.Assert(s.myFuncCalls, check.Equals, 1,
		check.Commentf("Expected 1 call to ExecCommand with 'mycmd mypar', got %d", s.myFuncCalls))
}

func (s *waitTestSuite) TestForFunctionReturnsFunctionError(c *check.C) {
	s.myFuncError = true

	err := ForFunction(c, outputPattern, s.myFunc)

	c.Assert(err, check.NotNil, check.Commentf("Didn't get expected error"))
}

func (s *waitTestSuite) TestForFunctionReturnsFunctionErrorOnRetry(c *check.C) {
	s.myFuncError = true
	s.delay = 1 * time.Millisecond

	err := ForFunction(c, outputPattern, s.myFunc)

	c.Assert(err, check.NotNil, check.Commentf("Didn't get expected error"))
}

func (s *waitTestSuite) TestForFunctionFailsOnUnmatchedOutput(c *check.C) {
	maxWaitRetries = 0

	s.myFuncReturnValue = "anotherPattern"
	err := ForFunction(c, outputPattern, s.myFunc)

	c.Assert(err, check.NotNil, check.Commentf("Didn't get expected error"))
}

func (s *waitTestSuite) TestForFunctionRetriesCalls(c *check.C) {
	maxWaitRetries = 2

	s.delay = 2 * time.Millisecond

	err := ForFunction(c, outputPattern, s.myFunc)

	c.Assert(err, check.IsNil, check.Commentf("Got error %s", err))
	c.Assert(s.myFuncCalls > 0, check.Equals, true)
}

func (s *waitTestSuite) TestForFunctionHonoursMaxWaitRetries(c *check.C) {
	maxWaitRetries = 3

	s.myFuncReturnValue = "anotherPattern"

	ForFunction(c, outputPattern, s.myFunc)

	// the first call is not actually a retry
	actualRetries := s.myFuncCalls - 1

	c.Assert(actualRetries, check.Equals, maxWaitRetries,
		check.Commentf("Actual number of retries %d does not match max retries %d",
			actualRetries, maxWaitRetries))
}

func (s *waitTestSuite) TestForActiveServiceCallsForCommand(c *check.C) {
	backForCommand := ForCommand
	defer func() { ForCommand = backForCommand }()
	var called string
	ForCommand = func(c *check.C, pattern string, cmds ...string) (err error) {
		called = fmt.Sprintf("ForCommand called with pattern '%s' and cmds '%s'",
			pattern, strings.Join(cmds, " "))
		return
	}

	ForActiveService(c, "myservice")

	expectedCalled := "ForCommand called with pattern 'ActiveState=active\n' and cmds 'systemctl show -p ActiveState myservice'"
	c.Assert(called, check.Equals, expectedCalled, check.Commentf("Expected call to ForCommand didn't happen"))
}

func (s *waitTestSuite) TestForServerOnPortCallsForCommand(c *check.C) {
	backForCommand := ForCommand
	defer func() { ForCommand = backForCommand }()
	var called string
	ForCommand = func(c *check.C, pattern string, cmds ...string) (err error) {
		called = fmt.Sprintf("ForCommand called with pattern '%s' and cmds '%s'",
			pattern, strings.Join(cmds, " "))
		return
	}

	ForServerOnPort(c, "tcp", 1234)

<<<<<<< HEAD
	expectedCalled := `ForCommand called with pattern '(?msU)^.*tcp .*:1234 .*LISTEN.*' and cmds 'netstat -tapn'`
=======
	expectedCalled := `ForCommand called with pattern '(?msU)^.*tcp .*:1234 .* LISTEN.*' and cmds 'netstat -tapn'`
>>>>>>> b0e127b1
	c.Assert(called, check.Equals, expectedCalled, check.Commentf("Expected call to ForCommand didn't happen"))
}

func (s *waitTestSuite) TestForCommandCallsForFunction(c *check.C) {
	backForFunction := ForFunction
	defer func() { ForFunction = backForFunction }()
	var called string

	ForFunction = func(c *check.C, pattern string, inputFunc func() (string, error)) (err error) {
		called = fmt.Sprintf("ForFunction called with pattern '%s' and execCommand wrapper", pattern)
		return
	}

	ForCommand(c, "pattern", "ls")

	expectedCalled := `ForFunction called with pattern 'pattern' and execCommand wrapper`
	c.Assert(called, check.Equals, expectedCalled, check.Commentf("Expected call to ForFunction didn't happen"))
}

func (s *waitTestSuite) TestForCommandUsesExecCommand(c *check.C) {
	maxWaitRetries = 0

	backExecCommand := execCommand
	defer func() { execCommand = backExecCommand }()
	var called string

	execCommand = func(c *check.C, cmds ...string) (output string) {
		called = fmt.Sprintf("execCommand called with cmds %s", cmds)
		return
	}

	ForCommand(c, "pattern", "ls")

	expectedCalled := `execCommand called with cmds [ls]`
	c.Assert(called, check.Equals, expectedCalled, check.Commentf("Expected call to execCommand didn't happen"))
}<|MERGE_RESOLUTION|>--- conflicted
+++ resolved
@@ -179,11 +179,7 @@
 
 	ForServerOnPort(c, "tcp", 1234)
 
-<<<<<<< HEAD
-	expectedCalled := `ForCommand called with pattern '(?msU)^.*tcp .*:1234 .*LISTEN.*' and cmds 'netstat -tapn'`
-=======
 	expectedCalled := `ForCommand called with pattern '(?msU)^.*tcp .*:1234 .* LISTEN.*' and cmds 'netstat -tapn'`
->>>>>>> b0e127b1
 	c.Assert(called, check.Equals, expectedCalled, check.Commentf("Expected call to ForCommand didn't happen"))
 }
 
