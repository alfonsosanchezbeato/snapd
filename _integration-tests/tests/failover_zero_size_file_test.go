--- conflicted
+++ resolved
@@ -63,23 +63,12 @@
 }
 
 func (zeroSizeInitrd) unset(c *check.C) {
-<<<<<<< HEAD
-	if classicKernelFiles(c) {
-		commonUnset(c, BaseAltPartitionPath, origBootFilenamePattern, initrdFilename)
-	} else {
-		boot := bootSystem(c)
-		dir := bootDirectory(boot)
-		bootFileNamePattern := newKernelFilenamePattern(c, boot, true)
-		commonUnset(c, dir, bootFileNamePattern, initrdFilename)
-	}
-=======
 	boot, err := partition.BootSystem()
 	c.Assert(err, check.IsNil, check.Commentf("Error getting the boot system: %s", err))
 	dir := partition.BootDir(boot)
 
 	bootFileNamePattern := newKernelFilenamePattern(c, boot, false)
 	commonUnset(c, dir, bootFileNamePattern, initrdFilename)
->>>>>>> db85e399
 }
 
 func (zeroSizeSystemd) set(c *check.C) {
@@ -182,16 +171,6 @@
 */
 
 func (s *failoverSuite) TestZeroSizeInitrd(c *check.C) {
-<<<<<<< HEAD
-=======
-	// Skip if on uboot due to https://bugs.launchpad.net/snappy/+bug/1480248
-	// (fgimenez 20150731)
-	boot, err := partition.BootSystem()
-	c.Assert(err, check.IsNil, check.Commentf("Error getting the boot system: %s", err))
-	if boot == "uboot" {
-		c.Skip("Failover for empty initrd not working in uboot")
-	}
->>>>>>> db85e399
 	commonFailoverTest(c, zeroSizeInitrd{})
 }
 
