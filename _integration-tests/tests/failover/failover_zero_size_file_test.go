--- conflicted
+++ resolved
@@ -92,22 +92,14 @@
 	renameFile(c, BaseOtherPath, oldFilename, newFilename)
 }
 
-<<<<<<< HEAD
-func renameFile(c *C, basePath, oldFilename, newFilename string) {
+func renameFile(c *check.C, basePath, oldFilename, newFilename string) {
 	MakeWritable(c, basePath)
 	defer MakeReadonly(c, basePath)
-	ExecCommand(c, "sudo", "mv", oldFilename, newFilename)
-	ExecCommand(c, "sudo", "touch", oldFilename)
-=======
-func renameFile(c *check.C, basePath, oldFilename, newFilename string) {
-	makeWritable(c, basePath)
 	ExecCommand(c, "sudo", "mv", oldFilename, newFilename)
 	ExecCommand(c, "sudo", "touch", oldFilename)
 
 	mode := getFileMode(c, newFilename)
 	ExecCommand(c, "sudo", "chmod", fmt.Sprintf("%o", mode), oldFilename)
-	makeReadonly(c, basePath)
->>>>>>> d672dbcb
 }
 
 func getFileMode(c *check.C, filePath string) os.FileMode {
