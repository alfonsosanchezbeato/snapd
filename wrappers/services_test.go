// -*- Mode: Go; indent-tabs-mode: t -*-

/*
 * Copyright (C) 2014-2016 Canonical Ltd
 *
 * This program is free software: you can redistribute it and/or modify
 * it under the terms of the GNU General Public License version 3 as
 * published by the Free Software Foundation.
 *
 * This program is distributed in the hope that it will be useful,
 * but WITHOUT ANY WARRANTY; without even the implied warranty of
 * MERCHANTABILITY or FITNESS FOR A PARTICULAR PURPOSE.  See the
 * GNU General Public License for more details.
 *
 * You should have received a copy of the GNU General Public License
 * along with this program.  If not, see <http://www.gnu.org/licenses/>.
 *
 */

package wrappers_test

import (
	"fmt"
	"io/ioutil"
	"path/filepath"
	"regexp"
	"sort"
	"time"

	. "gopkg.in/check.v1"

	"github.com/snapcore/snapd/dirs"
	"github.com/snapcore/snapd/osutil"
	"github.com/snapcore/snapd/progress"
	"github.com/snapcore/snapd/snap"
	"github.com/snapcore/snapd/snap/snaptest"
	"github.com/snapcore/snapd/systemd"
	"github.com/snapcore/snapd/testutil"
	"github.com/snapcore/snapd/wrappers"
)

type servicesTestSuite struct {
	tempdir string

	restorer func()
}

var _ = Suite(&servicesTestSuite{})

func (s *servicesTestSuite) SetUpTest(c *C) {
	s.tempdir = c.MkDir()
	dirs.SetRootDir(s.tempdir)

	s.restorer = systemd.MockSystemctl(func(cmd ...string) ([]byte, error) {
		return []byte("ActiveState=inactive\n"), nil
	})
}

func (s *servicesTestSuite) TearDownTest(c *C) {
	dirs.SetRootDir("")
	s.restorer()
}

func (s *servicesTestSuite) TestAddSnapServicesAndRemove(c *C) {
	var sysdLog [][]string
	r := systemd.MockSystemctl(func(cmd ...string) ([]byte, error) {
		sysdLog = append(sysdLog, cmd)
		return []byte("ActiveState=inactive\n"), nil
	})
	defer r()

	info := snaptest.MockSnap(c, packageHello, &snap.SideInfo{Revision: snap.R(12)})
	svcFile := filepath.Join(s.tempdir, "/etc/systemd/system/snap.hello-snap.svc1.service")

	err := wrappers.AddSnapServices(info, nil)
	c.Assert(err, IsNil)
	c.Check(sysdLog, DeepEquals, [][]string{
		{"--root", dirs.GlobalRootDir, "enable", filepath.Base(svcFile)},
		{"daemon-reload"},
	})

	content, err := ioutil.ReadFile(svcFile)
	c.Assert(err, IsNil)

	verbs := []string{"Start", "Stop", "StopPost"}
	cmds := []string{"", " --command=stop", " --command=post-stop"}
	for i := range verbs {
		expected := fmt.Sprintf("Exec%s=/usr/bin/snap run%s hello-snap.svc1", verbs[i], cmds[i])
		c.Check(string(content), Matches, "(?ms).*^"+regexp.QuoteMeta(expected)) // check.v1 adds ^ and $ around the regexp provided
	}

	sysdLog = nil
	err = wrappers.StopServices(info.Services(), "", progress.Null)
	c.Assert(err, IsNil)
	c.Assert(sysdLog, HasLen, 2)
	c.Check(sysdLog, DeepEquals, [][]string{
		{"stop", filepath.Base(svcFile)},
		{"show", "--property=ActiveState", "snap.hello-snap.svc1.service"},
	})

	sysdLog = nil
	err = wrappers.RemoveSnapServices(info, progress.Null)
	c.Assert(err, IsNil)
	c.Check(osutil.FileExists(svcFile), Equals, false)
	c.Assert(sysdLog, HasLen, 2)
	c.Check(sysdLog[0], DeepEquals, []string{"--root", dirs.GlobalRootDir, "disable", filepath.Base(svcFile)})
	c.Check(sysdLog[1], DeepEquals, []string{"daemon-reload"})
}

func (s *servicesTestSuite) TestRemoveSnapWithSocketsRemovesSocketsService(c *C) {
	info := snaptest.MockSnap(c, packageHello+`
 svc1:
  daemon: simple
  plugs: [network-bind]
  sockets:
    sock1:
      listen-stream: $SNAP_DATA/sock1.socket
      socket-mode: 0666
    sock2:
      listen-stream: $SNAP_COMMON/sock2.socket
`, &snap.SideInfo{Revision: snap.R(12)})

	err := wrappers.AddSnapServices(info, nil)
	c.Assert(err, IsNil)

	err = wrappers.StopServices(info.Services(), "", &progress.Null)
	c.Assert(err, IsNil)

	err = wrappers.RemoveSnapServices(info, &progress.Null)
	c.Assert(err, IsNil)

	app := info.Apps["svc1"]
	c.Assert(app.Sockets, HasLen, 2)
	for _, socket := range app.Sockets {
		c.Check(osutil.FileExists(socket.File()), Equals, false)
	}
}

func (s *servicesTestSuite) TestRemoveSnapPackageFallbackToKill(c *C) {
	restore := wrappers.MockKillWait(200 * time.Millisecond)
	defer restore()

	var sysdLog [][]string
	r := systemd.MockSystemctl(func(cmd ...string) ([]byte, error) {
		// filter out the "systemctl show" that
		// StopServices generates
		if cmd[0] != "show" {
			sysdLog = append(sysdLog, cmd)
		}
		return []byte("ActiveState=active\n"), nil
	})
	defer r()

	info := snaptest.MockSnap(c, `name: wat
version: 42
apps:
 wat:
   command: wat
   stop-timeout: 250ms
   daemon: forking
`, &snap.SideInfo{Revision: snap.R(11)})

	err := wrappers.AddSnapServices(info, nil)
	c.Assert(err, IsNil)

	sysdLog = nil

	svcFName := "snap.wat.wat.service"

	err = wrappers.StopServices(info.Services(), "", progress.Null)
	c.Assert(err, IsNil)

	c.Check(sysdLog, DeepEquals, [][]string{
		{"stop", svcFName},
		// check kill invocations
		{"kill", svcFName, "-s", "TERM", "--kill-who=all"},
		{"kill", svcFName, "-s", "KILL", "--kill-who=all"},
	})
}

func (s *servicesTestSuite) TestStopServicesWithSockets(c *C) {
	var sysdLog []string
	r := systemd.MockSystemctl(func(cmd ...string) ([]byte, error) {
		if cmd[0] == "stop" {
			sysdLog = append(sysdLog, cmd[1])
		}
		return []byte("ActiveState=inactive\n"), nil
	})
	defer r()

	info := snaptest.MockSnap(c, packageHello+`
 svc1:
  daemon: simple
  plugs: [network-bind]
  sockets:
    sock1:
      listen-stream: $SNAP_COMMON/sock1.socket
      socket-mode: 0666
    sock2:
      listen-stream: $SNAP_DATA/sock2.socket
`, &snap.SideInfo{Revision: snap.R(12)})

	err := wrappers.AddSnapServices(info, nil)
	c.Assert(err, IsNil)

	sysdLog = nil

	err = wrappers.StopServices(info.Services(), "", &progress.Null)
	c.Assert(err, IsNil)

	sort.Strings(sysdLog)
	c.Check(sysdLog, DeepEquals, []string{
		"snap.hello-snap.svc1.service", "snap.hello-snap.svc1.sock1.socket", "snap.hello-snap.svc1.sock2.socket"})
}

func (s *servicesTestSuite) TestStartServices(c *C) {
	var sysdLog [][]string
	r := systemd.MockSystemctl(func(cmd ...string) ([]byte, error) {
		sysdLog = append(sysdLog, cmd)
		return []byte("ActiveState=inactive\n"), nil
	})
	defer r()

	info := snaptest.MockSnap(c, packageHello, &snap.SideInfo{Revision: snap.R(12)})
	svcFile := filepath.Join(s.tempdir, "/etc/systemd/system/snap.hello-snap.svc1.service")

	err := wrappers.StartServices(info.Services(), nil)
	c.Assert(err, IsNil)

	c.Assert(sysdLog, DeepEquals, [][]string{{"start", filepath.Base(svcFile)}})
}

func (s *servicesTestSuite) TestAddSnapMultiServicesFailCreateCleanup(c *C) {
	var sysdLog [][]string

	// sanity check: there are no service files
	svcFiles, _ := filepath.Glob(filepath.Join(dirs.SnapServicesDir, "snap.hello-snap.*.service"))
	c.Check(svcFiles, HasLen, 0)

	r := systemd.MockSystemctl(func(cmd ...string) ([]byte, error) {
		sysdLog = append(sysdLog, cmd)
		return nil, nil
	})
	defer r()

	info := snaptest.MockSnap(c, packageHello+`
 svc2:
  daemon: potato
`, &snap.SideInfo{Revision: snap.R(12)})

	err := wrappers.AddSnapServices(info, nil)
	c.Assert(err, ErrorMatches, ".*potato.*")

	// the services are cleaned up
	svcFiles, _ = filepath.Glob(filepath.Join(dirs.SnapServicesDir, "snap.hello-snap.*.service"))
	c.Check(svcFiles, HasLen, 0)

	// *either* the first service failed validation, and nothing
	// was done, *or* the second one failed, and the first one was
	// enabled before the second failed, and disabled after.
	if len(sysdLog) > 0 {
		// the second service failed validation
		c.Check(sysdLog, DeepEquals, [][]string{
			{"--root", dirs.GlobalRootDir, "enable", "snap.hello-snap.svc1.service"},
			{"--root", dirs.GlobalRootDir, "disable", "snap.hello-snap.svc1.service"},
			{"daemon-reload"},
		})
	}
}

func (s *servicesTestSuite) TestAddSnapMultiServicesFailEnableCleanup(c *C) {
	var sysdLog [][]string
	svc1Name := "snap.hello-snap.svc1.service"
	svc2Name := "snap.hello-snap.svc2.service"
	numEnables := 0

	// sanity check: there are no service files
	svcFiles, _ := filepath.Glob(filepath.Join(dirs.SnapServicesDir, "snap.hello-snap.*.service"))
	c.Check(svcFiles, HasLen, 0)

	r := systemd.MockSystemctl(func(cmd ...string) ([]byte, error) {
		sysdLog = append(sysdLog, cmd)
		sdcmd := cmd[0]
		if len(cmd) >= 2 {
			sdcmd = cmd[len(cmd)-2]
		}
		switch sdcmd {
		case "enable":
			numEnables++
			switch numEnables {
			case 1:
				if cmd[len(cmd)-1] == svc2Name {
					// the services are being iterated in the "wrong" order
					svc1Name, svc2Name = svc2Name, svc1Name
				}
				return nil, nil
			case 2:
				return nil, fmt.Errorf("failed")
			default:
				panic("expected no more than 2 enables")
			}
		case "disable", "daemon-reload":
			return nil, nil
		default:
			panic("unexpected systemctl command " + sdcmd)
		}
	})
	defer r()

	info := snaptest.MockSnap(c, packageHello+`
 svc2:
  command: bin/hello
  daemon: simple
`, &snap.SideInfo{Revision: snap.R(12)})

	err := wrappers.AddSnapServices(info, nil)
	c.Assert(err, ErrorMatches, "failed")

	// the services are cleaned up
	svcFiles, _ = filepath.Glob(filepath.Join(dirs.SnapServicesDir, "snap.hello-snap.*.service"))
	c.Check(svcFiles, HasLen, 0)
	c.Check(sysdLog, DeepEquals, [][]string{
		{"--root", dirs.GlobalRootDir, "enable", svc1Name},
		{"--root", dirs.GlobalRootDir, "enable", svc2Name}, // this one fails
		{"--root", dirs.GlobalRootDir, "disable", svc1Name},
		{"daemon-reload"},
	})
}

func (s *servicesTestSuite) TestAddSnapMultiServicesStartFailOnSystemdReloadCleanup(c *C) {
	// this test might be overdoing it (it's mostly covering the same ground as the previous one), but ... :-)
	var sysdLog [][]string
	svc1Name := "snap.hello-snap.svc1.service"
	svc2Name := "snap.hello-snap.svc2.service"

	// sanity check: there are no service files
	svcFiles, _ := filepath.Glob(filepath.Join(dirs.SnapServicesDir, "snap.hello-snap.*.service"))
	c.Check(svcFiles, HasLen, 0)

	first := true
	r := systemd.MockSystemctl(func(cmd ...string) ([]byte, error) {
		sysdLog = append(sysdLog, cmd)
		if len(cmd) < 2 {
			return nil, fmt.Errorf("failed")
		}
		if first {
			first = false
			if cmd[len(cmd)-1] == svc2Name {
				// the services are being iterated in the "wrong" order
				svc1Name, svc2Name = svc2Name, svc1Name
			}
		}
		return nil, nil

	})
	defer r()

	info := snaptest.MockSnap(c, packageHello+`
 svc2:
  command: bin/hello
  daemon: simple
`, &snap.SideInfo{Revision: snap.R(12)})

	err := wrappers.AddSnapServices(info, progress.Null)
	c.Assert(err, ErrorMatches, "failed")

	// the services are cleaned up
	svcFiles, _ = filepath.Glob(filepath.Join(dirs.SnapServicesDir, "snap.hello-snap.*.service"))
	c.Check(svcFiles, HasLen, 0)
	c.Check(sysdLog, DeepEquals, [][]string{
		{"--root", dirs.GlobalRootDir, "enable", svc1Name},
		{"--root", dirs.GlobalRootDir, "enable", svc2Name},
		{"daemon-reload"}, // this one fails
		{"--root", dirs.GlobalRootDir, "disable", svc1Name},
		{"--root", dirs.GlobalRootDir, "disable", svc2Name},
		{"daemon-reload"}, // so does this one :-)
	})
}

func (s *servicesTestSuite) TestAddSnapSocketFiles(c *C) {
	var sysdLog [][]string

	r := systemd.MockSystemctl(func(cmd ...string) ([]byte, error) {
		sysdLog = append(sysdLog, cmd)
		return nil, nil
	})
	defer r()

	info := snaptest.MockSnap(c, packageHello+`
 svc1:
  daemon: simple
  plugs: [network-bind]
  sockets:
    sock1:
      listen-stream: $SNAP_COMMON/sock1.socket
      socket-mode: 0666
    sock2:
      listen-stream: $SNAP_DATA/sock2.socket
`, &snap.SideInfo{Revision: snap.R(12)})

	sock1File := filepath.Join(s.tempdir, "/etc/systemd/system/snap.hello-snap.svc1.sock1.socket")
	sock2File := filepath.Join(s.tempdir, "/etc/systemd/system/snap.hello-snap.svc1.sock2.socket")

	err := wrappers.AddSnapServices(info, nil)
	c.Assert(err, IsNil)

	expected := fmt.Sprintf(
		`[Socket]
Service=snap.hello-snap.svc1.service
FileDescriptorName=sock1
ListenStream=%s
SocketMode=0666

`, filepath.Join(s.tempdir, "/var/snap/hello-snap/common/sock1.socket"))
	c.Check(sock1File, testutil.FileContains, expected)

	expected = fmt.Sprintf(
		`[Socket]
Service=snap.hello-snap.svc1.service
FileDescriptorName=sock2
ListenStream=%s

`, filepath.Join(s.tempdir, "/var/snap/hello-snap/12/sock2.socket"))
	c.Check(sock2File, testutil.FileContains, expected)
}

func (s *servicesTestSuite) TestStartSnapMultiServicesFailStartCleanup(c *C) {
	var sysdLog [][]string
	svc1Name := "snap.hello-snap.svc1.service"
	svc2Name := "snap.hello-snap.svc2.service"

	r := systemd.MockSystemctl(func(cmd ...string) ([]byte, error) {
		sysdLog = append(sysdLog, cmd)
		if len(cmd) >= 2 && cmd[0] == "start" {
			name := cmd[len(cmd)-1]
			if name == svc1Name {
				// the services are being iterated in the "wrong" order
				svc1Name, svc2Name = svc2Name, svc1Name
			}
			return nil, fmt.Errorf("failed")
		}
		return []byte("ActiveState=inactive\n"), nil
	})
	defer r()

	info := snaptest.MockSnap(c, packageHello+`
 svc2:
  command: bin/hello
  daemon: simple
`, &snap.SideInfo{Revision: snap.R(12)})

	err := wrappers.StartServices(info.Services(), nil)
	c.Assert(err, ErrorMatches, "failed")
	c.Assert(sysdLog, HasLen, 5, Commentf("len: %v calls: %v", len(sysdLog), sysdLog))
	c.Check(sysdLog, DeepEquals, [][]string{
		{"start", svc1Name, svc2Name}, // one of the services fails
		{"stop", svc2Name},
		{"show", "--property=ActiveState", svc2Name},
		{"stop", svc1Name},
		{"show", "--property=ActiveState", svc1Name},
	}, Commentf("calls: %v", sysdLog))
}

func (s *servicesTestSuite) TestStartSnapMultiServicesFailStartCleanupWithSockets(c *C) {
	var sysdLog [][]string
	svc1Name := "snap.hello-snap.svc1.service"
	svc2Name := "snap.hello-snap.svc2.service"
	svc2SocketName := "snap.hello-snap.svc2.sock1.socket"
	svc3Name := "snap.hello-snap.svc3.service"
	svc3SocketName := "snap.hello-snap.svc3.sock1.socket"

	r := systemd.MockSystemctl(func(cmd ...string) ([]byte, error) {
		sysdLog = append(sysdLog, cmd)
		c.Logf("call: %v", cmd)
		if len(cmd) >= 2 && cmd[0] == "start" && cmd[1] == svc3SocketName {
			// svc2 socket fails
			return nil, fmt.Errorf("failed")
		}
		return []byte("ActiveState=inactive\n"), nil
	})
	defer r()

	info := snaptest.MockSnap(c, packageHello+`
 svc2:
  command: bin/hello
  daemon: simple
  sockets:
    sock1:
      listen-stream: $SNAP_COMMON/sock1.socket
      socket-mode: 0666
 svc3:
  command: bin/hello
  daemon: simple
  sockets:
    sock1:
      listen-stream: $SNAP_COMMON/sock1.socket
      socket-mode: 0666
`, &snap.SideInfo{Revision: snap.R(12)})

	// ensure desired order
	apps := []*snap.AppInfo{info.Apps["svc1"], info.Apps["svc2"], info.Apps["svc3"]}

	err := wrappers.StartServices(apps, nil)
	c.Assert(err, ErrorMatches, "failed")
	c.Logf("sysdlog: %v", sysdLog)
	c.Assert(sysdLog, HasLen, 16, Commentf("len: %v calls: %v", len(sysdLog), sysdLog))
	c.Check(sysdLog, DeepEquals, [][]string{
		{"--root", s.tempdir, "enable", svc2SocketName},
		{"start", svc2SocketName},
		{"--root", s.tempdir, "enable", svc3SocketName},
		{"start", svc3SocketName}, // start failed, what follows is the cleanup
		{"stop", svc3SocketName},
		{"show", "--property=ActiveState", svc3SocketName},
		{"stop", svc3Name},
		{"show", "--property=ActiveState", svc3Name},
		{"--root", s.tempdir, "disable", svc3SocketName},
		{"stop", svc2SocketName},
		{"show", "--property=ActiveState", svc2SocketName},
		{"stop", svc2Name},
		{"show", "--property=ActiveState", svc2Name},
		{"--root", s.tempdir, "disable", svc2SocketName},
		{"stop", svc1Name},
		{"show", "--property=ActiveState", svc1Name},
	}, Commentf("calls: %v", sysdLog))
}

func (s *servicesTestSuite) TestServiceAfterBefore(c *C) {
	var sysdLog [][]string

	r := systemd.MockSystemctl(func(cmd ...string) ([]byte, error) {
		sysdLog = append(sysdLog, cmd)
		return nil, nil
	})
	defer r()

	snapYaml := packageHello + `
 svc2:
   daemon: forking
   after: [svc1]
 svc3:
   daemon: forking
   before: [svc4]
   after:  [svc2]
 svc4:
   daemon: forking
   after:
     - svc1
     - svc2
     - svc3
`
	info := snaptest.MockSnap(c, snapYaml, &snap.SideInfo{Revision: snap.R(12)})

	checks := []struct {
		file    string
		kind    string
		matches []string
	}{{
		file:    filepath.Join(s.tempdir, "/etc/systemd/system/snap.hello-snap.svc2.service"),
		kind:    "After",
		matches: []string{info.Apps["svc1"].ServiceName()},
	}, {
		file:    filepath.Join(s.tempdir, "/etc/systemd/system/snap.hello-snap.svc3.service"),
		kind:    "After",
		matches: []string{info.Apps["svc2"].ServiceName()},
	}, {
		file:    filepath.Join(s.tempdir, "/etc/systemd/system/snap.hello-snap.svc3.service"),
		kind:    "Before",
		matches: []string{info.Apps["svc4"].ServiceName()},
	}, {
		file: filepath.Join(s.tempdir, "/etc/systemd/system/snap.hello-snap.svc4.service"),
		kind: "After",
		matches: []string{
			info.Apps["svc1"].ServiceName(),
			info.Apps["svc2"].ServiceName(),
			info.Apps["svc3"].ServiceName(),
		},
	}}

	err := wrappers.AddSnapServices(info, nil)
	c.Assert(err, IsNil)

	for _, check := range checks {
		content, err := ioutil.ReadFile(check.file)
		c.Assert(err, IsNil)

		for _, m := range check.matches {
			c.Check(string(content), Matches,
				// match:
				//   ...
				//   After=other.mount some.target foo.service bar.service
				//   Before=foo.service bar.service
				//   ...
				// but not:
				//   Foo=something After=foo.service Bar=something else
				// or:
				//   After=foo.service
				//   bar.service
				// or:
				//   After=  foo.service    bar.service
				"(?ms).*^(?U)"+check.kind+"=.*\\s?"+regexp.QuoteMeta(m)+"\\s?[^=]*$")
		}
	}

}

<<<<<<< HEAD
func (s *servicesTestSuite) TestServiceWatchdog(c *C) {
	var sysdLog [][]string

	r := systemd.MockSystemctl(func(cmd ...string) ([]byte, error) {
		sysdLog = append(sysdLog, cmd)
		return nil, nil
	})
	defer r()

	snapYaml := packageHello + `
 svc2:
   daemon: forking
   watchdog: 12
 svc3:
   daemon: forking
   watchdog: 0
 svc4:
   daemon: forking
`
	info := snaptest.MockSnap(c, snapYaml, contentsHello, &snap.SideInfo{Revision: snap.R(12)})

	err := wrappers.AddSnapServices(info, nil)
	c.Assert(err, IsNil)

	content, err := ioutil.ReadFile(filepath.Join(s.tempdir, "/etc/systemd/system/snap.hello-snap.svc2.service"))
	c.Assert(err, IsNil)
	c.Check(strings.Contains(string(content), "\nWatchdogSec=12\n"), Equals, true)

	noWatchdog := []string{
		filepath.Join(s.tempdir, "/etc/systemd/system/snap.hello-snap.svc3.service"),
		filepath.Join(s.tempdir, "/etc/systemd/system/snap.hello-snap.svc4.service"),
	}
	for _, svcPath := range noWatchdog {
		content, err := ioutil.ReadFile(svcPath)
		c.Assert(err, IsNil)
		c.Check(strings.Contains(string(content), "WatchdogSec="), Equals, false)
	}
=======
func (s *servicesTestSuite) TestStopServiceEndure(c *C) {
	var sysdLog [][]string
	r := systemd.MockSystemctl(func(cmd ...string) ([]byte, error) {
		sysdLog = append(sysdLog, cmd)
		return []byte("ActiveState=inactive\n"), nil
	})
	defer r()

	const surviveYaml = `name: survive-snap
version: 1.0
apps:
 survivor:
  command: bin/survivor
  refresh-mode: endure
  daemon: simple
`
	info := snaptest.MockSnap(c, surviveYaml, &snap.SideInfo{Revision: snap.R(1)})
	survivorFile := filepath.Join(s.tempdir, "/etc/systemd/system/snap.survive-snap.survivor.service")

	err := wrappers.AddSnapServices(info, nil)
	c.Assert(err, IsNil)
	c.Check(sysdLog, DeepEquals, [][]string{
		{"--root", dirs.GlobalRootDir, "enable", filepath.Base(survivorFile)},
		{"daemon-reload"},
	})

	sysdLog = nil
	err = wrappers.StopServices(info.Services(), snap.StopReasonRefresh, progress.Null)
	c.Assert(err, IsNil)
	c.Assert(sysdLog, HasLen, 0)

	sysdLog = nil
	err = wrappers.StopServices(info.Services(), snap.StopReasonRemove, progress.Null)
	c.Assert(err, IsNil)
	c.Check(sysdLog, DeepEquals, [][]string{
		{"stop", filepath.Base(survivorFile)},
		{"show", "--property=ActiveState", "snap.survive-snap.survivor.service"},
	})

}

func (s *servicesTestSuite) TestStopServiceSigs(c *C) {
	var sysdLog [][]string
	r := systemd.MockSystemctl(func(cmd ...string) ([]byte, error) {
		sysdLog = append(sysdLog, cmd)
		return []byte("ActiveState=inactive\n"), nil
	})
	defer r()

	survivorFile := filepath.Join(s.tempdir, "/etc/systemd/system/snap.survive-snap.srv.service")
	for _, t := range []struct {
		mode        string
		expectedSig string
		expectedWho string
	}{
		{mode: "sigterm", expectedSig: "TERM", expectedWho: "main"},
		{mode: "sigterm-all", expectedSig: "TERM", expectedWho: "all"},
		{mode: "sighup", expectedSig: "HUP", expectedWho: "main"},
		{mode: "sighup-all", expectedSig: "HUP", expectedWho: "all"},
		{mode: "sigusr1", expectedSig: "USR1", expectedWho: "main"},
		{mode: "sigusr1-all", expectedSig: "USR1", expectedWho: "all"},
		{mode: "sigusr2", expectedSig: "USR2", expectedWho: "main"},
		{mode: "sigusr2-all", expectedSig: "USR2", expectedWho: "all"},
	} {
		surviveYaml := fmt.Sprintf(`name: survive-snap
version: 1.0
apps:
 srv:
  command: bin/survivor
  refresh-mode: %s
  daemon: simple
`, t.mode)
		info := snaptest.MockSnap(c, surviveYaml, &snap.SideInfo{Revision: snap.R(1)})

		sysdLog = nil
		err := wrappers.AddSnapServices(info, nil)
		c.Assert(err, IsNil)
		c.Check(sysdLog, DeepEquals, [][]string{
			{"--root", dirs.GlobalRootDir, "enable", filepath.Base(survivorFile)},
			{"daemon-reload"},
		})

		sysdLog = nil
		err = wrappers.StopServices(info.Services(), snap.StopReasonRefresh, progress.Null)
		c.Assert(err, IsNil)
		c.Check(sysdLog, DeepEquals, [][]string{
			{"kill", filepath.Base(survivorFile), "-s", t.expectedSig, "--kill-who=" + t.expectedWho},
		}, Commentf("failure in %s", t.mode))

		sysdLog = nil
		err = wrappers.StopServices(info.Services(), snap.StopReasonRemove, progress.Null)
		c.Assert(err, IsNil)
		c.Check(sysdLog, DeepEquals, [][]string{
			{"stop", filepath.Base(survivorFile)},
			{"show", "--property=ActiveState", "snap.survive-snap.srv.service"},
		})
	}

>>>>>>> 410afe85
}<|MERGE_RESOLUTION|>--- conflicted
+++ resolved
@@ -25,6 +25,7 @@
 	"path/filepath"
 	"regexp"
 	"sort"
+	"strings"
 	"time"
 
 	. "gopkg.in/check.v1"
@@ -603,7 +604,6 @@
 
 }
 
-<<<<<<< HEAD
 func (s *servicesTestSuite) TestServiceWatchdog(c *C) {
 	var sysdLog [][]string
 
@@ -623,7 +623,7 @@
  svc4:
    daemon: forking
 `
-	info := snaptest.MockSnap(c, snapYaml, contentsHello, &snap.SideInfo{Revision: snap.R(12)})
+	info := snaptest.MockSnap(c, snapYaml, &snap.SideInfo{Revision: snap.R(12)})
 
 	err := wrappers.AddSnapServices(info, nil)
 	c.Assert(err, IsNil)
@@ -641,7 +641,8 @@
 		c.Assert(err, IsNil)
 		c.Check(strings.Contains(string(content), "WatchdogSec="), Equals, false)
 	}
-=======
+}
+
 func (s *servicesTestSuite) TestStopServiceEndure(c *C) {
 	var sysdLog [][]string
 	r := systemd.MockSystemctl(func(cmd ...string) ([]byte, error) {
@@ -740,5 +741,4 @@
 		})
 	}
 
->>>>>>> 410afe85
 }