// -*- Mode: Go; indent-tabs-mode: t -*-

/*
 * Copyright (C) 2014-2016 Canonical Ltd
 *
 * This program is free software: you can redistribute it and/or modify
 * it under the terms of the GNU General Public License version 3 as
 * published by the Free Software Foundation.
 *
 * This program is distributed in the hope that it will be useful,
 * but WITHOUT ANY WARRANTY; without even the implied warranty of
 * MERCHANTABILITY or FITNESS FOR A PARTICULAR PURPOSE.  See the
 * GNU General Public License for more details.
 *
 * You should have received a copy of the GNU General Public License
 * along with this program.  If not, see <http://www.gnu.org/licenses/>.
 *
 */

package wrappers

import (
	"bytes"
	"fmt"
	"math/rand"
	"os"
	"path/filepath"
	"strings"
	"text/template"
	"time"

	"github.com/snapcore/snapd/dirs"
	"github.com/snapcore/snapd/logger"
	"github.com/snapcore/snapd/osutil"
	"github.com/snapcore/snapd/snap"
	"github.com/snapcore/snapd/systemd"
	"github.com/snapcore/snapd/timeout"
	"github.com/snapcore/snapd/timeutil"
)

type interacter interface {
	Notify(status string)
}

// wait this time between TERM and KILL
var killWait = 5 * time.Second

func serviceStopTimeout(app *snap.AppInfo) time.Duration {
	tout := app.StopTimeout
	if tout == 0 {
		tout = timeout.DefaultTimeout
	}
	return time.Duration(tout)
}

func generateSnapServiceFile(app *snap.AppInfo) ([]byte, error) {
	if err := snap.ValidateApp(app); err != nil {
		return nil, err
	}

	return genServiceFile(app), nil
}

func stopService(sysd systemd.Systemd, app *snap.AppInfo, inter interacter) error {
	serviceName := app.ServiceName()
	tout := serviceStopTimeout(app)

	stopErrors := []error{}
	for _, socket := range app.Sockets {
		if err := sysd.Stop(filepath.Base(socket.File()), tout); err != nil {
			stopErrors = append(stopErrors, err)
		}
	}

	if app.Timer != nil {
		if err := sysd.Stop(filepath.Base(app.Timer.File()), tout); err != nil {
			stopErrors = append(stopErrors, err)
		}
	}

	if err := sysd.Stop(serviceName, tout); err != nil {
		if !systemd.IsTimeout(err) {
			return err
		}
		inter.Notify(fmt.Sprintf("%s refused to stop, killing.", serviceName))
		// ignore errors for kill; nothing we'd do differently at this point
		sysd.Kill(serviceName, "TERM", "")
		time.Sleep(killWait)
		sysd.Kill(serviceName, "KILL", "")

	}

	if len(stopErrors) > 0 {
		return stopErrors[0]
	}

	return nil
}

// StartServices starts service units for the applications from the snap which are services.
func StartServices(apps []*snap.AppInfo, inter interacter) (err error) {
	sysd := systemd.New(dirs.GlobalRootDir, inter)

	services := make([]string, 0, len(apps))
	for _, app := range apps {
		// they're *supposed* to be all services, but checking doesn't hurt
		if !app.IsService() {
			continue
		}

		defer func(app *snap.AppInfo) {
			if err == nil {
				return
			}
			if e := stopService(sysd, app, inter); e != nil {
				inter.Notify(fmt.Sprintf("While trying to stop previously started service %q: %v", app.ServiceName(), e))
			}
			for _, socket := range app.Sockets {
				socketService := filepath.Base(socket.File())
				if e := sysd.Disable(socketService); e != nil {
					inter.Notify(fmt.Sprintf("While trying to disable previously enabled socket service %q: %v", socketService, e))
				}
			}
			if app.Timer != nil {
				timerService := filepath.Base(app.Timer.File())
				if e := sysd.Disable(timerService); e != nil {
					inter.Notify(fmt.Sprintf("While trying to disable previously enabled timer service %q: %v", timerService, e))
				}
			}
		}(app)

		if len(app.Sockets) == 0 && app.Timer == nil {
			services = append(services, app.ServiceName())
		}

		for _, socket := range app.Sockets {
			socketService := filepath.Base(socket.File())
			// enable the socket
			if err := sysd.Enable(socketService); err != nil {
				return err
			}

			if err := sysd.Start(socketService); err != nil {
				return err
			}
		}

		if app.Timer != nil {
			timerService := filepath.Base(app.Timer.File())
			// enable the timer
			if err := sysd.Enable(timerService); err != nil {
				return err
			}

			if err := sysd.Start(timerService); err != nil {
				return err
			}
		}

	}

	if len(services) > 0 {
		if err := sysd.Start(services...); err != nil {
			// cleanup was set up by iterating over apps
			return err
		}
	}

	return nil
}

// AddSnapServices adds service units for the applications from the snap which are services.
func AddSnapServices(s *snap.Info, inter interacter) (err error) {
	sysd := systemd.New(dirs.GlobalRootDir, inter)
	var written []string
	var enabled []string
	defer func() {
		if err == nil {
			return
		}
		for _, s := range enabled {
			if e := sysd.Disable(s); e != nil {
				inter.Notify(fmt.Sprintf("while trying to disable %s due to previous failure: %v", s, e))
			}
		}
		for _, s := range written {
			if e := os.Remove(s); e != nil {
				inter.Notify(fmt.Sprintf("while trying to remove %s due to previous failure: %v", s, e))
			}
		}
		if len(written) > 0 {
			if e := sysd.DaemonReload(); e != nil {
				inter.Notify(fmt.Sprintf("while trying to perform systemd daemon-reload due to previous failure: %v", e))
			}
		}
	}()

	for _, app := range s.Apps {
		if !app.IsService() {
			continue
		}
		// Generate service file
		content, err := generateSnapServiceFile(app)
		if err != nil {
			return err
		}
		svcFilePath := app.ServiceFile()
		os.MkdirAll(filepath.Dir(svcFilePath), 0755)
		if err := osutil.AtomicWriteFile(svcFilePath, content, 0644, 0); err != nil {
			return err
		}
		written = append(written, svcFilePath)

		// Generate systemd .socket files if needed
		socketFiles, err := generateSnapSocketFiles(app)
		if err != nil {
			return err
		}
		for path, content := range *socketFiles {
			os.MkdirAll(filepath.Dir(path), 0755)
			if err := osutil.AtomicWriteFile(path, content, 0644, 0); err != nil {
				return err
			}
			written = append(written, path)
		}

		if app.Timer != nil {
			content, err := generateSnapTimerFile(app)
			if err != nil {
				return err
			}
			path := app.Timer.File()
			os.MkdirAll(filepath.Dir(path), 0755)
			if err := osutil.AtomicWriteFile(path, content, 0644, 0); err != nil {
				return err
			}
			written = append(written, path)
		}

		if app.Timer != nil || len(app.Sockets) != 0 {
			// service is socket or timer activated, not during the
			// boot
			continue
		}

		svcName := app.ServiceName()
		if err := sysd.Enable(svcName); err != nil {
			return err
		}
		enabled = append(enabled, svcName)
	}

	if len(written) > 0 {
		if err := sysd.DaemonReload(); err != nil {
			return err
		}
	}

	return nil
}

// StopServices stops service units for the applications from the snap which are services.
func StopServices(apps []*snap.AppInfo, reason snap.ServiceStopReason, inter interacter) error {
	sysd := systemd.New(dirs.GlobalRootDir, inter)

	logger.Debugf("StopServices called for %q, reason: %v", apps, reason)
	for _, app := range apps {
		// Handle the case where service file doesn't exist and don't try to stop it as it will fail.
		// This can happen with snap try when snap.yaml is modified on the fly and a daemon line is added.
		if !app.IsService() || !osutil.FileExists(app.ServiceFile()) {
			continue
		}
		// Skip stop on refresh when refresh mode is set to something
		// other than "restart" (or "" which is the same)
		if reason == snap.StopReasonRefresh {
			logger.Debugf(" %s refresh-mode: %v", app.Name, app.StopMode)
			switch app.RefreshMode {
			case "endure":
				// skip this service
				continue
			}
		}
		if err := stopService(sysd, app, inter); err != nil {
			return err
		}

		// ensure the service is really stopped on remove regardless
		// of stop-mode
		if reason == snap.StopReasonRemove && !app.StopMode.KillAll() {
			// FIXME: make this smarter and avoid the killWait
			//        delay if not needed (i.e. if all processes
			//        have died)
			sysd.Kill(app.ServiceName(), "TERM", "all")
			time.Sleep(killWait)
			sysd.Kill(app.ServiceName(), "KILL", "")
		}
	}

	return nil

}

// RemoveSnapServices disables and removes service units for the applications from the snap which are services.
func RemoveSnapServices(s *snap.Info, inter interacter) error {
	sysd := systemd.New(dirs.GlobalRootDir, inter)
	nservices := 0

	for _, app := range s.Apps {
		if !app.IsService() || !osutil.FileExists(app.ServiceFile()) {
			continue
		}
		nservices++

		serviceName := filepath.Base(app.ServiceFile())

		for _, socket := range app.Sockets {
			path := socket.File()
			socketServiceName := filepath.Base(path)
			if err := sysd.Disable(socketServiceName); err != nil {
				return err
			}

			if err := os.Remove(path); err != nil && !os.IsNotExist(err) {
				logger.Noticef("Failed to remove socket file %q for %q: %v", path, serviceName, err)
			}
		}

		if app.Timer != nil {
			path := app.Timer.File()

			timerName := filepath.Base(path)
			if err := sysd.Disable(timerName); err != nil {
				return err
			}

			if err := os.Remove(path); err != nil && !os.IsNotExist(err) {
				logger.Noticef("Failed to remove timer file %q for %q: %v", path, serviceName, err)
			}
		}

		if err := sysd.Disable(serviceName); err != nil {
			return err
		}

		if err := os.Remove(app.ServiceFile()); err != nil && !os.IsNotExist(err) {
			logger.Noticef("Failed to remove service file for %q: %v", serviceName, err)
		}

	}

	// only reload if we actually had services
	if nservices > 0 {
		if err := sysd.DaemonReload(); err != nil {
			return err
		}
	}

	return nil
}

func genServiceNames(snap *snap.Info, appNames []string) []string {
	names := make([]string, 0, len(appNames))

	for _, name := range appNames {
		if app := snap.Apps[name]; app != nil {
			names = append(names, app.ServiceName())
		}
	}
	return names
}

func genServiceFile(appInfo *snap.AppInfo) []byte {
	serviceTemplate := `[Unit]
# Auto-generated, DO NOT EDIT
Description=Service for snap application {{.App.Snap.Name}}.{{.App.Name}}
Requires={{.MountUnit}}
Wants={{.PrerequisiteTarget}}
After={{.MountUnit}} {{.PrerequisiteTarget}}{{range .After}} {{.}}{{end}}
{{- if .Before}}
Before={{ range .Before -}}{{.}} {{- end}}
{{- end}}
X-Snappy=yes

[Service]
ExecStart={{.App.LauncherCommand}}
SyslogIdentifier={{.App.Snap.Name}}.{{.App.Name}}
Restart={{.Restart}}
WorkingDirectory={{.App.Snap.DataDir}}
{{- if .App.StopCommand}}
ExecStop={{.App.LauncherStopCommand}}
{{- end}}
{{- if .App.ReloadCommand}}
ExecReload={{.App.LauncherReloadCommand}}
{{- end}}
{{- if .App.PostStopCommand}}
ExecStopPost={{.App.LauncherPostStopCommand}}
{{- end}}
{{- if .StopTimeout}}
TimeoutStopSec={{.StopTimeout.Seconds}}
{{- end}}
Type={{.App.Daemon}}
{{- if .Remain}}
RemainAfterExit={{.Remain}}
{{- end}}
{{- if .App.BusName}}
BusName={{.App.BusName}}
{{- end}}
<<<<<<< HEAD
{{- if .App.WatchdogTimeout}}
WatchdogSec={{.App.WatchdogTimeout.Seconds}}
=======
{{- if .KillMode}}
KillMode={{.KillMode}}
{{- end}}
{{- if .KillSignal}}
KillSignal={{.KillSignal}}
>>>>>>> a40e64cd
{{- end}}
{{- if not .App.Sockets}}

[Install]
WantedBy={{.ServicesTarget}}
{{- end}}
`
	var templateOut bytes.Buffer
	t := template.Must(template.New("service-wrapper").Parse(serviceTemplate))

	restartCond := appInfo.RestartCond.String()
	if restartCond == "" {
		restartCond = snap.RestartOnFailure.String()
	}

	var remain string
	if appInfo.Daemon == "oneshot" {
		// any restart condition other than "no" is invalid for oneshot daemons
		restartCond = "no"
		// If StopExec is present for a oneshot service than we also need
		// RemainAfterExit=yes
		if appInfo.StopCommand != "" {
			remain = "yes"
		}
	}
	var killMode string
	if !appInfo.StopMode.KillAll() {
		killMode = "process"
	}

	wrapperData := struct {
		App *snap.AppInfo

		Restart            string
		StopTimeout        time.Duration
		ServicesTarget     string
		PrerequisiteTarget string
		MountUnit          string
		Remain             string
		KillMode           string
		KillSignal         string
		Before             []string
		After              []string

		Home    string
		EnvVars string
	}{
		App: appInfo,

		Restart:            restartCond,
		StopTimeout:        serviceStopTimeout(appInfo),
		ServicesTarget:     systemd.ServicesTarget,
		PrerequisiteTarget: systemd.PrerequisiteTarget,
		MountUnit:          filepath.Base(systemd.MountUnitPath(appInfo.Snap.MountDir())),
		Remain:             remain,
		KillMode:           killMode,
		KillSignal:         appInfo.StopMode.KillSignal(),

		Before: genServiceNames(appInfo.Snap, appInfo.Before),
		After:  genServiceNames(appInfo.Snap, appInfo.After),

		// systemd runs as PID 1 so %h will not work.
		Home: "/root",
	}

	if err := t.Execute(&templateOut, wrapperData); err != nil {
		// this can never happen, except we forget a variable
		logger.Panicf("Unable to execute template: %v", err)
	}

	return templateOut.Bytes()
}

func genServiceSocketFile(appInfo *snap.AppInfo, socketName string) []byte {
	socketTemplate := `[Unit]
# Auto-generated, DO NO EDIT
Description=Socket {{.SocketName}} for snap application {{.App.Snap.Name}}.{{.App.Name}}
Requires={{.MountUnit}}
Wants={{.PrerequisiteTarget}}
After={{.MountUnit}} {{.PrerequisiteTarget}}
X-Snappy=yes

[Socket]
Service={{.ServiceFileName}}
FileDescriptorName={{.SocketInfo.Name}}
ListenStream={{.ListenStream}}
{{if .SocketInfo.SocketMode}}SocketMode={{.SocketInfo.SocketMode | printf "%04o"}}{{end}}

[Install]
WantedBy={{.SocketsTarget}}
`
	var templateOut bytes.Buffer
	t := template.Must(template.New("socket-wrapper").Parse(socketTemplate))

	socket := appInfo.Sockets[socketName]
	listenStream := renderListenStream(socket)
	wrapperData := struct {
		App                *snap.AppInfo
		ServiceFileName    string
		PrerequisiteTarget string
		SocketsTarget      string
		MountUnit          string
		SocketName         string
		SocketInfo         *snap.SocketInfo
		ListenStream       string
	}{
		App:                appInfo,
		ServiceFileName:    filepath.Base(appInfo.ServiceFile()),
		SocketsTarget:      systemd.SocketsTarget,
		PrerequisiteTarget: systemd.PrerequisiteTarget,
		MountUnit:          filepath.Base(systemd.MountUnitPath(appInfo.Snap.MountDir())),
		SocketName:         socketName,
		SocketInfo:         socket,
		ListenStream:       listenStream,
	}

	if err := t.Execute(&templateOut, wrapperData); err != nil {
		// this can never happen, except we forget a variable
		logger.Panicf("Unable to execute template: %v", err)
	}

	return templateOut.Bytes()
}

func generateSnapSocketFiles(app *snap.AppInfo) (*map[string][]byte, error) {
	if err := snap.ValidateApp(app); err != nil {
		return nil, err
	}

	socketFiles := make(map[string][]byte)
	for name, socket := range app.Sockets {
		socketFiles[socket.File()] = genServiceSocketFile(app, name)
	}
	return &socketFiles, nil
}

func renderListenStream(socket *snap.SocketInfo) string {
	snap := socket.App.Snap
	listenStream := strings.Replace(socket.ListenStream, "$SNAP_DATA", snap.DataDir(), -1)
	return strings.Replace(listenStream, "$SNAP_COMMON", snap.CommonDataDir(), -1)
}

func generateSnapTimerFile(app *snap.AppInfo) ([]byte, error) {
	timerTemplate := `[Unit]
# Auto-generated, DO NOT EDIT
Description=Timer {{.TimerName}} for snap application {{.App.Snap.Name}}.{{.App.Name}}
Requires={{.MountUnit}}
After={{.MountUnit}}
X-Snappy=yes

[Timer]
Unit={{.ServiceFileName}}
{{ range .Schedules }}OnCalendar={{ . }}
{{ end }}
[Install]
WantedBy={{.TimersTarget}}
`
	var templateOut bytes.Buffer
	t := template.Must(template.New("timer-wrapper").Parse(timerTemplate))

	timerSchedule, err := timeutil.ParseSchedule(app.Timer.Timer)
	if err != nil {
		return nil, err
	}

	schedules := generateOnCalendarSchedules(timerSchedule)

	wrapperData := struct {
		App             *snap.AppInfo
		ServiceFileName string
		TimersTarget    string
		TimerName       string
		MountUnit       string
		Schedules       []string
	}{
		App:             app,
		ServiceFileName: filepath.Base(app.ServiceFile()),
		TimersTarget:    systemd.TimersTarget,
		TimerName:       app.Name,
		MountUnit:       filepath.Base(systemd.MountUnitPath(app.Snap.MountDir())),
		Schedules:       schedules,
	}

	if err := t.Execute(&templateOut, wrapperData); err != nil {
		// this can never happen, except we forget a variable
		logger.Panicf("Unable to execute template: %v", err)
	}

	return templateOut.Bytes(), nil

}

func makeAbbrevWeekdays(start time.Weekday, end time.Weekday) []string {
	out := make([]string, 0, 7)
	for w := start; w%7 != (end + 1); w++ {
		out = append(out, time.Weekday(w % 7).String()[0:3])
	}
	return out
}

// generateOnCalendarSchedules converts a schedule into OnCalendar schedules
// suitable for use in systemd *.timer units using systemd.time(7)
// https://www.freedesktop.org/software/systemd/man/systemd.time.html
func generateOnCalendarSchedules(schedule []*timeutil.Schedule) []string {
	calendarEvents := make([]string, 0, len(schedule))
	for _, sched := range schedule {
		days := make([]string, 0, len(sched.WeekSpans))
		for _, week := range sched.WeekSpans {
			abbrev := strings.Join(makeAbbrevWeekdays(week.Start.Weekday, week.End.Weekday), ",")
			switch week.Start.Pos {
			case timeutil.EveryWeek:
				// eg: mon, mon-fri, fri-mon
				days = append(days, fmt.Sprintf("%s *-*-*", abbrev))
			case timeutil.LastWeek:
				// eg: mon5
				days = append(days, fmt.Sprintf("%s *-*~7/1", abbrev))
			default:
				// eg: mon1, fri1, mon1-tue2
				startDay := (week.Start.Pos-1)*7 + 1
				endDay := week.End.Pos * 7

				// NOTE: schedule mon1-tue2 (all weekdays
				// between the first Monday of the month, until
				// the second Tuesday of the month) is not
				// translatable to systemd.time(7) format, for
				// this assume all weekdays and allow the runner
				// to do the filtering
				if week.Start != week.End {
					days = append(days,
						fmt.Sprintf("*-*-%d..%d/1", startDay, endDay))
				} else {
					days = append(days,
						fmt.Sprintf("%s *-*-%d..%d/1", abbrev, startDay, endDay))
				}

			}
		}

		if len(days) == 0 {
			// no weekday spec, meaning the timer runs every day
			days = []string{"*-*-*"}
		}

		startTimes := make([]string, 0, len(sched.ClockSpans))
		for _, clocks := range sched.ClockSpans {
			// use expanded clock spans
			for _, span := range clocks.ClockSpans() {
				when := span.Start
				if span.Spread {
					length := span.End.Sub(span.Start)
					if length < 0 {
						// span Start wraps around, so we have '00:00.Sub(23:45)'
						length = -length
					}
					if length > 5*time.Minute {
						// replicate what timeutil.Next() does
						// and cut some time at the end of the
						// window so that events do not happen
						// directly one after another
						length -= 5 * time.Minute
					}
					when = when.Add(time.Duration(rand.Int63n(int64(length))))
				}
				if when.Hour == 24 {
					// 24:00 for us means the other end of
					// the day, for systemd we need to
					// adjust it to the 0-23 hour range
					when.Hour -= 24
				}

				startTimes = append(startTimes, when.String())
			}
		}

		for _, day := range days {
			for _, startTime := range startTimes {
				calendarEvents = append(calendarEvents, fmt.Sprintf("%s %s", day, startTime))
			}
		}
	}
	return calendarEvents
}<|MERGE_RESOLUTION|>--- conflicted
+++ resolved
@@ -405,16 +405,14 @@
 {{- if .App.BusName}}
 BusName={{.App.BusName}}
 {{- end}}
-<<<<<<< HEAD
 {{- if .App.WatchdogTimeout}}
 WatchdogSec={{.App.WatchdogTimeout.Seconds}}
-=======
+{{- end}}
 {{- if .KillMode}}
 KillMode={{.KillMode}}
 {{- end}}
 {{- if .KillSignal}}
 KillSignal={{.KillSignal}}
->>>>>>> a40e64cd
 {{- end}}
 {{- if not .App.Sockets}}
 
