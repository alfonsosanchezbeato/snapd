summary: Check that `snap run --command=reload` works
<<<<<<< HEAD
# Disabled for Fedora and openSUSE until test case is properly ported
systems: [-fedora-*, -opensuse-*]
=======

>>>>>>> cbc5c63f
kill-timeout: 3m
execute: |
    echo "When the service snap is installed"
    . $TESTSLIB/snaps.sh
    install_local test-snapd-service

    echo "We can see it running"
    systemctl status snap.test-snapd-service.test-snapd-service|MATCH "running"

    echo "When we reload"
    systemctl reload snap.test-snapd-service.test-snapd-service

    echo "We see the reload command from the snap was run"
    while ! systemctl status snap.test-snapd-service.test-snapd-service|grep "reloading reloading reloading"; do
        sleep 1
    done<|MERGE_RESOLUTION|>--- conflicted
+++ resolved
@@ -1,10 +1,5 @@
 summary: Check that `snap run --command=reload` works
-<<<<<<< HEAD
-# Disabled for Fedora and openSUSE until test case is properly ported
-systems: [-fedora-*, -opensuse-*]
-=======
 
->>>>>>> cbc5c63f
 kill-timeout: 3m
 execute: |
     echo "When the service snap is installed"
