--- conflicted
+++ resolved
@@ -29,11 +29,7 @@
     fi
 
     echo "Then the snap isn't installed"
-<<<<<<< HEAD
-    snap list | MATCH -v test-snapd-sh
-=======
-    not snap list test-snapd-tools
->>>>>>> 364bd027
+    not snap list test-snapd-sh
 
     echo "And the installation task is reported as an error"
     failed_task_id=$(snap changes | perl -ne 'print $1 if /(\d+) +Error.*?Install \"test-snapd-sh\" snap/')
