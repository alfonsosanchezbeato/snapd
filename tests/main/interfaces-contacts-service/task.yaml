summary: Ensure that the contacts-service interface works

# TODO: teach snapd about host's EDS support so that the interface can be
# genuinely unsupported or versioned and tested appropriately.
systems:
    - -amazon-*  # no need to run this on amazon
    - -arch-linux-*  # test-snapd-eds is incompatible with eds version shipped with the distro
    - -centos-*
    - -debian-sid-*
    - -fedora-31-*  # test-snapd-eds is incompatible with eds version shipped with the distro
    - -fedora-32-*  # test-snapd-eds is incompatible with eds version shipped with the distro
    - -opensuse-tumbleweed-*  # test-snapd-eds is incompatible with eds version shipped with the distro
    - -ubuntu-14.04-*  # no session-tool support, eds is too old
    - -ubuntu-19.10-*  # test-snapd-eds is incompatible with eds shipped with the distro
<<<<<<< HEAD
    - -ubuntu-20.04-*
    - -ubuntu-20.10-*
=======
    - -ubuntu-2*
>>>>>>> 1f779de1
    - -ubuntu-core-*  # EDS is unsupported on core systems

# fails in autopkgtest environment with:
# [Wed Aug 15 16:08:23 2018] audit: type=1400
# audit(1534349304.173:1681): apparmor="DENIED" operation="connect"
# profile="snap.test-snapd-eds.contacts" pid=18321 comm="contacts"
# family="unix" sock_type="stream" protocol=0 requested_mask="send
# receive connect" denied_mask="send connect" addr=none
# peer_addr="@/tmp/dbus-GZTRALrYYm" peer="unconfined"
backends: [-autopkgtest]

prepare: |
    session-tool -u test --prepare
restore: |
    snap remove --purge test-snapd-eds
    session-tool -u test --restore
execute: |
    if ! snap install --edge test-snapd-eds ; then
        if [ "$SPREAD_SYSTEM" = ubuntu-16.04-64 ]; then
            echo "The test-snapd-eds must be available on ubuntu-16.04-64"
            exit 1
        fi
        echo "SKIP: test-snapd-eds not available"
        exit 0
    fi

    echo "The interface is initially disconnected"
    snap interfaces -i contacts-service | MATCH -- '- +test-snapd-eds:contacts-service'
    if [ "$(snap debug confinement)" = strict ]; then
      not session-tool -u test test-snapd-eds.contacts list test-address-book
    fi

    echo "When the plug is connected, we can add contacts to address books"
    snap connect test-snapd-eds:contacts-service
    session-tool -u test test-snapd-eds.contacts load test-address-book << EOF
    BEGIN:VCARD
    VERSION:3.0
    FN:Fred Smith
    N:Smith;Fred;;;
    EMAIL;type=HOME:fred@example.org
    END:VCARD
    EOF

    echo "We can also retrieve those contacts"
    # Filter out ID and revision, which are unpredictable
    session-tool -u test test-snapd-eds.contacts list test-address-book | sed -E 's/^(UID|REV):.*/\1:.../' > /tmp/contacts.vcf
    diff -uw - /tmp/contacts.vcf << EOF
    BEGIN:VCARD
    VERSION:3.0
    FN:Fred Smith
    N:Smith;Fred;;;
    EMAIL;type=HOME:fred@example.org
    UID:...
    REV:...
    END:VCARD
    EOF

    echo "Finally, remove the address book we created"
    session-tool -u test test-snapd-eds.contacts remove test-address-book<|MERGE_RESOLUTION|>--- conflicted
+++ resolved
@@ -12,12 +12,7 @@
     - -opensuse-tumbleweed-*  # test-snapd-eds is incompatible with eds version shipped with the distro
     - -ubuntu-14.04-*  # no session-tool support, eds is too old
     - -ubuntu-19.10-*  # test-snapd-eds is incompatible with eds shipped with the distro
-<<<<<<< HEAD
-    - -ubuntu-20.04-*
-    - -ubuntu-20.10-*
-=======
     - -ubuntu-2*
->>>>>>> 1f779de1
     - -ubuntu-core-*  # EDS is unsupported on core systems
 
 # fails in autopkgtest environment with:
