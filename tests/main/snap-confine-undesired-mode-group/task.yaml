--- conflicted
+++ resolved
@@ -18,13 +18,8 @@
     # the group of the calling user and did not manage that properly.
     for dname in /run/snapd /sys/fs/cgroup /tmp/snap.*; do
         # Filter out cgroups that are expected to be owned by the test user.
-<<<<<<< HEAD
-        find "$dname" -user test ! -path '*/user@12345.service/*' >> wrong-user.txt
-        find "$dname" -group test ! -path '*/user@12345.service/*' >> wrong-group.txt
-=======
         find "$dname" -user test ! -path '*/user@12345.service*' ! -path '*/user-12345.slice*' >> wrong-user.txt
         find "$dname" -group test ! -path '*/user@12345.service*' ! -path '*/user-12345.slice*' >> wrong-group.txt
->>>>>>> 7591a4e9
         # Filter out the following elements:
         # - sockets, we don't create any and there are some that are 777
         # - symbolic links, those are always 777
