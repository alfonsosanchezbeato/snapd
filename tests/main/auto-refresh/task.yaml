--- conflicted
+++ resolved
@@ -4,29 +4,20 @@
     snap install --devmode jq
 
 restore: |
-<<<<<<< HEAD
-    echo "Ensure no auto-refresh during the tests"
-    snap set core refresh.schedule="$(date +%a --date=2days)@12:00-14:00"
-
-=======
     if [ -e /snap/core/current/meta/hooks/configure ]; then
+        snap set core refresh.schedule="$(date +%a --date=2days)@12:00-14:00"
         snap set core refresh.disabled=true
     fi
     
->>>>>>> 106b493b
 execute: |
     echo "Install a snap from stable"
     snap install test-snapd-tools
     snap list | MATCH 'test-snapd-tools +[0-9]+\.[0-9]+'
-<<<<<<< HEAD
-    snap set core refresh.schedule="0:00-23:59"
-
-=======
     if [ -e /snap/core/current/meta/hooks/configure ]; then
+        snap set core refresh.schedule="0:00-23:59"
         snap set core refresh.disabled=false
     fi
     
->>>>>>> 106b493b
     systemctl stop snapd.{service,socket}
     echo "Modify the snap to track the edge channel"
     jq '.data.snaps["test-snapd-tools"].channel = "edge"' /var/lib/snapd/state.json > /var/lib/snapd/state.json.new
