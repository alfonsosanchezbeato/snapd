--- conflicted
+++ resolved
@@ -27,13 +27,8 @@
         fi
     fi
 
-<<<<<<< HEAD
     echo "Enable test-snapd-sh again and ensure it is no longer listed as disabled"
-    snap enable test-snapd-sh | MATCH -v disabled
-=======
-    echo "Enable test-snapd-tools again and ensure it is no longer listed as disabled"
-    snap enable test-snapd-tools | MATCH 'test-snapd-tools enabled'
->>>>>>> 364bd027
+    snap enable test-snapd-sh | MATCH enabled
 
     if [ "$(snap debug confinement)" = strict ]; then
         echo "Ensure the test-snapd-sh security profiles are present"
