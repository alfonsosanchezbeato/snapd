--- conflicted
+++ resolved
@@ -49,11 +49,6 @@
     echo "But a base-only rule should only pass with non-core base"
     test-snapd-sh-core.sh -c 'ls -l /var' 2>&1 | MATCH "'/var': Permission denied"
     test-snapd-sh-core18.sh -c 'ls -l /var' 2>&1 | MATCH "'/var': Permission denied"
-<<<<<<< HEAD
-    if [ "$(uname -p)" = "x86_64" ]; then
+    if os.query is-pc-amd64; then
         test-snapd-sh-other18.sh -c 'ls -l /var' 2>&1 | NOMATCH "Permission denied"
-=======
-    if os.query is-pc-amd64; then
-        test-snapd-sh-other18.sh -c 'ls -l /var' 2>&1 | not MATCH "Permission denied"
->>>>>>> 089124c1
     fi