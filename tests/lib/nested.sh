--- conflicted
+++ resolved
@@ -68,19 +68,6 @@
 
 get_google_image_url_for_nested_vm(){
     case "$SPREAD_SYSTEM" in
-<<<<<<< HEAD
-        ubuntu-16.04-64*)
-            echo "https://storage.googleapis.com/spread-snapd-tests/images/xenial-server-cloudimg-amd64-disk1.img"
-            ;;
-        ubuntu-18.04-64*)
-            echo "https://storage.googleapis.com/spread-snapd-tests/images/bionic-server-cloudimg-amd64.img"
-            ;;
-        ubuntu-19.10-64*)
-            echo "https://storage.googleapis.com/spread-snapd-tests/images/eoan-server-cloudimg-amd64.img"
-            ;;
-        ubuntu-20.04-64*)
-            echo "https://storage.googleapis.com/spread-snapd-tests/images/focal-server-cloudimg-amd64.img"
-=======
         ubuntu-16.04-64)
             echo "https://storage.googleapis.com/spread-snapd-tests/images/cloudimg/xenial-server-cloudimg-amd64-disk1.img"
             ;;
@@ -92,7 +79,6 @@
             ;;
         ubuntu-20.04-64)
             echo "https://storage.googleapis.com/spread-snapd-tests/images/cloudimg/focal-server-cloudimg-amd64.img"
->>>>>>> 5c3995e4
             ;;
         *)
             echo "unsupported system"
