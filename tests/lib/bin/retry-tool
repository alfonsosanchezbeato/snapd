--- conflicted
+++ resolved
@@ -67,19 +67,11 @@
         attempts = itertools.count(1)
         t0 = time.time()
         after = "{} minutes".format(maxmins)
-<<<<<<< HEAD
-        of = ""
-    else:
-        attempts = range(1, n + 1)
-        after = "{} attempts".format(n)
-        of = " of {}".format(n)
-=======
         of_attempts_suffix = ""
     else:
         attempts = range(1, n + 1)
         after = "{} attempts".format(n)
         of_attempts_suffix = " of {}".format(n)
->>>>>>> 1af7c102
     retcode = 0
     i = 0
     for i in attempts:
@@ -99,11 +91,7 @@
             if verbose:
                 print(
                     "retry: next attempt in {} second(s) (attempt {}{})".format(
-<<<<<<< HEAD
-                        wait, i, of
-=======
                         wait, i, of_attempts_suffix
->>>>>>> 1af7c102
                     ),
                     file=sys.stderr,
                 )
