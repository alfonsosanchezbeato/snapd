summary: Run a smoke test on UC20 with encryption enabled

description: |
    This test checks basic snapd commands on UC20 with secure boot and encryption enabled

execute: |
    #shellcheck source=tests/lib/nested.sh
    . "$TESTSLIB/nested.sh"

    # wait for the system to be seeded first
    nested_exec "sudo snap wait system seed.loaded"

    echo "Ensure 'snap install' works"
    # The install command could cause a ssh break, so || true is used
    # and then we check the installation was completed successfully
    nested_exec "sudo snap install test-snapd-sh" || true

    echo "Ensure 'snap list' works and test-snapd-sh snap is installed"
    nested_exec "snap list" | MATCH test-snapd-sh

    echo "Ensure 'snap find' works"
    nested_exec "snap find test-snapd-sh" | MATCH ^test-snapd-sh

    echo "Ensure 'snap info' works"
    nested_exec "snap info test-snapd-sh" | MATCH '^name:\ +test-snapd-sh'

    echo "Ensure 'snap remove' works"
    # The install command could cause a ssh break, so || true is used
    # and then we check the removal was completed successfully
    nested_exec "sudo snap remove test-snapd-sh" || true

    echo "Ensure 'snap list' works and test-snapd-sh snap is removed"
    nested_exec "! snap list test-snapd-sh"

    echo "Ensure 'snap debug show-keys' works as root"
    nested_exec "sudo snap recovery --show-keys" | MATCH 'recovery:\s+[0-9]{5}-[0-9]{5}-[0-9]{5}-[0-9]{5}-[0-9]{5}-[0-9]{5}-[0-9]{5}-[0-9]{5}'
    nested_exec "sudo snap recovery --show-keys" | MATCH 'reinstall:\s+[0-9]{5}-[0-9]{5}-[0-9]{5}-[0-9]{5}-[0-9]{5}-[0-9]{5}-[0-9]{5}-[0-9]{5}'
    echo "But not as user (normal file permissions prevent this)"
    if nested_exec "snap recovery --show-key"; then
        echo "snap recovery --show-key should not work as a user"
        exit 1
    fi

    echo "Wait for device initialisation to be done"
<<<<<<< HEAD
    while ! nested_exec snap changes | grep -q "Done.*Initialize device"; do sleep 1; done
=======
    nested_retry_until_success 10 5 "snap changes | grep -q 'Done.*Initialize device'"
>>>>>>> 3a4d16a6

    echo "Check that the serial backed up to save is as expected"
    nested_exec 'cat /var/lib/snapd/save/device/asserts-v0/serial/'"$(nested_model_authority)"'/pc/*/active' >serial.saved
    nested_exec snap model --serial --assertion >serial
    cmp serial serial.saved<|MERGE_RESOLUTION|>--- conflicted
+++ resolved
@@ -42,11 +42,7 @@
     fi
 
     echo "Wait for device initialisation to be done"
-<<<<<<< HEAD
-    while ! nested_exec snap changes | grep -q "Done.*Initialize device"; do sleep 1; done
-=======
     nested_retry_until_success 10 5 "snap changes | grep -q 'Done.*Initialize device'"
->>>>>>> 3a4d16a6
 
     echo "Check that the serial backed up to save is as expected"
     nested_exec 'cat /var/lib/snapd/save/device/asserts-v0/serial/'"$(nested_model_authority)"'/pc/*/active' >serial.saved
