// -*- Mode: Go; indent-tabs-mode: t -*-
//go:build !nosecboot
// +build !nosecboot

/*
 * Copyright (C) 2020 Canonical Ltd
 *
 * This program is free software: you can redistribute it and/or modify
 * it under the terms of the GNU General Public License version 3 as
 * published by the Free Software Foundation.
 *
 * This program is distributed in the hope that it will be useful,
 * but WITHOUT ANY WARRANTY; without even the implied warranty of
 * MERCHANTABILITY or FITNESS FOR A PARTICULAR PURPOSE.  See the
 * GNU General Public License for more details.
 *
 * You should have received a copy of the GNU General Public License
 * along with this program.  If not, see <http://www.gnu.org/licenses/>.
 *
 */

package secboot

import (
	"fmt"

	sb "github.com/snapcore/secboot"

	"github.com/snapcore/snapd/osutil"
	"github.com/snapcore/snapd/secboot/keys"
)

var (
	sbInitializeLUKS2Container       = sb.InitializeLUKS2Container
	sbAddRecoveryKeyToLUKS2Container = sb.AddRecoveryKeyToLUKS2Container
)

const keyslotsAreaKiBSize = 2560 // 2.5MB
const metadataKiBSize = 2048     // 2MB

// FormatEncryptedDevice initializes an encrypted volume on the block device
// given by node, setting the specified label. The key used to unlock the volume
// is provided using the key argument.
func FormatEncryptedDevice(key keys.EncryptionKey, label, node string) error {
	opts := &sb.InitializeLUKS2ContainerOptions{
		// use a lower, but still reasonable size that should give us
		// enough room
		MetadataKiBSize:     metadataKiBSize,
		KeyslotsAreaKiBSize: keyslotsAreaKiBSize,

		// Use fixed parameters for the KDF to avoid the
		// benchmark. This is okay because we have a high
		// entropy key and the KDF does not gain us much.
		KDFOptions: &sb.KDFOptions{
			MemoryKiB:       32,
			ForceIterations: 4,
		},
	}
	return sbInitializeLUKS2Container(node, label, key[:], opts)
}

// AddRecoveryKey adds a fallback recovery key rkey to the existing encrypted
// volume created with FormatEncryptedDevice on the block device given by node.
// The existing key to the encrypted volume is provided in the key argument.
//
// A heuristic memory cost is used.
func AddRecoveryKey(key keys.EncryptionKey, rkey keys.RecoveryKey, node string) error {
	usableMem, err := osutil.TotalUsableMemory()
	if err != nil {
		return fmt.Errorf("cannot get usable memory for KDF parameters when adding the recovery key: %v", err)
	}
	// The KDF memory is heuristically calculated by taking the
	// usable memory and subtracting hardcoded 384MB that is
	// needed to keep the system working. Half of that is the mem
	// we want to use for the KDF. Doing it this way avoids the expensive
	// benchmark from cryptsetup. The recovery key is already 128bit
	// strong so we don't need to be super precise here.
	kdfMem := (int(usableMem) - 384*1024*1024) / 2
	// max 1 GB
	if kdfMem > 1024*1024*1024 {
		kdfMem = (1024 * 1024 * 1024)
	}
	// min 32 KB
	if kdfMem < 32*1024 {
		kdfMem = 32 * 1024
	}
	opts := &sb.KDFOptions{
		MemoryKiB:       kdfMem / 1024,
		ForceIterations: 4,
	}

	return sbAddRecoveryKeyToLUKS2Container(node, key[:], sb.RecoveryKey(rkey), opts)
<<<<<<< HEAD
}

func (k RecoveryKey) String() string {
	return sb.RecoveryKey(k).String()
}

// EnsureRecoveryKey makes sure the encrypted block devices have a recovery key.
// XXX what is the right signature for this?
func EnsureRecoveryKey(fdeDir string) (RecoveryKey, error) {
	return RecoveryKey{}, fmt.Errorf("not implemented yet")
}

// RemoveRecoveryKeys removes any recovery key from all encrypted block devices.
// XXX what is the right signature for this?
func RemoveRecoveryKeys(fdeDir string) error {
	return fmt.Errorf("not implemented yet")
=======
>>>>>>> 0f424715
}<|MERGE_RESOLUTION|>--- conflicted
+++ resolved
@@ -90,23 +90,15 @@
 	}
 
 	return sbAddRecoveryKeyToLUKS2Container(node, key[:], sb.RecoveryKey(rkey), opts)
-<<<<<<< HEAD
-}
-
-func (k RecoveryKey) String() string {
-	return sb.RecoveryKey(k).String()
 }
 
 // EnsureRecoveryKey makes sure the encrypted block devices have a recovery key.
 // XXX what is the right signature for this?
-func EnsureRecoveryKey(fdeDir string) (RecoveryKey, error) {
-	return RecoveryKey{}, fmt.Errorf("not implemented yet")
+func EnsureRecoveryKey(fdeDir string) (keys.RecoveryKey, error) {
+     return keys.RecoveryKey{}, fmt.Errorf("not implemented yet")
 }
-
 // RemoveRecoveryKeys removes any recovery key from all encrypted block devices.
 // XXX what is the right signature for this?
 func RemoveRecoveryKeys(fdeDir string) error {
-	return fmt.Errorf("not implemented yet")
-=======
->>>>>>> 0f424715
+      return fmt.Errorf("not implemented yet")
 }