// -*- Mode: Go; indent-tabs-mode: t -*-
// +build !nosecboot

/*
 * Copyright (C) 2020 Canonical Ltd
 *
 * This program is free software: you can redistribute it and/or modify
 * it under the terms of the GNU General Public License version 3 as
 * published by the Free Software Foundation.
 *
 * This program is distributed in the hope that it will be useful,
 * but WITHOUT ANY WARRANTY; without even the implied warranty of
 * MERCHANTABILITY or FITNESS FOR A PARTICULAR PURPOSE.  See the
 * GNU General Public License for more details.
 *
 * You should have received a copy of the GNU General Public License
 * along with this program.  If not, see <http://www.gnu.org/licenses/>.
 *
 */

package secboot

import (
	"crypto/rand"
	"errors"
	"fmt"
	"os"
	"path/filepath"

	"github.com/canonical/go-tpm2"
	sb "github.com/snapcore/secboot"
	"golang.org/x/xerrors"

	"github.com/snapcore/snapd/asserts"
	"github.com/snapcore/snapd/boot"
	"github.com/snapcore/snapd/bootloader/efi"
	// TODO: UC20: move/merge partition with gadget
	"github.com/snapcore/snapd/cmd/snap-bootstrap/partition"
	"github.com/snapcore/snapd/logger"
<<<<<<< HEAD
	"github.com/snapcore/snapd/osutil"
)

const (
	// Handles are in the block reserved for owner objects (0x01800000 - 0x01bfffff)
	pinHandle = 0x01880000
=======
	"github.com/snapcore/snapd/randutil"
>>>>>>> 8e66d9dc
)

var (
	sbConnectToDefaultTPM            = sb.ConnectToDefaultTPM
	sbMeasureSnapSystemEpochToTPM    = sb.MeasureSnapSystemEpochToTPM
	sbMeasureSnapModelToTPM          = sb.MeasureSnapModelToTPM
	sbLockAccessToSealedKeys         = sb.LockAccessToSealedKeys
	sbActivateVolumeWithTPMSealedKey = sb.ActivateVolumeWithTPMSealedKey
	sbAddEFISecureBootPolicyProfile  = sb.AddEFISecureBootPolicyProfile
	sbAddSystemdEFIStubProfile       = sb.AddSystemdEFIStubProfile
	sbAddSnapModelProfile            = sb.AddSnapModelProfile
	sbProvisionTPM                   = sb.ProvisionTPM
	sbSealKeyToTPM                   = sb.SealKeyToTPM
)

func CheckKeySealingSupported() error {
	logger.Noticef("checking if secure boot is enabled...")
	if err := checkSecureBootEnabled(); err != nil {
		logger.Noticef("secure boot not enabled: %v", err)
		return err
	}
	logger.Noticef("secure boot is enabled")

	logger.Noticef("checking if TPM device is available...")
	tconn, err := sbConnectToDefaultTPM()
	if err != nil {
		err = fmt.Errorf("cannot connect to TPM device: %v", err)
		logger.Noticef("%v", err)
		return err
	}
	logger.Noticef("TPM device detected")
	return tconn.Close()
}

func checkSecureBootEnabled() error {
	// 8be4df61-93ca-11d2-aa0d-00e098032b8c is the EFI Global Variable vendor GUID
	b, _, err := efi.ReadVarBytes("SecureBoot-8be4df61-93ca-11d2-aa0d-00e098032b8c")
	if err != nil {
		if err == efi.ErrNoEFISystem {
			return err
		}
		return fmt.Errorf("cannot read secure boot variable: %v", err)
	}
	if len(b) < 1 {
		return errors.New("secure boot variable does not exist")
	}
	if b[0] != 1 {
		return errors.New("secure boot is disabled")
	}

	return nil
}

const tpmPCR = 12

func secureConnectToTPM(ekcfile string) (*sb.TPMConnection, error) {
	ekCertReader, err := os.Open(ekcfile)
	if err != nil {
		return nil, fmt.Errorf("cannot open endorsement key certificate file: %v", err)
	}
	defer ekCertReader.Close()

	return sb.SecureConnectToDefaultTPM(ekCertReader, nil)
}

func insecureConnectToTPM() (*sb.TPMConnection, error) {
	return sbConnectToDefaultTPM()
}

func measureWhenPossible(whatHow func(tpm *sb.TPMConnection) error) error {
	// the model is ready, we're good to try measuring it now
	tpm, err := insecureConnectToTPM()
	if err != nil {
		var perr *os.PathError
		// XXX: xerrors.Is() does not work with PathErrors?
		if xerrors.As(err, &perr) {
			// no TPM
			return nil
		}
		return fmt.Errorf("cannot open TPM connection: %v", err)
	}
	defer tpm.Close()

	return whatHow(tpm)
}

// MeasureSnapSystemEpochWhenPossible measures the snap system epoch only if the
// TPM device is available. If there's no TPM device success is returned.
func MeasureSnapSystemEpochWhenPossible() error {
	measure := func(tpm *sb.TPMConnection) error {
		return sbMeasureSnapSystemEpochToTPM(tpm, tpmPCR)
	}

	if err := measureWhenPossible(measure); err != nil {
		return fmt.Errorf("cannot measure snap system epoch: %v", err)
	}

	return nil
}

// MeasureSnapModelWhenPossible measures the snap model only if the TPM device is
// available. If there's no TPM device success is returned.
func MeasureSnapModelWhenPossible(findModel func() (*asserts.Model, error)) error {
	measure := func(tpm *sb.TPMConnection) error {
		model, err := findModel()
		if err != nil {
			return err
		}
		return sbMeasureSnapModelToTPM(tpm, tpmPCR, model)
	}

	if err := measureWhenPossible(measure); err != nil {
		return fmt.Errorf("cannot measure snap model: %v", err)
	}

	return nil
}

var (
	randutilRandomKernelUUID = randutil.RandomKernelUUID
)

// UnlockVolumeIfEncrypted verifies whether an encrypted volume with the specified
// name exists and unlocks it. With lockKeysOnFinish set, access to the sealed
// keys will be locked when this function completes. The path to the unencrypted
// device node is returned.
func UnlockVolumeIfEncrypted(name string, lockKeysOnFinish bool) (string, error) {
	// TODO:UC20: use sb.SecureConnectToDefaultTPM() if we decide there's benefit in doing that or
	//            we have a hard requirement for a valid EK cert chain for every boot (ie, panic
	//            if there isn't one). But we can't do that as long as we need to download
	//            intermediate certs from the manufacturer.
	tpm, tpmErr := sbConnectToDefaultTPM()
	if tpmErr != nil {
		// if tpmErr is a *os.PathError returned from go-tpm2 then this is an indicator that
		// there is no TPM device, but other errors shouldn't be ignored.
		var perr *os.PathError
		if !xerrors.As(tpmErr, &perr) {
			return "", fmt.Errorf("cannot unlock encrypted device %q: %v", name, tpmErr)
		}
		logger.Noticef("cannot open TPM connection: %v", tpmErr)
	} else {
		defer tpm.Close()
	}

	tpmDeviceAvailable := tpmErr == nil

	var lockErr error
	var mapperName string
	err := func() error {
		defer func() {
			if lockKeysOnFinish && tpmDeviceAvailable {
				// Lock access to the sealed keys. This should be called whenever there
				// is a TPM device detected, regardless of whether secure boot is enabled
				// or there is an encrypted volume to unlock. Note that snap-bootstrap can
				// be called several times during initialization, and if there are multiple
				// volumes to unlock we should lock access to the sealed keys only after
				// the last encrypted volume is unlocked, in which case lockKeysOnFinish
				// should be set to true.
				lockErr = sbLockAccessToSealedKeys(tpm)
			}
		}()

		ok, encdev := isDeviceEncrypted(name)
		if !ok {
			return nil
		}

		if !tpmDeviceAvailable {
			return fmt.Errorf("cannot unlock encrypted device %q: %v", name, tpmErr)
		}
		// TODO:UC20: snap-bootstrap should validate that <name>-enc is what
		//            we expect (and not e.g. an external disk), and also that
		//            <name> is from <name>-enc and not an unencrypted partition
		//            with the same name (LP #1863886)
		sealedKeyPath := filepath.Join(boot.InitramfsEncryptionKeyDir, name+".sealed-key")
		mapperName = name + "-" + randutilRandomKernelUUID()
		return unlockEncryptedPartition(tpm, mapperName, encdev, sealedKeyPath, "", lockKeysOnFinish)
	}()
	if err != nil {
		return "", err
	}
	if lockErr != nil {
		return "", fmt.Errorf("cannot lock access to sealed keys: %v", lockErr)
	}

	// return the encrypted device if the device we are maybe unlocking is an
	// encrypted device
	if mapperName != "" {
		return filepath.Join("/dev/mapper", mapperName), nil
	}

	// otherwise use the device from /dev/disk/by-label
	// TODO:UC20: we want to always determine the ubuntu-data partition by
	//            referencing the ubuntu-boot or ubuntu-seed partitions and not
	//            by using labels
	return filepath.Join(devDiskByLabelDir, name), nil
}

// UnlockEncryptedPartition unseals the keyfile and opens an encrypted device.
func unlockEncryptedPartition(tpm *sb.TPMConnection, name, device, keyfile, pinfile string, lock bool) error {
	options := sb.ActivateWithTPMSealedKeyOptions{
		PINTries:            1,
		RecoveryKeyTries:    3,
		LockSealedKeyAccess: lock,
	}

	// XXX: pinfile is currently not used
	activated, err := sbActivateVolumeWithTPMSealedKey(tpm, name, device, keyfile, nil, &options)
	if !activated {
		// ActivateVolumeWithTPMSealedKey should always return an error if activated == false
		return fmt.Errorf("cannot activate encrypted device %q: %v", device, err)
	}
	if err != nil {
		logger.Noticef("successfully activated encrypted device %q using a fallback activation method", device)
	} else {
		logger.Noticef("successfully activated encrypted device %q with TPM", device)
	}

	return nil
}

func SealKey(key partition.EncryptionKey, params *SealKeyParams) error {
	tpm, err := sbConnectToDefaultTPM()
	if err != nil {
		return fmt.Errorf("cannot connect to TPM: %v", err)
	}

	// Verify if all EFI image files exist
	for _, chain := range params.EFILoadChains {
		if err := checkFilesPresence(chain); err != nil {
			return err
		}
	}

	pcrProfile := sb.NewPCRProtectionProfile()

	// Add EFI secure boot policy profile
	policyParams := sb.EFISecureBootPolicyProfileParams{
		PCRAlgorithm:  tpm2.HashAlgorithmSHA256,
		LoadSequences: make([]*sb.EFIImageLoadEvent, 0, len(params.EFILoadChains)),
		// TODO:UC20: set SignatureDbUpdateKeystore to support key rotation
	}
	for _, chain := range params.EFILoadChains {
		policyParams.LoadSequences = append(policyParams.LoadSequences, buildLoadSequence(chain))
	}
	if err := sbAddEFISecureBootPolicyProfile(pcrProfile, &policyParams); err != nil {
		return fmt.Errorf("cannot add EFI secure boot policy profile: %v", err)
	}

	// Add systemd EFI stub profile
	if len(params.KernelCmdlines) != 0 {
		systemdStubParams := sb.SystemdEFIStubProfileParams{
			PCRAlgorithm:   tpm2.HashAlgorithmSHA256,
			PCRIndex:       tpmPCR,
			KernelCmdlines: params.KernelCmdlines,
		}
		if err := sbAddSystemdEFIStubProfile(pcrProfile, &systemdStubParams); err != nil {
			return fmt.Errorf("cannot add systemd EFI stub profile: %v", err)
		}
	}

	// Add snap model profile
	if len(params.Models) != 0 {
		snapModelParams := sb.SnapModelProfileParams{
			PCRAlgorithm: tpm2.HashAlgorithmSHA256,
			PCRIndex:     tpmPCR,
			Models:       params.Models,
		}
		if err := sbAddSnapModelProfile(pcrProfile, &snapModelParams); err != nil {
			return fmt.Errorf("cannot add snap model profile: %v", err)
		}
	}

	// Provision the TPM as late as possible
	if err := tpmProvision(tpm, params.TPMLockoutAuthFile); err != nil {
		return err
	}
	// Seal key to the TPM
	creationParams := sb.KeyCreationParams{
		PCRProfile: pcrProfile,
		PINHandle:  pinHandle,
	}
	if err := sbSealKeyToTPM(tpm, key[:], params.KeyFile, params.PolicyUpdateDataFile, &creationParams); err != nil {
		return fmt.Errorf("cannot seal data: %v", err)
	}

	return nil

}

func tpmProvision(tpm *sb.TPMConnection, lockoutAuthFile string) error {
	// Create and save the lockout authorization file
	lockoutAuth := make([]byte, 16)
	// crypto rand is protected against short reads
	_, err := rand.Read(lockoutAuth)
	if err != nil {
		return fmt.Errorf("cannot create lockout authorization: %v", err)
	}
	if err := osutil.AtomicWriteFile(lockoutAuthFile, lockoutAuth, 0600, 0); err != nil {
		return fmt.Errorf("cannot write the lockout authorization file: %v", err)
	}

	// TODO:UC20: ideally we should ask the firmware to clear the TPM and then reboot
	//            if the device has previously been provisioned, see
	//            https://godoc.org/github.com/snapcore/secboot#RequestTPMClearUsingPPI
	if err := sbProvisionTPM(tpm, sb.ProvisionModeFull, lockoutAuth); err != nil {
		return fmt.Errorf("cannot provision TPM: %v", err)
	}
	return nil
}

func buildLoadSequence(filePaths []string) *sb.EFIImageLoadEvent {
	// The idea of EFIImageLoadEvent is to build a set of load paths for the current
	// device configuration. So you could have something like this:
	//
	// shim -> recovery grub -> recovery kernel 1
	//                      |-> recovery kernel 2
	//                      |-> recovery kernel ...
	//                      |-> normal grub -> run kernel good
	//                                     |-> run kernel try
	//
	// Or it could look like this, which is the same thing:
	//
	// shim -> recovery grub -> recovery kernel 1
	// shim -> recovery grub -> recovery kernel 2
	// shim -> recovery grub -> recovery kernel ...
	// shim -> recovery grub -> normal grub -> run kernel good
	// shim -> recovery grub -> normal grub -> run kernel try

	var event *sb.EFIImageLoadEvent
	var next []*sb.EFIImageLoadEvent

	for i := len(filePaths) - 1; i >= 0; i-- {
		event = &sb.EFIImageLoadEvent{
			Source: sb.Shim,
			Image:  sb.FileEFIImage(filePaths[i]),
			Next:   next,
		}
		next = []*sb.EFIImageLoadEvent{event}
	}
	// fix event source for the first binary in chain (shim)
	event.Source = sb.Firmware

	return event
}

func checkFilesPresence(pathList []string) error {
	for _, p := range pathList {
		if !osutil.FileExists(p) {
			return fmt.Errorf("file %s does not exist", p)
		}
	}
	return nil
}<|MERGE_RESOLUTION|>--- conflicted
+++ resolved
@@ -37,16 +37,13 @@
 	// TODO: UC20: move/merge partition with gadget
 	"github.com/snapcore/snapd/cmd/snap-bootstrap/partition"
 	"github.com/snapcore/snapd/logger"
-<<<<<<< HEAD
 	"github.com/snapcore/snapd/osutil"
+	"github.com/snapcore/snapd/randutil"
 )
 
 const (
 	// Handles are in the block reserved for owner objects (0x01800000 - 0x01bfffff)
 	pinHandle = 0x01880000
-=======
-	"github.com/snapcore/snapd/randutil"
->>>>>>> 8e66d9dc
 )
 
 var (
