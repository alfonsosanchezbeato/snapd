--- conflicted
+++ resolved
@@ -94,13 +94,8 @@
             HTTP_PROXY: null
             HTTPS_PROXY: null
         systems:
-<<<<<<< HEAD
-=======
-            - fedora-27-64:
-                workers: 4
                 # Fedora CI disabled because of unexplained golang bug breaking every build.
                 manual: true
->>>>>>> 629585a3
             - fedora-26-64:
                 workers: 4
                 manual: true
